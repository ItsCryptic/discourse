.admin-reports,
.dashboard-next {
  &.admin-contents {
    margin: 10px 0 0 0;
  }
}

.dashboard-next {
  .section-top {
    margin-bottom: 0.5em;
  }

  .navigation {
    display: flex;
    margin: 0 0 2.5em 0;
    border-bottom: 1px solid $primary-low-mid;

    .navigation-item {
      display: inline;
      &:hover {
        background: $primary-very-low;
      }
    }

    .navigation-link {
      display: block;
      font-weight: bold;
      padding: 0.6em 1em 0.5em 1em;
    }
  }

  @mixin active-navigation-item {
    .navigation-link {
      border-bottom: 0.4em solid $tertiary;
    }
  }

  &.dashboard-next-moderation .navigation-item.moderation {
    @include active-navigation-item;
  }

  &.general .navigation-item.general {
    @include active-navigation-item;
  }

  .sections {
    display: flex;
    flex-direction: column;
  }

  .section-columns {
    display: flex;
    justify-content: space-between;

    @include breakpoint(medium) {
      flex-direction: column;
    }

    .section-column {
      min-width: calc(50% - 0.5em);
      max-width: 100%;

      &:last-child {
        margin-left: 0.5em;
      }

      &:first-child {
        margin-right: 0.5em;
      }

      @include breakpoint(medium) {
        min-width: 100%;

        &:last-child {
          order: 1;
        }

        &:first-child {
          order: 2;
        }
      }
    }

    @include breakpoint(medium) {
      .section-column:last-child,
      .section-column:first-child {
        margin: 0;
      }
    }
  }

  .section {
    .section-title {
      h2 {
        margin: 0 0.5em 0 0;

        a {
          color: $primary;
        }
      }

      display: flex;
      @media screen and (max-width: 400px) {
        flex-wrap: wrap;
      }
      align-items: center;
      justify-content: space-between;
      border-bottom: 1px solid $primary-low;
      margin-bottom: 0.5em;
      padding-bottom: 0.5em;
    }

    .section-body {
      padding: 1em 0 0;
      > p {
        margin-top: 0;
      }
    }
  }

  .admin-report .header {
    border: 0;
    padding: 0;
    margin-bottom: 1em;
  }

  .charts {
    display: grid;
    grid-template-columns: repeat(12, 1fr);
    grid-column-gap: 1em;
    grid-row-gap: 1em;

    .admin-report {
      grid-column: span 4;
    }

    @include breakpoint(medium) {
      .admin-report {
        grid-column: span 12;
      }
    }

    .chart-canvas-container {
      position: relative;
      margin-left: -5px;
    }

    .chart-canvas {
      width: 100%;
      height: 100%;
    }
  }

  .misc {
    display: flex;
    border: 1px solid $primary-low;

    .durability,
    .last-dashboard-update {
      flex: 1 1 50%;
      box-sizing: border-box;
      margin: 1em 0;
      padding: 0 1em;
    }

    .durability {
      display: flex;
      flex-wrap: wrap;
      justify-content: space-between;
      border-right: 1px solid $primary-low;

      .backups,
      .uploads {
        flex: 1 1 100%;
      }

      .uploads p:last-of-type {
        margin-bottom: 0;
      }

      .durability-title {
        text-transform: capitalize;
      }
    }

    @media screen and (max-width: 400px) {
      flex-wrap: wrap;
      .durability,
      .last-dashboard-update {
        flex: 1 1 100%;
        text-align: left;
      }
      .last-dashboard-update {
        display: block;
        margin: 0 20px 20px 20px;
        padding: 20px 0 0 0;
        border-top: 1px solid $primary-low;
        border-left: none;
      }
    }
    .last-dashboard-update {
      text-align: center;
      display: flex;
      justify-content: center;
      div {
        align-self: center;
        h4 {
          margin-bottom: 0;
        }
      }
    }
  }

  .top-referred-topics {
    margin-bottom: 1.5em;
  }

  .top-referred-topics,
  .trending-search {
    th:first-of-type {
      text-align: left;
    }
  }

  .section {
    .period-chooser .period-chooser-header {
      .selected-name,
      .d-icon {
        font-size: $font-up-1;
      }

      .d-icon {
        margin: 0;
      }
    }
  }
<<<<<<< HEAD

  .dashboard-problems {
    margin-bottom: 2em;

    .d-icon-exclamation-triangle {
      color: $danger;
    }

    .actions {
      margin: 0;
    }
  }
}
=======
>>>>>>> e64402cb

  .dashboard-problems {
    margin-bottom: 2.5em;

    .d-icon-exclamation-triangle {
      color: $danger;
    }

    .actions {
      margin: 0;
    }
  }
}

.counters-list {
  display: flex;
  flex: 1;
  flex-direction: column;

  .counters-header {
    display: grid;
    flex: 1;
    grid-template-columns: 33% repeat(auto-fit, minmax(20px, 1fr));
    border: 1px solid $primary-low;
    border-bottom: 0;
    font-weight: 700;
    text-align: right;
    align-items: center;
    padding: 0.65em 0.25em;
  }

  .admin-report .main {
    border: 1px solid $primary-low;

    &:hover {
      background-color: $primary-very-low;
    }
  }

  .admin-report:not(:last-child) {
    .main {
      border-bottom: 0;
    }

    .conditional-loading-section.is-loading {
      border-bottom: 0;
    }
  }

  .admin-report .conditional-loading-section.is-loading {
    display: flex;
    flex-direction: row;
    padding: 0.5em 0.25em;
    align-items: flex-start;
    justify-content: flex-start;
    border: 1px solid $primary-low;

    .title {
      font-size: $font-0;
    }

    .spinner {
      margin: 0;
      width: 8px;
      height: 8px;
      margin-left: 0.5em;
    }
  }

  .admin-report .main .report-alert {
    display: flex;
    flex-direction: row;
    padding: 0.5em 0.25em;
    align-items: center;
    text-align: left;
    border: 0;

    &:hover {
      background-color: $primary-very-low;
    }

    .d-icon {
      font-size: $font-up-1;
      margin: 0 0.25em 0 0;
      color: $primary-low-mid;
    }
  }
}

.activity-metrics {
  margin-bottom: 1.5em;
}

.user-metrics {
  display: flex;
  flex-wrap: wrap;
  justify-content: space-between;
  flex-direction: column;

  .dashboard-inline-table {
    //  and "hides" margin when the item spans 100% width
    flex: 1 0 auto;
    max-width: 95%;
  }
  .table-cell {
    display: flex;
    flex: 0 1 auto;
    margin: 0 10px 5px 0;
    border: 1px solid $primary-low;
    border-radius: 10px;
    .label {
      display: flex;
      align-items: center;
      color: $primary;
      background: $primary-very-low;
      justify-content: center;
      border-radius: 9px 0 0 9px;
      padding: 0 5px 0 8px;

      .d-icon {
        margin-right: 5px;
        font-size: $font-down-1;
      }
    }

    .value {
      padding: 0 8px 0 5px;
    }
    &.user-newuser {
      .label {
        color: $primary-high;
      }
    }
    &.user-basic,
    &.user-member {
      border-color: $bronze;
      .label {
        border-color: $bronze;
        background: $bronze;
        color: $secondary;
      }
    }
    &.user-regular {
      border-color: $silver;
      .label {
        border-color: $silver;
        background: $silver;
        color: $secondary;
      }
    }
    &.user-leader {
      border-color: $gold;
      .label {
        background: $gold;
        border-color: $gold;
        color: $secondary;
      }
    }
  }
}

.rtl .dashboard-next {
  .section-column {
    &:last-child {
      margin-right: 1em;
      margin-left: 0;
    }

    &:first-child {
      margin-left: 1em;
      margin-right: 0;
    }
  }

  .user-metrics .table-cell {
    margin: 0 0 5px 10px;
  }

  .table-cell {
    .label {
      border-radius: 0 9px 9px 0;

      .d-icon {
        margin-right: 0;
        margin-left: 5px;
      }
    }
  }
}

.users-by-trust-level,
.users-by-type {
  margin-bottom: 1.5em;
}

.community-health.section {
  margin-bottom: 1.5em;
}

.dashboard-next-moderation {
  .admin-dashboard-moderation-top {
    display: grid;
    grid-template-columns: repeat(12, 1fr);
    grid-column-gap: 1em;
    grid-row-gap: 1em;
  }

  .section-body {
    margin-bottom: 1em;
  }

  .main-section {
    display: grid;
    grid-template-columns: repeat(12, 1fr);
    grid-column-gap: 1em;
    grid-row-gap: 1em;

    > * {
      grid-column: span 12;
    }

    .admin-dashboard-moderation-bottom-outlet {
      display: grid;
      grid-template-columns: repeat(12, 1fr);
      grid-column-gap: 1em;
      grid-row-gap: 1em;
    }
  }

  .admin-report.flags-status {
    grid-column: span 12;
  }

  .admin-report.post-edits {
    grid-column: span 12;
  }
}<|MERGE_RESOLUTION|>--- conflicted
+++ resolved
@@ -234,22 +234,6 @@
       }
     }
   }
-<<<<<<< HEAD
-
-  .dashboard-problems {
-    margin-bottom: 2em;
-
-    .d-icon-exclamation-triangle {
-      color: $danger;
-    }
-
-    .actions {
-      margin: 0;
-    }
-  }
-}
-=======
->>>>>>> e64402cb
 
   .dashboard-problems {
     margin-bottom: 2.5em;
