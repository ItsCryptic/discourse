--- conflicted
+++ resolved
@@ -229,11 +229,7 @@
   @include fa-icon-rotate(180deg, 1);
   color: $primary;
   /* because it is rotated, right becomes left! */
-<<<<<<< HEAD
-  padding-left: 3px; 
-=======
   padding-left: 3px;
->>>>>>> a5d8dfb0
   padding-right: 0 !important;
 }
 
