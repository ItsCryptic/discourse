<section class="details {{unless model.active 'not-activated'}}">
  <div class="user-controls">
    {{#if model.canViewProfile}}
      {{#link-to "user" model class="btn btn-default"}}
        {{d-icon "user"}}
        {{i18n "admin.user.show_public_profile"}}
      {{/link-to}}
    {{/if}}

    {{#if model.can_view_action_logs}}
      {{d-button
        action=(action "viewActionLogs")
        class="btn-default"
        actionParam=model.username
        icon="far-list-alt"
        label="admin.user.action_logs"}}
    {{/if}}
    {{#if model.active}}
      {{#if currentUser.admin}}
        {{d-button
          class="btn-default"
          action=(action "logOut")
          icon="power-off"
          label="admin.user.log_out"}}
      {{/if}}
    {{/if}}
    {{plugin-outlet
      name="admin-user-controls-after"
      args=(hash model=model)
      tagName=""
      connectorTagName=""}}
  </div>

  <div class="display-row username">
    {{admin-editable-field name="user.username.title"
                           value=model.username
                           action=(action "saveUsername")
                           editing=editingUsername}}
  </div>

  <div class="display-row name">
    {{admin-editable-field name="user.name.title"
                           value=model.name
                           action=(action "saveName")
                           editing=editingName}}
  </div>

  {{plugin-outlet
    name="admin-user-below-names"
    args=(hash user=model)
    tagName=""
    connectorTagName=""}}

  {{#if canCheckEmails}}
    <div class="display-row email">
      <div class="field">{{i18n "user.email.primary"}}</div>
      <div class="value">
        {{#unless model.active}}
          <div class="controls">{{i18n "admin.users.not_verified"}}</div>
        {{/unless}}
        {{#if model.email}}
          <a href="mailto:{{unbound model.email}}">{{model.email}}</a>
        {{else}}
          {{d-button
            class="btn-default"
            action=(route-action "checkEmail")
            actionParam=model icon="far-envelope"
            label="admin.users.check_email.text"
            title="admin.users.check_email.title"}}
        {{/if}}
      </div>
    </div>

    <div class="display-row secondary-emails">
      <div class="field">{{i18n "user.email.secondary"}}</div>

      <div class="value">
        {{#if model.email}}
          {{#if model.secondary_emails}}
            <ul>
              {{#each model.secondary_emails as |email| }}
                <li><a href="mailto:{{unbound email}}">{{email}}</a></li>
              {{/each}}
            </ul>
          {{else}}
            {{i18n "user.email.no_secondary"}}
          {{/if}}
        {{else}}
          {{d-button action=(route-action "checkEmail")
              class="btn-default"
              actionParam=model
              icon="far-envelope"
              label="admin.users.check_email.text"
              title="admin.users.check_email.title"}}
        {{/if}}
      </div>
    </div>

    <div class="display-row bounce-score">
      <div class="field"><a href="{{model.bounceLink}}">{{i18n "admin.user.bounce_score"}}</a></div>
      <div class="value">{{model.bounceScore}}</div>
      <div class="controls">
        {{#if model.canResetBounceScore}}
          {{d-button
            class="btn-default"
            action=(action "resetBounceScore")
            label="admin.user.reset_bounce_score.label"
            title="admin.user.reset_bounce_score.title"}}
        {{/if}}
        {{model.bounceScoreExplanation}}
      </div>
    </div>

    <div class="display-row associations">
      <div class="field">{{i18n "user.associated_accounts.title"}}</div>
      <div class="value">
        {{#if associatedAccountsLoaded}}
          {{associatedAccounts}}
        {{else}}
          {{d-button
            class="btn-default"
            action=(route-action "checkEmail")
            actionParam=model icon="far-envelope"
            label="admin.users.check_email.text"
            title="admin.users.check_email.title"}}
        {{/if}}
      </div>
    </div>
  {{/if}}

  <div class="display-row">
    <div class="field">{{i18n "user.avatar.title"}}</div>
    <div class="value">{{avatar model imageSize="large"}}</div>
    <div class="controls">
      {{{i18n "admin.user.visit_profile" url=preferencesPath}}}
    </div>
  </div>

  <div class="display-row">
    {{admin-editable-field name="user.title.title"
                           value=model.title
                           action=(action "saveTitle")
                           editing=editingTitle}}
  </div>

  <div class="display-row last-ip">
    <div class="field">{{i18n "user.ip_address.title"}}</div>
    <div class="value">{{model.ip_address}}</div>
    <div class="controls">
      {{#if currentUser.staff}}
        {{ip-lookup ip=model.ip_address userId=model.id}}
      {{/if}}
    </div>
  </div>

  <div class="display-row registration-ip">
    <div class="field">{{i18n "user.registration_ip_address.title"}}</div>
    <div class="value">{{model.registration_ip_address}}</div>
    <div class="controls">
      {{#if currentUser.staff}}
        {{ip-lookup ip=model.registration_ip_address userId=model.id}}
      {{/if}}
    </div>
  </div>

  {{#if showBadges}}
    <div class="display-row">
      <div class="field">{{i18n "admin.badges.title"}}</div>
      <div class="value">
        {{i18n "badges.badge_count" count=model.badge_count}}
      </div>
      <div class="controls">
        {{#link-to "adminUser.badges" model class="btn"}}
          {{d-icon "certificate"}}
          {{i18n "admin.badges.edit_badges"}}
        {{/link-to}}
      </div>
    </div>
  {{/if}}

  <div class="display-row">
    <div class="field">{{i18n "user.second_factor.title"}}</div>
    <div class="value">
      {{#if model.second_factor_enabled}}
        {{i18n "yes_value"}}
      {{else}}
        {{i18n "no_value"}}
      {{/if}}
    </div>
    <div class="controls">
      {{#if canDisableSecondFactor}}
        {{d-button
          class="btn-default"
          action=(action "disableSecondFactor")
          icon="unlock-alt"
          label="user.second_factor.disable"}}
      {{/if}}
    </div>
  </div>
</section>

{{#if userFields}}
  <section class="details">
    {{#each userFields as |uf|}}
      <div class="display-row">
        <div class="field">{{uf.name}}</div>
        <div class="value">
          {{#if uf.value}}
            {{uf.value}}
          {{else}}
            &mdash;
          {{/if}}
        </div>
      </div>
    {{/each}}
  </section>
{{/if}}

{{plugin-outlet name="admin-user-details" args=(hash model=model)}}

<section class="details">
  <h1>{{i18n "admin.user.permissions"}}</h1>

  {{#if siteSettings.must_approve_users}}
    <div class="display-row">
      <div class="field">{{i18n "admin.users.approved"}}</div>
      <div class="value">
        {{#if model.approved}}
          {{i18n "admin.user.approved_by"}}
          {{#link-to "adminUser" model.approvedBy}}
            {{avatar model.approvedBy imageSize="small"}}
          {{/link-to}}
          {{#link-to "adminUser" model.approvedBy}}
            {{model.approvedBy.username}}
          {{/link-to}}
        {{else}}
          {{i18n "no_value"}}
        {{/if}}
      </div>
      <div class="controls">
        {{#if model.approved}}
          {{i18n "admin.user.approve_success"}}
        {{else}}
          {{#if model.can_approve}}
            {{d-button
              class="btn-default"
              action=(action "approve")
              icon="check"
              label="admin.user.approve"}}
          {{/if}}
        {{/if}}
      </div>
    </div>
  {{/if}}

  <div class="display-row">
    <div class="field">{{i18n "admin.users.active"}}</div>
    <div class="value">{{i18n-yes-no model.active}}</div>
    <div class="controls">
      {{#if model.active}}
        {{#if model.can_deactivate}}
          {{d-button
            class="btn-default"
            action=(action "deactivate")
            label="admin.user.deactivate_account"}}
          {{i18n "admin.user.deactivate_explanation"}}
        {{/if}}
      {{else}}
        {{#if model.can_send_activation_email}}
          {{d-button
            class="btn-default"
            action=(action "sendActivationEmail")
            icon="envelope"
            label="admin.user.send_activation_email"}}
        {{/if}}
        {{#if model.can_activate}}
          {{d-button
            class="btn-default"
            action=(action "activate")
            icon="check"
            label="admin.user.activate"}}
        {{/if}}
      {{/if}}
    </div>
  </div>

  <div class="display-row">
    <div class="field">{{i18n "admin.user.staged"}}</div>
    <div class="value">{{i18n-yes-no model.staged}}</div>
    <div class="controls">{{i18n "admin.user.staged_explanation"}}</div>
  </div>

  {{#if currentUser.admin}}
    <div class="display-row">
      <div class="field">{{i18n "admin.api.active_keys"}}</div>
      <div class="value">
        {{model.api_key_count}}
      </div>
      <div class="controls">
        {{d-button href="/admin/api/keys" label="admin.api.manage_keys"}}

      </div>
    </div>
  {{/if}}

  <div class="display-row">
    <div class="field">{{i18n "admin.user.admin"}}</div>
    <div class="value">{{i18n-yes-no model.admin}}</div>
    <div class="controls">
      {{#if model.can_revoke_admin}}
        {{d-button
          class="btn-default"
          action=(action "revokeAdmin")
          icon="shield-alt"
          label="admin.user.revoke_admin"}}
      {{/if}}
      {{#if model.can_grant_admin}}
        {{d-button
          class="btn-default"
          action=(action "grantAdmin")
          icon="shield-alt"
          label="admin.user.grant_admin"}}
      {{/if}}
    </div>
  </div>

  <div class="display-row">
    <div class="field">{{i18n "admin.user.moderator"}}</div>
    <div class="value">{{i18n-yes-no model.moderator}}</div>
    <div class="controls">
      {{#if model.can_revoke_moderation}}
        {{d-button
          class="btn-default"
          action=(action "revokeModeration")
          icon="shield-alt"
          label="admin.user.revoke_moderation"}}
      {{/if}}
      {{#if model.can_grant_moderation}}
        {{d-button
          class="btn-default"
          action=(action "grantModeration")
          icon="shield-alt"
          label="admin.user.grant_moderation"}}
      {{/if}}
    </div>
  </div>

  <div class="display-row">
    <div class="field">{{i18n "trust_level"}}</div>
    <div class="value">
      {{combo-box
        content=site.trustLevels
<<<<<<< HEAD
        value=model.trustLevel.id
        nameProperty="detailedName"}}
=======
        nameProperty="detailedName"
        value=model.trustLevel.id
        onChange=(action (mut model.trust_level))
      }}
>>>>>>> baba1cc0

      {{#if model.dirty}}
        <div>
          {{d-button class="ok no-text" action=(action "saveTrustLevel") icon="check"}}
          {{d-button class="cancel no-text" action=(action "restoreTrustLevel") icon="times"}}
        </div>
      {{/if}}
    </div>
    <div class="controls">
      {{#if model.canLockTrustLevel}}
        {{#if hasLockedTrustLevel}}
          {{d-icon "lock" title="admin.user.trust_level_locked_tip"}}
          {{d-button
            class="btn-default"
            action=(action "lockTrustLevel")
            actionParam=false
            label="admin.user.unlock_trust_level"}}
        {{else}}
          {{d-icon "unlock" title="admin.user.trust_level_unlocked_tip"}}
          {{d-button
            class="btn-default"
            action=(action "lockTrustLevel")
            actionParam=true
            label="admin.user.lock_trust_level"}}
        {{/if}}
      {{/if}}
      {{#if model.tl3Requirements}}
        {{#link-to "adminUser.tl3Requirements" model class="btn btn-default"}}
          {{i18n "admin.user.trust_level_3_requirements"}}
        {{/link-to}}
      {{/if}}
    </div>
  </div>

  <div class="user-suspended display-row {{if model.suspended "highlight-danger"}}">
    <div class="field">{{i18n "admin.user.suspended"}}</div>
    <div class="value">
      {{i18n-yes-no model.suspended}}
      {{#if model.suspended}}
        {{#unless model.suspendedForever}}
          {{i18n "admin.user.suspended_until" until=model.suspendedTillDate}}
        {{/unless}}
      {{/if}}
    </div>
    <div class="controls">
      {{#if model.suspended}}
        {{d-button
          class="btn-danger unsuspend-user"
          action=(action "unsuspend")
          icon="ban"
          label="admin.user.unsuspend"}}
        {{i18n "admin.user.suspended_explanation"}}
      {{else}}
        {{#if model.canSuspend}}
          {{d-button
            class="btn-danger suspend-user"
            action=(action "showSuspendModal")
            icon="ban"
            label="admin.user.suspend"}}
          {{i18n "admin.user.suspended_explanation"}}
        {{/if}}
      {{/if}}
    </div>
  </div>

  {{#if model.suspended}}
    <div class="display-row highlight-danger suspension-info">
      <div class="field">{{i18n "admin.user.suspended_by"}}</div>
      <div class="value">
        {{#link-to "adminUser" model.suspendedBy}}
          {{avatar model.suspendedBy imageSize="tiny"}}
        {{/link-to}}
        {{#link-to "adminUser" model.suspendedBy}}
          {{model.suspendedBy.username}}
        {{/link-to}}
      </div>
      <div class="controls">
        <b>{{i18n "admin.user.suspend_reason"}}</b>:
        <div class="full-reason">{{model.full_suspend_reason}}</div>
      </div>
    </div>
  {{/if}}

  <div class="display-row {{if model.silenced "highlight-danger"}}">
    <div class="field">{{i18n "admin.user.silenced"}}</div>
    <div class="value">
      {{i18n-yes-no model.silenced}}
      {{#if model.silenced}}
        {{#unless model.silencedForever}}
          {{i18n "admin.user.suspended_until" until=model.silencedTillDate}}
        {{/unless}}
      {{/if}}
    </div>
    <div class="controls">
      {{#conditional-loading-spinner size="small" condition=model.silencingUser}}
        {{#if model.silenced}}
          {{d-button
            class="btn-danger unsilence-user"
            action=(action "unsilence")
            icon="microphone-slash"
            label="admin.user.unsilence"}}
          {{i18n "admin.user.silence_explanation"}}
        {{else}}
          {{d-button
            class="btn-danger silence-user"
            action=(action "showSilenceModal")
            icon="microphone-slash"
            label="admin.user.silence"}}
          {{i18n "admin.user.silence_explanation"}}
        {{/if}}
      {{/conditional-loading-spinner}}
    </div>
  </div>

  {{#if model.silenced}}
    <div class="display-row highlight-danger silence-info">
      <div class="field">{{i18n "admin.user.silenced_by"}}</div>
      <div class="value">
        {{#link-to "adminUser" model.silencedBy}}
          {{avatar model.silencedBy imageSize="tiny"}}
          {{/link-to}}
        {{#link-to "adminUser" model.silencedBy}}
          {{model.silencedBy.username}}
        {{/link-to}}
      </div>
      <div class="controls">
        <b>{{i18n "admin.user.silence_reason"}}</b>:
        <div class="full-reason">{{model.silence_reason}}</div>
      </div>
    </div>
  {{/if}}

  {{#if model.tl3_requirements.penalty_counts.total}}
    <div class="display-row clear-penalty-history">
      <div class="field">{{i18n "admin.user.penalty_count"}}</div>
      <div class="value">{{model.tl3_requirements.penalty_counts.total}}</div>
      {{#if currentUser.admin}}
        <div class="controls">
          {{d-button label="admin.user.clear_penalty_history.title"
                     class="btn-default"
                     icon="times"
                     action=(action "clearPenaltyHistory")}}
          {{i18n "admin.user.clear_penalty_history.description"}}
        </div>
      {{/if}}
    </div>
  {{/if}}

</section>

{{#if currentUser.admin}}
  <section class="details">
    <h1>{{i18n "admin.groups.title"}}</h1>
      <div class="display-row">
        <div class="field">{{i18n "admin.groups.automatic"}}</div>
        <div class="value">{{{automaticGroups}}}</div>
      </div>
      <div class="display-row">
        <div class="field">{{i18n "admin.groups.custom"}}</div>
        <div class="value">
          {{admin-group-selector
            content=availableGroups
            value=customGroupIdsBuffer
            onChange=(action (mut customGroupIdsBuffer))
          }}
        </div>
        {{#if customGroupsDirty}}
          <div class="controls">
            {{d-button icon="check" class="ok" action=(action "saveCustomGroups")}}
            {{d-button icon="times" class="cancel" action=(action "resetCustomGroups")}}
          </div>
        {{/if}}
      </div>
      {{#if model.customGroups}}
        <div class="display-row">
          <div class="field">{{i18n "admin.groups.primary"}}</div>
          <div class="value">
            {{combo-box
              content=model.customGroups
              value=model.primary_group_id
              none="admin.groups.no_primary"
              onChange=(action (mut model.primary_group_id))
            }}
          </div>
          {{#if primaryGroupDirty}}
            <div class="controls">
              {{d-button icon="check" class="ok" action=(action "savePrimaryGroup")}}
              {{d-button icon="times" class="cancel" action=(action "resetPrimaryGroup")}}
            </div>
          {{/if}}
        </div>
      {{/if}}
  </section>
{{/if}}

<section class="details">
  <h1>{{i18n "admin.user.activity"}}</h1>

  <div class="display-row">
    <div class="field">{{i18n "created"}}</div>
    <div class="value">{{format-date model.created_at leaveAgo="true"}}</div>
  </div>
  <div class="display-row">
    <div class="field">{{i18n "admin.users.last_emailed"}}</div>
    <div class="value">{{format-date model.last_emailed_at}}</div>
  </div>
  <div class="display-row">
    <div class="field">{{i18n "last_seen"}}</div>
    <div class="value">{{format-date model.last_seen_at leaveAgo="true"}}</div>
  </div>
  <div class="display-row">
    <div class="field">{{i18n "admin.user.like_count"}}</div>
    <div class="value">{{model.like_given_count}} / {{model.like_count}}</div>
  </div>
  <div class="display-row">
    <div class="field">{{i18n "admin.user.topics_entered"}}</div>
    <div class="value">{{model.topics_entered}}</div>
  </div>
  <div class="display-row">
    <div class="field">{{i18n "admin.user.post_count"}}</div>
    <div class="value">{{model.post_count}}</div>
    <div class="controls">
      {{#if model.can_delete_all_posts}}
        {{#if model.post_count}}
          {{d-button
            class="btn-danger"
            action=(action "deleteAllPosts")
            icon="far-trash-alt"
            label="admin.user.delete_all_posts"}}
        {{/if}}
      {{else}}
        {{deleteAllPostsExplanation}}
      {{/if}}
    </div>
  </div>
  <div class="display-row">
    <div class="field">{{i18n "admin.user.posts_read_count"}}</div>
    <div class="value">{{model.posts_read_count}}</div>
  </div>
  <div class="display-row">
    <div class="field">{{i18n "admin.user.warnings_received_count"}}</div>
    <div class="value">{{model.warnings_received_count}}</div>
  </div>
  <div class="display-row">
    <div class="field">{{i18n "admin.user.flags_given_received_count"}}</div>
    <div class="value">
      {{model.flags_given_count}} / {{model.flags_received_count}}
    </div>
    <div class="controls">
      {{#if model.flags_received_count}}
        {{#link-to 'review' (query-params username=model.username type="ReviewableFlaggedPost" status="all") class="btn"}}
          {{i18n "admin.user.show_flags_received"}}
        {{/link-to}}
      {{/if}}
    </div>
  </div>
  <div class="display-row">
    <div class="field">{{i18n "admin.user.private_topics_count"}}</div>
    <div class="value">{{model.private_topics_count}}</div>
  </div>
  <div class="display-row">
    <div class="field">{{i18n "admin.user.time_read"}}</div>
    <div class="value">{{{format-duration model.time_read}}}</div>
  </div>
  <div class="display-row">
    <div class="field">{{i18n "user.invited.days_visited"}}</div>
    <div class="value">{{{model.days_visited}}}</div>
  </div>
</section>

{{#if model.single_sign_on_record}}
<section class="details">
  <h1>{{i18n "admin.user.sso.title"}}</h1>

  {{#with model.single_sign_on_record as |sso|}}
    <div class="display-row">
      <div class="field">{{i18n "admin.user.sso.external_id"}}</div>
      <div class="value">{{sso.external_id}}</div>
    </div>
    <div class="display-row">
      <div class="field">{{i18n "admin.user.sso.external_username"}}</div>
      <div class="value">{{sso.external_username}}</div>
    </div>
    <div class="display-row">
      <div class="field">{{i18n "admin.user.sso.external_name"}}</div>
      <div class="value">{{sso.external_name}}</div>
    </div>
    {{#if sso.external_email}}
      <div class="display-row">
        <div class="field">{{i18n "admin.user.sso.external_email"}}</div>
        <div class="value">{{sso.external_email}}</div>
      </div>
    {{/if}}
    <div class="display-row">
      <div class="field">{{i18n "admin.user.sso.external_avatar_url"}}</div>
      <div class="value">{{sso.external_avatar_url}}</div>
    </div>
  {{/with}}
</section>
{{/if}}

{{plugin-outlet name="after-user-details" args=(hash model=model)}}

<section>
  <hr>
  <div class="pull-right">
    {{#if model.active}}
      {{#if model.can_impersonate}}
        {{d-button
          class="btn-danger"
          action=(action "impersonate")
          icon="crosshairs"
          label="admin.impersonate.title"
          title="admin.impersonate.help"}}
      {{/if}}
    {{/if}}

    {{#if model.can_be_anonymized}}
      {{d-button label="admin.user.anonymize"
                 icon="exclamation-triangle"
                 class="btn-danger"
                 action=(action "anonymize")}}
    {{/if}}

    {{#if model.canBeDeleted}}
      {{d-button label="admin.user.delete"
                 icon="exclamation-triangle"
                 class="btn-danger"
                 action=(action "destroy")}}
    {{/if}}
  </div>

  {{#if deleteExplanation}}
    <div class="clearfix"></div>
    <br>
    <div class="pull-right">
      {{d-icon "exclamation-triangle"}} {{deleteExplanation}}
    </div>
  {{/if}}
</section>

<div class="clearfix"></div><|MERGE_RESOLUTION|>--- conflicted
+++ resolved
@@ -350,15 +350,10 @@
     <div class="value">
       {{combo-box
         content=site.trustLevels
-<<<<<<< HEAD
-        value=model.trustLevel.id
-        nameProperty="detailedName"}}
-=======
         nameProperty="detailedName"
         value=model.trustLevel.id
         onChange=(action (mut model.trust_level))
       }}
->>>>>>> baba1cc0
 
       {{#if model.dirty}}
         <div>
