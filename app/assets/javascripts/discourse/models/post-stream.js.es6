import { get } from "@ember/object";
import { isEmpty } from "@ember/utils";
import { or, not, and } from "@ember/object/computed";
import { ajax } from "discourse/lib/ajax";
import DiscourseURL from "discourse/lib/url";
import RestModel from "discourse/models/rest";
import PostsWithPlaceholders from "discourse/lib/posts-with-placeholders";
import discourseComputed from "discourse-common/utils/decorators";
import { loadTopicView } from "discourse/models/topic";
import { Promise } from "rsvp";
import User from "discourse/models/user";

export default RestModel.extend({
  _identityMap: null,
  posts: null,
  stream: null,
  userFilters: null,
  summary: null,
  loaded: null,
  loadingAbove: null,
  loadingBelow: null,
  loadingFilter: null,
  loadingNearPost: null,
  stagingPost: null,
  postsWithPlaceholders: null,
  timelineLookup: null,

  init() {
    this._identityMap = {};
    const posts = [];
    const postsWithPlaceholders = PostsWithPlaceholders.create({
      posts,
      store: this.store
    });

    this.setProperties({
      posts,
      postsWithPlaceholders,
      stream: [],
      userFilters: [],
      summary: false,
      loaded: false,
      loadingAbove: false,
      loadingBelow: false,
      loadingFilter: false,
      stagingPost: false,
      timelineLookup: []
    });
  },

  loading: or("loadingAbove", "loadingBelow", "loadingFilter", "stagingPost"),
  notLoading: not("loading"),

  @discourseComputed(
    "isMegaTopic",
    "stream.length",
    "topic.highest_post_number"
  )
  filteredPostsCount(isMegaTopic, streamLength, topicHighestPostNumber) {
    return isMegaTopic ? topicHighestPostNumber : streamLength;
  },

  @discourseComputed("posts.[]")
  hasPosts() {
    return this.get("posts.length") > 0;
  },

  @discourseComputed("hasPosts", "filteredPostsCount")
  hasLoadedData(hasPosts, filteredPostsCount) {
    return hasPosts && filteredPostsCount > 0;
  },

  canAppendMore: and("notLoading", "hasPosts", "lastPostNotLoaded"),
  canPrependMore: and("notLoading", "hasPosts", "firstPostNotLoaded"),

  @discourseComputed("hasLoadedData", "firstPostId", "posts.[]")
  firstPostPresent(hasLoadedData, firstPostId) {
    if (!hasLoadedData) {
      return false;
    }
    return !!this.posts.findBy("id", firstPostId);
  },

  firstPostNotLoaded: not("firstPostPresent"),

  firstId: null,
  lastId: null,

  @discourseComputed("isMegaTopic", "stream.firstObject", "firstId")
  firstPostId(isMegaTopic, streamFirstId, firstId) {
    return isMegaTopic ? firstId : streamFirstId;
  },

  @discourseComputed("isMegaTopic", "stream.lastObject", "lastId")
  lastPostId(isMegaTopic, streamLastId, lastId) {
    return isMegaTopic ? lastId : streamLastId;
  },

  @discourseComputed("hasLoadedData", "lastPostId", "posts.@each.id")
  loadedAllPosts(hasLoadedData, lastPostId) {
    if (!hasLoadedData) {
      return false;
    }
    if (lastPostId === -1) {
      return true;
    }

    return !!this.posts.findBy("id", lastPostId);
  },

  lastPostNotLoaded: not("loadedAllPosts"),

  /**
    Returns a JS Object of current stream filter options. It should match the query
    params for the stream.
  **/
  @discourseComputed("summary", "userFilters.[]")
  streamFilters(summary) {
    const result = {};
    if (summary) {
      result.filter = "summary";
    }

    const userFilters = this.userFilters;
    if (!isEmpty(userFilters)) {
      result.username_filters = userFilters.join(",");
    }

    return result;
  },

  @discourseComputed("streamFilters.[]", "topic.posts_count", "posts.length")
  hasNoFilters() {
    const streamFilters = this.streamFilters;
    return !(
      streamFilters &&
      (streamFilters.filter === "summary" || streamFilters.username_filters)
    );
  },

  /**
    Returns the window of posts above the current set in the stream, bound to the top of the stream.
    This is the collection we'll ask for when scrolling upwards.
  **/
  @discourseComputed("posts.[]", "stream.[]")
  previousWindow() {
    // If we can't find the last post loaded, bail
    const firstPost = _.first(this.posts);
    if (!firstPost) {
      return [];
    }

    // Find the index of the last post loaded, if not found, bail
    const stream = this.stream;
    const firstIndex = this.indexOf(firstPost);
    if (firstIndex === -1) {
      return [];
    }

    let startIndex = firstIndex - this.get("topic.chunk_size");
    if (startIndex < 0) {
      startIndex = 0;
    }
    return stream.slice(startIndex, firstIndex);
  },

  /**
    Returns the window of posts below the current set in the stream, bound by the bottom of the
    stream. This is the collection we use when scrolling downwards.
  **/
  @discourseComputed("posts.lastObject", "stream.[]")
  nextWindow(lastLoadedPost) {
    // If we can't find the last post loaded, bail
    if (!lastLoadedPost) {
      return [];
    }

    // Find the index of the last post loaded, if not found, bail
    const stream = this.stream;
    const lastIndex = this.indexOf(lastLoadedPost);
    if (lastIndex === -1) {
      return [];
    }
    if (lastIndex + 1 >= this.highest_post_number) {
      return [];
    }

    // find our window of posts
    return stream.slice(
      lastIndex + 1,
      lastIndex + this.get("topic.chunk_size") + 1
    );
  },

  cancelFilter() {
    this.set("summary", false);
    this.userFilters.clear();
  },

  toggleSummary() {
    this.userFilters.clear();
    this.toggleProperty("summary");
    const opts = {};

    if (!this.summary) {
      opts.filter = "none";
    }

    return this.refresh(opts).then(() => {
      if (this.summary) {
        this.jumpToSecondVisible();
      }
    });
  },

  jumpToSecondVisible() {
    const posts = this.posts;
    if (posts.length > 1) {
      const secondPostNum = posts[1].get("post_number");
      DiscourseURL.jumpToPost(secondPostNum);
    }
  },

  // Filter the stream to a particular user.
  toggleParticipant(username) {
    const userFilters = this.userFilters;
    this.set("summary", false);

    let jump = false;
    if (userFilters.includes(username)) {
      userFilters.removeObject(username);
    } else {
      userFilters.addObject(username);
      jump = true;
    }
    return this.refresh().then(() => {
      if (jump) {
        this.jumpToSecondVisible();
      }
    });
  },

  /**
    Loads a new set of posts into the stream. If you provide a `nearPost` option and the post
    is already loaded, it will simply scroll there and load nothing.
  **/
  refresh(opts) {
    opts = opts || {};
    opts.nearPost = parseInt(opts.nearPost, 10);

    if (opts.cancelSummary) {
      this.set("summary", false);
      delete opts.cancelSummary;
    }

    const topic = this.topic;

    // Do we already have the post in our list of posts? Jump there.
    if (opts.forceLoad) {
      this.set("loaded", false);
    } else {
      const postWeWant = this.posts.findBy("post_number", opts.nearPost);
      if (postWeWant) {
        return Promise.resolve();
      }
    }

    // TODO: if we have all the posts in the filter, don't go to the server for them.
    this.set("loadingFilter", true);
    this.set("loadingNearPost", opts.nearPost);

    opts = _.merge(opts, this.streamFilters);

    // Request a topicView
    return loadTopicView(topic, opts)
      .then(json => {
        this.updateFromJson(json.post_stream);
        this.setProperties({
          loadingFilter: false,
          timelineLookup: json.timeline_lookup,
          loaded: true
        });
      })
      .catch(result => {
        this.errorLoading(result);
        throw new Error(result);
      })
      .finally(() => {
        this.set("loadingNearPost", null);
      });
  },

  // Fill in a gap of posts before a particular post
  fillGapBefore(post, gap) {
    const postId = post.get("id"),
      stream = this.stream,
      idx = stream.indexOf(postId),
      currentPosts = this.posts;

    if (idx !== -1) {
      // Insert the gap at the appropriate place
      stream.splice.apply(stream, [idx, 0].concat(gap));

      let postIdx = currentPosts.indexOf(post);
      const origIdx = postIdx;
      if (postIdx !== -1) {
        return this.findPostsByIds(gap).then(posts => {
          posts.forEach(p => {
            const stored = this.storePost(p);
            if (!currentPosts.includes(stored)) {
              currentPosts.insertAt(postIdx++, stored);
            }
          });

          delete this.get("gaps.before")[postId];
          this.stream.arrayContentDidChange();
          this.postsWithPlaceholders.arrayContentDidChange(
            origIdx,
            0,
            posts.length
          );
          post.set("hasGap", false);
        });
      }
    }
    return Promise.resolve();
  },

  // Fill in a gap of posts after a particular post
  fillGapAfter(post, gap) {
    const postId = post.get("id"),
      stream = this.stream,
      idx = stream.indexOf(postId);

    if (idx !== -1) {
      stream.pushObjects(gap);
      return this.appendMore().then(() => {
        delete this.get("gaps.after")[postId];
        this.stream.arrayContentDidChange();
      });
    }
    return Promise.resolve();
  },

  // Appends the next window of posts to the stream. Call it when scrolling downwards.
  appendMore() {
    // Make sure we can append more posts
    if (!this.canAppendMore) {
      return Promise.resolve();
    }

    const postsWithPlaceholders = this.postsWithPlaceholders;

    if (this.isMegaTopic) {
      this.set("loadingBelow", true);

      const fakePostIds = _.range(-1, -this.get("topic.chunk_size"), -1);
      postsWithPlaceholders.appending(fakePostIds);

      return this.fetchNextWindow(
        this.get("posts.lastObject.post_number"),
        true,
        p => {
          this.appendPost(p);
        }
      ).finally(() => {
        postsWithPlaceholders.finishedAppending(fakePostIds);
        this.set("loadingBelow", false);
      });
    } else {
      const postIds = this.nextWindow;
      if (isEmpty(postIds)) return Promise.resolve();
      this.set("loadingBelow", true);
      postsWithPlaceholders.appending(postIds);

      return this.findPostsByIds(postIds)
        .then(posts => {
          posts.forEach(p => this.appendPost(p));
          return posts;
        })
        .finally(() => {
          postsWithPlaceholders.finishedAppending(postIds);
          this.set("loadingBelow", false);
        });
    }
  },

  // Prepend the previous window of posts to the stream. Call it when scrolling upwards.
  prependMore() {
    // Make sure we can append more posts
    if (!this.canPrependMore) {
      return Promise.resolve();
    }

    if (this.isMegaTopic) {
      this.set("loadingAbove", true);
      let prependedIds = [];

      return this.fetchNextWindow(
        this.get("posts.firstObject.post_number"),
        false,
        p => {
          this.prependPost(p);
          prependedIds.push(p.get("id"));
        }
      ).finally(() => {
        const postsWithPlaceholders = this.postsWithPlaceholders;
        postsWithPlaceholders.finishedPrepending(prependedIds);
        this.set("loadingAbove", false);
      });
    } else {
      const postIds = this.previousWindow;
      if (isEmpty(postIds)) return Promise.resolve();
      this.set("loadingAbove", true);

      return this.findPostsByIds(postIds.reverse())
        .then(posts => {
          posts.forEach(p => this.prependPost(p));
        })
        .finally(() => {
          const postsWithPlaceholders = this.postsWithPlaceholders;
          postsWithPlaceholders.finishedPrepending(postIds);
          this.set("loadingAbove", false);
        });
    }
  },

  /**
    Stage a post for insertion in the stream. It should be rendered right away under the
    assumption that the post will succeed. We can then `commitPost` when it succeeds or
    `undoPost` when it fails.
  **/
  stagePost(post, user) {
    // We can't stage two posts simultaneously
    if (this.stagingPost) {
      return "alreadyStaging";
    }

    this.set("stagingPost", true);

    const topic = this.topic;
    topic.setProperties({
      posts_count: (topic.get("posts_count") || 0) + 1,
      last_posted_at: new Date(),
      "details.last_poster": user,
      highest_post_number: (topic.get("highest_post_number") || 0) + 1
    });

    post.setProperties({
      post_number: topic.get("highest_post_number"),
      topic: topic,
      created_at: new Date(),
      id: -1
    });

    // If we're at the end of the stream, add the post
    if (this.loadedAllPosts) {
      this.appendPost(post);
      this.stream.addObject(post.get("id"));
      return "staged";
    }

    return "offScreen";
  },

  // Commit the post we staged. Call this after a save succeeds.
  commitPost(post) {
    if (this.get("topic.id") === post.get("topic_id")) {
      if (this.loadedAllPosts) {
        this.appendPost(post);
        this.stream.addObject(post.get("id"));
      }
    }

    this.stream.removeObject(-1);
    this._identityMap[-1] = null;
    this.set("stagingPost", false);
  },

  /**
    Undo a post we've staged in the stream. Remove it from being rendered and revert the
    state we changed.
  **/
  undoPost(post) {
    this.stream.removeObject(-1);
    this.postsWithPlaceholders.removePost(() => this.posts.removeObject(post));
    this._identityMap[-1] = null;

    const topic = this.topic;
    this.set("stagingPost", false);

    topic.setProperties({
      highest_post_number: (topic.get("highest_post_number") || 0) - 1,
      posts_count: (topic.get("posts_count") || 0) - 1
    });

    // TODO unfudge reply count on parent post
  },

  prependPost(post) {
    const stored = this.storePost(post);
    if (stored) {
      const posts = this.posts;
      posts.unshiftObject(stored);
    }

    return post;
  },

  appendPost(post) {
    const stored = this.storePost(post);
    if (stored) {
      const posts = this.posts;

      if (!posts.includes(stored)) {
        if (!this.loadingBelow) {
          this.postsWithPlaceholders.appendPost(() => posts.pushObject(stored));
        } else {
          posts.pushObject(stored);
        }
      }

      if (stored.get("id") !== -1) {
        this.set("lastAppended", stored);
      }
    }
    return post;
  },

  removePosts(posts) {
    if (isEmpty(posts)) {
      return;
    }

    this.postsWithPlaceholders.refreshAll(() => {
      const allPosts = this.posts;
      const postIds = posts.map(p => p.get("id"));
      const identityMap = this._identityMap;

      this.stream.removeObjects(postIds);
      allPosts.removeObjects(posts);
      postIds.forEach(id => delete identityMap[id]);
    });
  },

  // Returns a post from the identity map if it's been inserted.
  findLoadedPost(id) {
    return this._identityMap[id];
  },

  loadPostByPostNumber(postNumber) {
    const url = `/posts/by_number/${this.get("topic.id")}/${postNumber}`;
    const store = this.store;

    return ajax(url).then(post => {
      return this.storePost(store.createRecord("post", post));
    });
  },

  loadNearestPostToDate(date) {
    const url = `/posts/by-date/${this.get("topic.id")}/${date}`;
    const store = this.store;

    return ajax(url).then(post => {
      return this.storePost(store.createRecord("post", post));
    });
  },

  loadPost(postId) {
    const url = "/posts/" + postId;
    const store = this.store;
    const existing = this._identityMap[postId];

    return ajax(url).then(p => {
      if (existing) {
        p.cooked = existing.cooked;
      }

      return this.storePost(store.createRecord("post", p));
    });
  },

  /**
    Finds and adds a post to the stream by id. Typically this would happen if we receive a message
    from the message bus indicating there's a new post. We'll only insert it if we currently
    have no filters.
  **/
  triggerNewPostInStream(postId) {
    const resolved = Promise.resolve();

    if (!postId) {
      return resolved;
    }

    // We only trigger if there are no filters active
    if (!this.hasNoFilters) {
      return resolved;
    }

    const loadedAllPosts = this.loadedAllPosts;

    if (this.stream.indexOf(postId) === -1) {
      this.stream.addObject(postId);
      if (loadedAllPosts) {
        this.set("loadingLastPost", true);
        return this.findPostsByIds([postId])
          .then(posts => {
            const ignoredUsers =
<<<<<<< HEAD
              Discourse.User.current() &&
              Discourse.User.current().get("ignored_users");
=======
              User.current() && User.current().get("ignored_users");
>>>>>>> baba1cc0
            posts.forEach(p => {
              if (ignoredUsers && ignoredUsers.includes(p.username)) {
                this.stream.removeObject(postId);
                return;
              }
              this.appendPost(p);
            });
          })
          .finally(() => {
            this.set("loadingLastPost", false);
          });
      }
    }

    return resolved;
  },

  triggerRecoveredPost(postId) {
    const existing = this._identityMap[postId];

    if (existing) {
      return this.triggerChangedPost(postId, new Date());
    } else {
      // need to insert into stream
      const url = `/posts/${postId}`;
      const store = this.store;

      return ajax(url).then(p => {
        const post = store.createRecord("post", p);
        const stream = this.stream;
        const posts = this.posts;
        this.storePost(post);

        // we need to zip this into the stream
        let index = 0;
        stream.forEach(pid => {
          if (pid < p.id) {
            index += 1;
          }
        });

        stream.insertAt(index, p.id);

        index = 0;
        posts.forEach(_post => {
          if (_post.id < p.id) {
            index += 1;
          }
        });

        if (index < posts.length) {
          this.postsWithPlaceholders.refreshAll(() => {
            posts.insertAt(index, post);
          });
        } else {
          if (post.post_number < posts[posts.length - 1].post_number + 5) {
            this.appendMore();
          }
        }
      });
    }
  },

  triggerDeletedPost(postId) {
    const existing = this._identityMap[postId];

    if (existing && !existing.deleted_at) {
      const url = "/posts/" + postId;
      const store = this.store;

      return ajax(url)
        .then(p => {
          this.storePost(store.createRecord("post", p));
        })
        .catch(() => {
          this.removePosts([existing]);
        });
    }
    return Promise.resolve();
  },

  triggerChangedPost(postId, updatedAt, opts) {
    opts = opts || {};

    const resolved = Promise.resolve();
    if (!postId) {
      return resolved;
    }

    const existing = this._identityMap[postId];
    if (existing && existing.updated_at !== updatedAt) {
      const url = "/posts/" + postId;
      const store = this.store;
      return ajax(url).then(p => {
        if (opts.preserveCooked) {
          p.cooked = existing.get("cooked");
        }

        this.storePost(store.createRecord("post", p));
      });
    }
    return resolved;
  },

  triggerReadPost(postId, readersCount) {
    const resolved = Promise.resolve();
    resolved.then(() => {
      const post = this.findLoadedPost(postId);
      if (post && readersCount > post.readers_count) {
        post.set("readers_count", readersCount);
        this.storePost(post);
      }
    });

    return resolved;
  },

  postForPostNumber(postNumber) {
    if (!this.hasPosts) {
      return;
    }

    return this.posts.find(p => {
      return p.get("post_number") === postNumber;
    });
  },

  /**
    Returns the closest post given a postNumber that may not exist in the stream.
    For example, if the user asks for a post that's deleted or otherwise outside the range.
    This allows us to set the progress bar with the correct number.
  **/
  closestPostForPostNumber(postNumber) {
    if (!this.hasPosts) {
      return;
    }

    let closest = null;
    this.posts.forEach(p => {
      if (!closest) {
        closest = p;
        return;
      }

      if (
        Math.abs(postNumber - p.get("post_number")) <
        Math.abs(closest.get("post_number") - postNumber)
      ) {
        closest = p;
      }
    });

    return closest;
  },

  // Get the index of a post in the stream. (Use this for the topic progress bar.)
  progressIndexOfPost(post) {
    return this.progressIndexOfPostId(post);
  },

  // Get the index in the stream of a post id. (Use this for the topic progress bar.)
  progressIndexOfPostId(post) {
    const postId = post.get("id");
    const index = this.stream.indexOf(postId);

    if (this.isMegaTopic) {
      return post.get("post_number");
    } else {
      return index + 1;
    }
  },

  /**
    Returns the closest post number given a postNumber that may not exist in the stream.
    For example, if the user asks for a post that's deleted or otherwise outside the range.
    This allows us to set the progress bar with the correct number.
  **/
  closestPostNumberFor(postNumber) {
    if (!this.hasPosts) {
      return;
    }

    let closest = null;
    this.posts.forEach(p => {
      if (closest === postNumber) {
        return;
      }
      if (!closest) {
        closest = p.get("post_number");
      }

      if (
        Math.abs(postNumber - p.get("post_number")) <
        Math.abs(closest - postNumber)
      ) {
        closest = p.get("post_number");
      }
    });

    return closest;
  },

  closestDaysAgoFor(postNumber) {
    const timelineLookup = this.timelineLookup || [];

    let low = 0;
    let high = timelineLookup.length - 1;

    while (low <= high) {
      const mid = Math.floor(low + (high - low) / 2);
      const midValue = timelineLookup[mid][0];

      if (midValue > postNumber) {
        high = mid - 1;
      } else if (midValue < postNumber) {
        low = mid + 1;
      } else {
        return timelineLookup[mid][1];
      }
    }

    const val = timelineLookup[high] || timelineLookup[low];
    if (val) return val[1];
  },

  // Find a postId for a postNumber, respecting gaps
  findPostIdForPostNumber(postNumber) {
    const stream = this.stream,
      beforeLookup = this.get("gaps.before"),
      streamLength = stream.length;

    let sum = 1;
    for (let i = 0; i < streamLength; i++) {
      const pid = stream[i];

      // See if there are posts before this post
      if (beforeLookup) {
        const before = beforeLookup[pid];
        if (before) {
          for (let j = 0; j < before.length; j++) {
            if (sum === postNumber) {
              return pid;
            }
            sum++;
          }
        }
      }

      if (sum === postNumber) {
        return pid;
      }
      sum++;
    }
  },

  updateFromJson(postStreamData) {
    const posts = this.posts;

    const postsWithPlaceholders = this.postsWithPlaceholders;
    postsWithPlaceholders.clear(() => posts.clear());

    this.set("gaps", null);
    if (postStreamData) {
      // Load posts if present
      const store = this.store;
      postStreamData.posts.forEach(p =>
        this.appendPost(store.createRecord("post", p))
      );
      delete postStreamData.posts;

      // Update our attributes
      this.setProperties(postStreamData);
    }
  },

  /**
    Stores a post in our identity map, and sets up the references it needs to
    find associated objects like the topic. It might return a different reference
    than you supplied if the post has already been loaded.
  **/
  storePost(post) {
    // Calling `get(undefined)` raises an error
    if (!post) {
      return;
    }

    const postId = get(post, "id");
    if (postId) {
      const existing = this._identityMap[post.get("id")];

      // Update the `highest_post_number` if this post is higher.
      const postNumber = post.get("post_number");
      if (
        postNumber &&
        postNumber > (this.get("topic.highest_post_number") || 0)
      ) {
        this.set("topic.highest_post_number", postNumber);
        this.set("topic.last_posted_at", post.get("created_at"));
      }

      if (existing) {
        // If the post is in the identity map, update it and return the old reference.
        existing.updateFromPost(post);
        return existing;
      }

      post.set("topic", this.topic);
      this._identityMap[post.get("id")] = post;
    }
    return post;
  },

  fetchNextWindow(postNumber, asc, callback) {
    let includeSuggested = !this.get("topic.suggested_topics");

    const url = `/t/${this.get("topic.id")}/posts.json`;
    let data = {
      post_number: postNumber,
      asc: asc,
      include_suggested: includeSuggested
    };

    data = _.merge(data, this.streamFilters);
    const store = this.store;

    return ajax(url, { data }).then(result => {
      if (result.suggested_topics) {
        this.set("topic.suggested_topics", result.suggested_topics);
      }

      const posts = get(result, "post_stream.posts");

      if (posts) {
        posts.forEach(p => {
          p = this.storePost(store.createRecord("post", p));

          if (callback) {
            callback.call(this, p);
          }
        });
      }
    });
  },

  findPostsByIds(postIds) {
    const identityMap = this._identityMap;
    const unloaded = postIds.filter(p => !identityMap[p]);

    // Load our unloaded posts by id
    return this.loadIntoIdentityMap(unloaded).then(() => {
      return postIds.map(p => identityMap[p]).compact();
    });
  },

  loadIntoIdentityMap(postIds) {
    if (isEmpty(postIds)) {
      return Promise.resolve([]);
    }

    let includeSuggested = !this.get("topic.suggested_topics");

    const url = "/t/" + this.get("topic.id") + "/posts.json";
    const data = { post_ids: postIds, include_suggested: includeSuggested };
    const store = this.store;

    return ajax(url, { data }).then(result => {
      if (result.suggested_topics) {
        this.set("topic.suggested_topics", result.suggested_topics);
      }

      const posts = get(result, "post_stream.posts");

      if (posts) {
        posts.forEach(p => this.storePost(store.createRecord("post", p)));
      }
    });
  },

  backfillExcerpts(streamPosition) {
    this._excerpts = this._excerpts || [];
    const stream = this.stream;

    this._excerpts.loadNext = streamPosition;

    if (this._excerpts.loading) {
      return this._excerpts.loading.then(() => {
        if (!this._excerpts[stream[streamPosition]]) {
          if (this._excerpts.loadNext === streamPosition) {
            return this.backfillExcerpts(streamPosition);
          }
        }
      });
    }

    let postIds = stream.slice(
      Math.max(streamPosition - 20, 0),
      streamPosition + 20
    );

    for (let i = postIds.length - 1; i >= 0; i--) {
      if (this._excerpts[postIds[i]]) {
        postIds.splice(i, 1);
      }
    }

    let data = {
      post_ids: postIds
    };

    this._excerpts.loading = ajax(
      "/t/" + this.get("topic.id") + "/excerpts.json",
      { data }
    )
      .then(excerpts => {
        excerpts.forEach(obj => {
          this._excerpts[obj.post_id] = obj;
        });
      })
      .finally(() => {
        this._excerpts.loading = null;
      });

    return this._excerpts.loading;
  },

  excerpt(streamPosition) {
    if (this.isMegaTopic) {
      return new Promise(resolve => resolve(""));
    }

    const stream = this.stream;

    return new Promise((resolve, reject) => {
      let excerpt = this._excerpts && this._excerpts[stream[streamPosition]];

      if (excerpt) {
        resolve(excerpt);
        return;
      }

      this.backfillExcerpts(streamPosition)
        .then(() => {
          resolve(this._excerpts[stream[streamPosition]]);
        })
        .catch(e => reject(e));
    });
  },

  indexOf(post) {
    return this.stream.indexOf(post.get("id"));
  },

  // Handles an error loading a topic based on a HTTP status code. Updates
  // the text to the correct values.
  errorLoading(result) {
    const topic = this.topic;
    this.set("loadingFilter", false);
    topic.set("errorLoading", true);

    const json = result.jqXHR.responseJSON;
    if (json && json.extras && json.extras.html) {
      topic.set("errorHtml", json.extras.html);
    } else {
      topic.set("errorMessage", I18n.t("topic.server_error.description"));
      topic.set("noRetry", result.jqXHR.status === 403);
    }
  }
});<|MERGE_RESOLUTION|>--- conflicted
+++ resolved
@@ -606,12 +606,7 @@
         return this.findPostsByIds([postId])
           .then(posts => {
             const ignoredUsers =
-<<<<<<< HEAD
-              Discourse.User.current() &&
-              Discourse.User.current().get("ignored_users");
-=======
               User.current() && User.current().get("ignored_users");
->>>>>>> baba1cc0
             posts.forEach(p => {
               if (ignoredUsers && ignoredUsers.includes(p.username)) {
                 this.stream.removeObject(postId);
