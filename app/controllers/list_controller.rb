--- conflicted
+++ resolved
@@ -334,11 +334,7 @@
       return period if top_topics.count >= SiteSetting.topics_per_period_in_top_page
     end
     # default period is yearly
-<<<<<<< HEAD
-    SiteSetting.top_page_default_timeframe
-=======
     SiteSetting.top_page_default_timeframe.to_sym
->>>>>>> a5d8dfb0
   end
 
   def self.best_periods_for(date)
