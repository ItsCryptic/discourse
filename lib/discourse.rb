# frozen_string_literal: true
# rubocop:disable Style/GlobalVars

require 'cache'
require 'open3'
require_dependency 'route_format'
require_dependency 'plugin/instance'
require_dependency 'auth/default_current_user_provider'
require_dependency 'version'
require 'digest/sha1'

# Prevents errors with reloading dev with conditional includes
if Rails.env.development?
  require_dependency 'file_store/s3_store'
  require_dependency 'file_store/local_store'
end

module Discourse
  DB_POST_MIGRATE_PATH ||= "db/post_migrate"
  REQUESTED_HOSTNAME ||= "REQUESTED_HOSTNAME"

  require 'sidekiq/exception_handler'
  class SidekiqExceptionHandler
    extend Sidekiq::ExceptionHandler
  end

  class Utils
    URI_REGEXP ||= URI.regexp(%w{http https})

    # Usage:
    #   Discourse::Utils.execute_command("pwd", chdir: 'mydirectory')
    # or with a block
    #   Discourse::Utils.execute_command(chdir: 'mydirectory') do |runner|
    #     runner.exec("pwd")
    #   end
    def self.execute_command(*command, **args)
      runner = CommandRunner.new(**args)

      if block_given?
        raise RuntimeError.new("Cannot pass command and block to execute_command") if command.present?
        yield runner
      else
        runner.exec(*command)
      end
    end

    def self.pretty_logs(logs)
      logs.join("\n")
    end

    def self.atomic_write_file(destination, contents)
      begin
        return if File.read(destination) == contents
      rescue Errno::ENOENT
      end

      FileUtils.mkdir_p(File.join(Rails.root, 'tmp'))
      temp_destination = File.join(Rails.root, 'tmp', SecureRandom.hex)

      File.open(temp_destination, "w") do |fd|
        fd.write(contents)
        fd.fsync()
      end

      File.rename(temp_destination, destination)

      nil
    end

    def self.atomic_ln_s(source, destination)
      begin
        return if File.readlink(destination) == source
      rescue Errno::ENOENT, Errno::EINVAL
      end

      FileUtils.mkdir_p(File.join(Rails.root, 'tmp'))
      temp_destination = File.join(Rails.root, 'tmp', SecureRandom.hex)
      execute_command('ln', '-s', source, temp_destination)
      File.rename(temp_destination, destination)

      nil
    end

    private

    class CommandRunner
      def initialize(**init_params)
        @init_params = init_params
      end

      def exec(*command, **exec_params)
        raise RuntimeError.new("Cannot specify same parameters at block and command level") if (@init_params.keys & exec_params.keys).present?
        execute_command(*command, **@init_params.merge(exec_params))
      end

      private

<<<<<<< HEAD
      def execute_command(*command, timeout: nil, failure_message: "", success_status_codes: [0], chdir: ".")
=======
      def execute_command(*command, timeout: nil, failure_message: "", success_status_codes: [0], chdir: ".", unsafe_shell: false)
        env = nil
        env = command.shift if command[0].is_a?(Hash)

        if !unsafe_shell && (command.length == 1) && command[0].include?(" ")
          # Sending a single string to Process.spawn will launch a shell
          # This means various things (e.g. subshells) are possible, and could present injection risk
          raise "Arguments should be provided as separate strings"
        end

>>>>>>> 55611a5b
        if timeout
          # will send a TERM after timeout
          # will send a KILL after timeout * 2
          command = ["timeout", "-k", "#{timeout.to_f * 2}", timeout.to_s] + command
        end

<<<<<<< HEAD
        stdout, stderr, status = Open3.capture3(*command, chdir: chdir)
=======
        args = command
        args = [env] + command if env
        stdout, stderr, status = Open3.capture3(*args, chdir: chdir)
>>>>>>> 55611a5b

        if !status.exited? || !success_status_codes.include?(status.exitstatus)
          failure_message = "#{failure_message}\n" if !failure_message.blank?
          raise "#{caller[0]}: #{failure_message}#{stderr}"
        end

        stdout
      end
    end
  end

  # Log an exception.
  #
  # If your code is in a scheduled job, it is recommended to use the
  # error_context() method in Jobs::Base to pass the job arguments and any
  # other desired context.
  # See app/jobs/base.rb for the error_context function.
  def self.handle_job_exception(ex, context = {}, parent_logger = nil)
    return if ex.class == Jobs::HandledExceptionWrapper

    context ||= {}
    parent_logger ||= SidekiqExceptionHandler

    cm = RailsMultisite::ConnectionManagement
    parent_logger.handle_exception(ex, {
      current_db: cm.current_db,
      current_hostname: cm.current_hostname
    }.merge(context))

    raise ex if Rails.env.test?
  end

  # Expected less matches than what we got in a find
  class TooManyMatches < StandardError; end

  # When they try to do something they should be logged in for
  class NotLoggedIn < StandardError; end

  # When the input is somehow bad
  class InvalidParameters < StandardError; end

  # When they don't have permission to do something
  class InvalidAccess < StandardError
    attr_reader :obj
    attr_reader :opts
    attr_reader :custom_message
    attr_reader :custom_message_params
    attr_reader :group

    def initialize(msg = nil, obj = nil, opts = nil)
      super(msg)

      @opts = opts || {}
      @obj = obj
      @custom_message = opts[:custom_message] if @opts[:custom_message]
      @custom_message_params = opts[:custom_message_params] if @opts[:custom_message_params]
      @group = opts[:group] if @opts[:group]
    end
  end

  # When something they want is not found
  class NotFound < StandardError
    attr_reader :status
    attr_reader :check_permalinks
    attr_reader :original_path
    attr_reader :custom_message

    def initialize(msg = nil, status: 404, check_permalinks: false, original_path: nil, custom_message: nil)
      super(msg)

      @status = status
      @check_permalinks = check_permalinks
      @original_path = original_path
      @custom_message = custom_message
    end
  end

  # When a setting is missing
  class SiteSettingMissing < StandardError; end

  # When ImageMagick is missing
  class ImageMagickMissing < StandardError; end

  # When read-only mode is enabled
  class ReadOnly < StandardError; end

  # Cross site request forgery
  class CSRF < StandardError; end

  class Deprecation < StandardError; end

  class ScssError < StandardError; end

  def self.filters
    @filters ||= [:latest, :unread, :new, :top, :read, :posted, :bookmarks]
  end

  def self.anonymous_filters
    @anonymous_filters ||= [:latest, :top, :categories]
  end

  def self.top_menu_items
    @top_menu_items ||= Discourse.filters + [:categories]
  end

  def self.anonymous_top_menu_items
    @anonymous_top_menu_items ||= Discourse.anonymous_filters + [:categories, :top]
  end

  PIXEL_RATIOS ||= [1, 1.5, 2, 3]

  def self.avatar_sizes
    # TODO: should cache these when we get a notification system for site settings
    set = Set.new

    SiteSetting.avatar_sizes.split("|").map(&:to_i).each do |size|
      PIXEL_RATIOS.each do |pixel_ratio|
        set << (size * pixel_ratio).to_i
      end
    end

    set
  end

  def self.activate_plugins!
    @plugins = []
    Plugin::Instance.find_all("#{Rails.root}/plugins").each do |p|
      v = p.metadata.required_version || Discourse::VERSION::STRING
      if Discourse.has_needed_version?(Discourse::VERSION::STRING, v)
        p.activate!
        @plugins << p
      else
        STDERR.puts "Could not activate #{p.metadata.name}, discourse does not meet required version (#{v})"
      end
    end
    DiscourseEvent.trigger(:after_plugin_activation)
  end

  def self.disabled_plugin_names
    plugins.select { |p| !p.enabled? }.map(&:name)
  end

  def self.plugins
    @plugins ||= []
  end

  def self.hidden_plugins
    @hidden_plugins ||= []
  end

  def self.visible_plugins
    self.plugins - self.hidden_plugins
  end

  def self.plugin_themes
    @plugin_themes ||= plugins.map(&:themes).flatten
  end

  def self.official_plugins
    plugins.find_all { |p| p.metadata.official? }
  end

  def self.unofficial_plugins
    plugins.find_all { |p| !p.metadata.official? }
  end

  def self.find_plugins(args)
    plugins.select do |plugin|
      next if args[:include_official] == false && plugin.metadata.official?
      next if args[:include_unofficial] == false && !plugin.metadata.official?
      next if !args[:include_disabled] && !plugin.enabled?

      true
    end
  end

  def self.apply_asset_filters(plugins, type, request)
    filter_opts = asset_filter_options(type, request)
    plugins.select do |plugin|
      plugin.asset_filters.all? { |b| b.call(type, request, filter_opts) }
    end
  end

  def self.asset_filter_options(type, request)
    result = {}
    return result if request.blank?

    path = request.fullpath
    result[:path] = path if path.present?

    # When we bootstrap using the JSON method, we want to be able to filter assets on
    # the path we're bootstrapping for.
    asset_path = request.headers["HTTP_X_DISCOURSE_ASSET_PATH"]
    result[:path] = asset_path if asset_path.present?

    result
  end

  def self.find_plugin_css_assets(args)
    plugins = apply_asset_filters(self.find_plugins(args), :css, args[:request])

    assets = []

    targets = [nil]
    targets << :mobile if args[:mobile_view]
    targets << :desktop if args[:desktop_view]

    targets.each do |target|
      assets += plugins.find_all do |plugin|
        plugin.css_asset_exists?(target)
      end.map do |plugin|
        target.nil? ? plugin.directory_name : "#{plugin.directory_name}_#{target}"
      end
    end

    assets
  end

  def self.find_plugin_js_assets(args)
    plugins = self.find_plugins(args).select do |plugin|
      plugin.js_asset_exists?
    end

    plugins = apply_asset_filters(plugins, :js, args[:request])

    plugins.map { |plugin| "plugins/#{plugin.directory_name}" }
  end

  def self.assets_digest
    @assets_digest ||= begin
      digest = Digest::MD5.hexdigest(ActionView::Base.assets_manifest.assets.values.sort.join)

      channel = "/global/asset-version"
      message = MessageBus.last_message(channel)

      unless message && message.data == digest
        MessageBus.publish channel, digest
      end
      digest
    end
  end

  BUILTIN_AUTH ||= [
    Auth::AuthProvider.new(authenticator: Auth::FacebookAuthenticator.new, frame_width: 580, frame_height: 400, icon: "fab-facebook"),
    Auth::AuthProvider.new(authenticator: Auth::GoogleOAuth2Authenticator.new, frame_width: 850, frame_height: 500), # Custom icon implemented in client
    Auth::AuthProvider.new(authenticator: Auth::GithubAuthenticator.new, icon: "fab-github"),
    Auth::AuthProvider.new(authenticator: Auth::TwitterAuthenticator.new, icon: "fab-twitter"),
    Auth::AuthProvider.new(authenticator: Auth::DiscordAuthenticator.new, icon: "fab-discord")
  ]

  def self.auth_providers
    BUILTIN_AUTH + DiscoursePluginRegistry.auth_providers.to_a
  end

  def self.enabled_auth_providers
    auth_providers.select { |provider|  provider.authenticator.enabled?  }
  end

  def self.authenticators
    # NOTE: this bypasses the site settings and gives a list of everything, we need to register every middleware
    #  for the cases of multisite
    auth_providers.map(&:authenticator)
  end

  def self.enabled_authenticators
    authenticators.select { |authenticator|  authenticator.enabled?  }
  end

  def self.cache
    @cache ||= begin
      if GlobalSetting.skip_redis?
        ActiveSupport::Cache::MemoryStore.new
      else
        Cache.new
      end
    end
  end

  # hostname of the server, operating system level
  # called os_hostname so we do no confuse it with current_hostname
  def self.os_hostname
    @os_hostname ||=
      begin
        require 'socket'
        Socket.gethostname
      rescue => e
        warn_exception(e, message: 'Socket.gethostname is not working')
        begin
          `hostname`.strip
        rescue => e
          warn_exception(e, message: 'hostname command is not working')
          'unknown_host'
        end
      end
  end

  # Get the current base URL for the current site
  def self.current_hostname
    SiteSetting.force_hostname.presence || RailsMultisite::ConnectionManagement.current_hostname
  end

  def self.base_path(default_value = "")
    ActionController::Base.config.relative_url_root.presence || default_value
  end

  def self.base_uri(default_value = "")
    deprecate("Discourse.base_uri is deprecated, use Discourse.base_path instead")
    base_path(default_value)
  end

  def self.base_protocol
    SiteSetting.force_https? ? "https" : "http"
  end

  def self.base_url_no_prefix
    default_port = SiteSetting.force_https? ? 443 : 80
    url = +"#{base_protocol}://#{current_hostname}"
    url << ":#{SiteSetting.port}" if SiteSetting.port.to_i > 0 && SiteSetting.port.to_i != default_port

    if Rails.env.development? && SiteSetting.port.blank?
      url << ":#{ENV["UNICORN_PORT"] || 3000}"
    end

    url
  end

  def self.base_url
    base_url_no_prefix + base_path
  end

  def self.route_for(uri)
    unless uri.is_a?(URI)
      uri = begin
        URI(uri)
      rescue ArgumentError, URI::Error
      end
    end

    return unless uri

    path = +(uri.path || "")
    if !uri.host || (uri.host == Discourse.current_hostname && path.start_with?(Discourse.base_path))
      path.slice!(Discourse.base_path)
      return Rails.application.routes.recognize_path(path)
    end

    nil
  rescue ActionController::RoutingError
    nil
  end

  class << self
    alias_method :base_url_no_path, :base_url_no_prefix
  end

  READONLY_MODE_KEY_TTL      ||= 60
  READONLY_MODE_KEY          ||= 'readonly_mode'
  PG_READONLY_MODE_KEY       ||= 'readonly_mode:postgres'
  PG_READONLY_MODE_KEY_TTL   ||= 300
  USER_READONLY_MODE_KEY     ||= 'readonly_mode:user'
  PG_FORCE_READONLY_MODE_KEY ||= 'readonly_mode:postgres_force'

  READONLY_KEYS ||= [
    READONLY_MODE_KEY,
    PG_READONLY_MODE_KEY,
    USER_READONLY_MODE_KEY,
    PG_FORCE_READONLY_MODE_KEY
  ]

  def self.enable_readonly_mode(key = READONLY_MODE_KEY)
    if key == PG_READONLY_MODE_KEY || key == PG_FORCE_READONLY_MODE_KEY
      Sidekiq.pause!("pg_failover") if !Sidekiq.paused?
    end

    if key == USER_READONLY_MODE_KEY || key == PG_FORCE_READONLY_MODE_KEY
      Discourse.redis.set(key, 1)
    else
      ttl =
        case key
        when PG_READONLY_MODE_KEY
          PG_READONLY_MODE_KEY_TTL
        else
          READONLY_MODE_KEY_TTL
        end

      Discourse.redis.setex(key, ttl, 1)
      keep_readonly_mode(key, ttl: ttl) if !Rails.env.test?
    end

    MessageBus.publish(readonly_channel, true)
    true
  end

  def self.keep_readonly_mode(key, ttl:)
    # extend the expiry by ttl minute every ttl/2 seconds
    @mutex ||= Mutex.new

    @mutex.synchronize do
      @dbs ||= Set.new
      @dbs << RailsMultisite::ConnectionManagement.current_db
      @threads ||= {}

      unless @threads[key]&.alive?
        @threads[key] = Thread.new do
          while @dbs.size > 0 do
            sleep ttl / 2

            @mutex.synchronize do
              @dbs.each do |db|
                RailsMultisite::ConnectionManagement.with_connection(db) do
                  if !Discourse.redis.expire(key, ttl)
                    @dbs.delete(db)
                  end
                end
              end
            end
          end
        end
      end
    end
  end

  def self.disable_readonly_mode(key = READONLY_MODE_KEY)
    if key == PG_READONLY_MODE_KEY || key == PG_FORCE_READONLY_MODE_KEY
      Sidekiq.unpause! if Sidekiq.paused?
    end

    Discourse.redis.del(key)
    MessageBus.publish(readonly_channel, false)
    true
  end

  def self.enable_pg_force_readonly_mode
    RailsMultisite::ConnectionManagement.each_connection do
      enable_readonly_mode(PG_FORCE_READONLY_MODE_KEY)
    end

    true
  end

  def self.disable_pg_force_readonly_mode
    RailsMultisite::ConnectionManagement.each_connection do
      disable_readonly_mode(PG_FORCE_READONLY_MODE_KEY)
    end

    true
  end

  def self.readonly_mode?(keys = READONLY_KEYS)
    recently_readonly? || Discourse.redis.exists?(*keys)
  end

  def self.pg_readonly_mode?
    Discourse.redis.get(PG_READONLY_MODE_KEY).present?
  end

  # Shared between processes
  def self.postgres_last_read_only
    @postgres_last_read_only ||= DistributedCache.new('postgres_last_read_only', namespace: false)
  end

  # Per-process
  def self.redis_last_read_only
    @redis_last_read_only ||= {}
  end

  def self.recently_readonly?
    postgres_read_only = postgres_last_read_only[Discourse.redis.namespace]
    redis_read_only = redis_last_read_only[Discourse.redis.namespace]

    (redis_read_only.present? && redis_read_only > 15.seconds.ago) ||
      (postgres_read_only.present? && postgres_read_only > 15.seconds.ago)
  end

  def self.received_postgres_readonly!
    postgres_last_read_only[Discourse.redis.namespace] = Time.zone.now
  end

  def self.clear_postgres_readonly!
    postgres_last_read_only[Discourse.redis.namespace] = nil
  end

  def self.received_redis_readonly!
    redis_last_read_only[Discourse.redis.namespace] = Time.zone.now
  end

  def self.clear_redis_readonly!
    redis_last_read_only[Discourse.redis.namespace] = nil
  end

  def self.clear_readonly!
    clear_redis_readonly!
    clear_postgres_readonly!
    Site.clear_anon_cache!
    true
  end

  def self.request_refresh!(user_ids: nil)
    # Causes refresh on next click for all clients
    #
    # This is better than `MessageBus.publish "/file-change", ["refresh"]` because
    # it spreads the refreshes out over a time period
    if user_ids
      MessageBus.publish("/refresh_client", 'clobber', user_ids: user_ids)
    else
      MessageBus.publish('/global/asset-version', 'clobber')
    end
  end

  def self.ensure_version_file_loaded
    unless @version_file_loaded
      version_file = "#{Rails.root}/config/version.rb"
      require version_file if File.exists?(version_file)
      @version_file_loaded = true
    end
  end

  def self.git_version
    ensure_version_file_loaded
    $git_version ||=
      begin
        git_cmd = 'git rev-parse HEAD'
        self.try_git(git_cmd, Discourse::VERSION::STRING)
      end # rubocop:disable Style/GlobalVars
  end

  def self.git_branch
    ensure_version_file_loaded
    $git_branch ||=
      begin
        git_cmd = 'git rev-parse --abbrev-ref HEAD'
        self.try_git(git_cmd, 'unknown')
      end
  end

  def self.full_version
    ensure_version_file_loaded
    $full_version ||=
      begin
        git_cmd = 'git describe --dirty --match "v[0-9]*"'
        self.try_git(git_cmd, 'unknown')
      end
  end

  def self.last_commit_date
    ensure_version_file_loaded
    $last_commit_date ||=
      begin
        git_cmd = 'git log -1 --format="%ct"'
        seconds = self.try_git(git_cmd, nil)
        seconds.nil? ? nil : DateTime.strptime(seconds, '%s')
      end
  end

  def self.try_git(git_cmd, default_value)
    version_value = false

    begin
      version_value = `#{git_cmd}`.strip
    rescue
      version_value = default_value
    end

    if version_value.empty?
      version_value = default_value
    end

    version_value
  end

  # Either returns the site_contact_username user or the first admin.
  def self.site_contact_user
    user = User.find_by(username_lower: SiteSetting.site_contact_username.downcase) if SiteSetting.site_contact_username.present?
    user ||= (system_user || User.admins.real.order(:id).first)
  end

  SYSTEM_USER_ID ||= -1

  def self.system_user
    @system_users ||= {}
    current_db = RailsMultisite::ConnectionManagement.current_db
    @system_users[current_db] ||= User.find_by(id: SYSTEM_USER_ID)
  end

  def self.store
    if SiteSetting.Upload.enable_s3_uploads
      @s3_store_loaded ||= require 'file_store/s3_store'
      FileStore::S3Store.new
    else
      @local_store_loaded ||= require 'file_store/local_store'
      FileStore::LocalStore.new
    end
  end

  def self.stats
    PluginStore.new("stats")
  end

  def self.current_user_provider
    @current_user_provider || Auth::DefaultCurrentUserProvider
  end

  def self.current_user_provider=(val)
    @current_user_provider = val
  end

  def self.asset_host
    Rails.configuration.action_controller.asset_host
  end

  def self.readonly_channel
    "/site/read-only"
  end

  # all forking servers must call this
  # after fork, otherwise Discourse will be
  # in a bad state
  def self.after_fork
    # note: some of this reconnecting may no longer be needed per https://github.com/redis/redis-rb/pull/414
    MessageBus.after_fork
    SiteSetting.after_fork
    Discourse.redis.reconnect
    Rails.cache.reconnect
    Discourse.cache.reconnect
    Logster.store.redis.reconnect
    # shuts down all connections in the pool
    Sidekiq.redis_pool.shutdown { |conn| conn.disconnect!  }
    # re-establish
    Sidekiq.redis = sidekiq_redis_config

    # in case v8 was initialized we want to make sure it is nil
    PrettyText.reset_context

    DiscourseJsProcessor::Transpiler.reset_context if defined? DiscourseJsProcessor::Transpiler
    JsLocaleHelper.reset_context if defined? JsLocaleHelper
    nil
  end

  # you can use Discourse.warn when you want to report custom environment
  # with the error, this helps with grouping
  def self.warn(message, env = nil)
    append = env ? (+" ") << env.map { |k, v|"#{k}: #{v}" }.join(" ") : ""

    if !(Logster::Logger === Rails.logger)
      Rails.logger.warn("#{message}#{append}")
      return
    end

    loggers = [Rails.logger]
    if Rails.logger.chained
      loggers.concat(Rails.logger.chained)
    end

    logster_env = env

    if old_env = Thread.current[Logster::Logger::LOGSTER_ENV]
      logster_env = Logster::Message.populate_from_env(old_env)

      # a bit awkward by try to keep the new params
      env.each do |k, v|
        logster_env[k] = v
      end
    end

    loggers.each do |logger|
      if !(Logster::Logger === logger)
        logger.warn("#{message} #{append}")
        next
      end

      logger.store.report(
        ::Logger::Severity::WARN,
        "discourse",
        message,
        env: logster_env
      )
    end

    if old_env
      env.each do |k, v|
        # do not leak state
        logster_env.delete(k)
      end
    end

    nil
  end

  # report a warning maintaining backtrack for logster
  def self.warn_exception(e, message: "", env: nil)
    if Rails.logger.respond_to? :add_with_opts

      env ||= {}
      env[:current_db] ||= RailsMultisite::ConnectionManagement.current_db

      # logster
      Rails.logger.add_with_opts(
        ::Logger::Severity::WARN,
        "#{message} : #{e}",
        "discourse-exception",
        backtrace: e.backtrace.join("\n"),
        env: env
      )
    else
      # no logster ... fallback
      Rails.logger.warn("#{message} #{e}\n#{e.backtrace.join("\n")}")
    end
  rescue
    STDERR.puts "Failed to report exception #{e} #{message}"
  end

  def self.deprecate(warning, drop_from: nil, since: nil, raise_error: false, output_in_test: false)
    location = caller_locations[1].yield_self { |l| "#{l.path}:#{l.lineno}:in \`#{l.label}\`" }
    warning = ["Deprecation notice:", warning]
    warning << "(deprecated since Discourse #{since})" if since
    warning << "(removal in Discourse #{drop_from})" if drop_from
    warning << "\nAt #{location}"
    warning = warning.join(" ")

    if raise_error
      raise Deprecation.new(warning)
    end

    if Rails.env == "development"
      STDERR.puts(warning)
    end

    if output_in_test && Rails.env == "test"
      STDERR.puts(warning)
    end

    digest = Digest::MD5.hexdigest(warning)
    redis_key = "deprecate-notice-#{digest}"

    if !Discourse.redis.without_namespace.get(redis_key)
      Rails.logger.warn(warning)
      begin
        Discourse.redis.without_namespace.setex(redis_key, 3600, "x")
      rescue Redis::CommandError => e
        raise unless e.message =~ /READONLY/
      end
    end
    warning
  end

  SIDEKIQ_NAMESPACE ||= 'sidekiq'

  def self.sidekiq_redis_config
    conf = GlobalSetting.redis_config.dup
    conf[:namespace] = SIDEKIQ_NAMESPACE
    conf
  end

  def self.static_doc_topic_ids
    [SiteSetting.tos_topic_id, SiteSetting.guidelines_topic_id, SiteSetting.privacy_topic_id]
  end

  cattr_accessor :last_ar_cache_reset

  def self.reset_active_record_cache_if_needed(e)
    last_cache_reset = Discourse.last_ar_cache_reset
    if e && e.message =~ /UndefinedColumn/ && (last_cache_reset.nil? || last_cache_reset < 30.seconds.ago)
      Rails.logger.warn "Clearing Active Record cache, this can happen if schema changed while site is running or in a multisite various databases are running different schemas. Consider running rake multisite:migrate."
      Discourse.last_ar_cache_reset = Time.zone.now
      Discourse.reset_active_record_cache
    end
  end

  def self.reset_active_record_cache
    ActiveRecord::Base.connection.query_cache.clear
    (ActiveRecord::Base.connection.tables - %w[schema_migrations versions]).each do |table|
      table.classify.constantize.reset_column_information rescue nil
    end
    nil
  end

  def self.running_in_rack?
    ENV["DISCOURSE_RUNNING_IN_RACK"] == "1"
  end

  def self.skip_post_deployment_migrations?
    ['1', 'true'].include?(ENV["SKIP_POST_DEPLOYMENT_MIGRATIONS"]&.to_s)
  end

  # this is used to preload as much stuff as possible prior to forking
  # in turn this can conserve large amounts of memory on forking servers
  def self.preload_rails!
    return if @preloaded_rails

    if !Rails.env.development?
      # Skipped in development because the schema cache gets reset on every code change anyway
      # Better to rely on the filesystem-based db:schema:cache:dump

      # load up all models and schema
      (ActiveRecord::Base.connection.tables - %w[schema_migrations versions]).each do |table|
        table.classify.constantize.first rescue nil
      end

      # ensure we have a full schema cache in case we missed something above
      ActiveRecord::Base.connection.data_sources.each do |table|
        ActiveRecord::Base.connection.schema_cache.add(table)
      end
    end

    schema_cache = ActiveRecord::Base.connection.schema_cache

    # load up schema cache for all multisite assuming all dbs have
    # an identical schema
    RailsMultisite::ConnectionManagement.safe_each_connection do
      dup_cache = schema_cache.dup
      # this line is not really needed, but just in case the
      # underlying implementation changes lets give it a shot
      dup_cache.connection = nil
      ActiveRecord::Base.connection.schema_cache = dup_cache
      I18n.t(:posts)

      # this will force Cppjieba to preload if any site has it
      # enabled allowing it to be reused between all child processes
      Search.prepare_data("test")

      JsLocaleHelper.load_translations(SiteSetting.default_locale)
    end

    [
      Thread.new {
        # router warm up
        Rails.application.routes.recognize_path('abc') rescue nil
      },
      Thread.new {
        # preload discourse version
        Discourse.git_version
        Discourse.git_branch
        Discourse.full_version
      },
      Thread.new {
        require 'actionview_precompiler'
        ActionviewPrecompiler.precompile
      },
      Thread.new {
        LetterAvatar.image_magick_version
      }
    ].each(&:join)
  ensure
    @preloaded_rails = true
  end

  def self.redis
    $redis
  end

  def self.is_parallel_test?
    ENV['RAILS_ENV'] == "test" && ENV['TEST_ENV_NUMBER']
  end

  CDN_REQUEST_METHODS ||= ["GET", "HEAD", "OPTIONS"]

  def self.is_cdn_request?(env, request_method)
    return unless CDN_REQUEST_METHODS.include?(request_method)

    cdn_hostnames = GlobalSetting.cdn_hostnames
    return if cdn_hostnames.blank?

    requested_hostname = env[REQUESTED_HOSTNAME] || env[Rack::HTTP_HOST]
    cdn_hostnames.include?(requested_hostname)
  end

  def self.apply_cdn_headers(headers)
    headers['Access-Control-Allow-Origin'] = '*'
    headers['Access-Control-Allow-Methods'] = CDN_REQUEST_METHODS.join(", ")
    headers
  end
end

# rubocop:enable Style/GlobalVars<|MERGE_RESOLUTION|>--- conflicted
+++ resolved
@@ -95,9 +95,6 @@
 
       private
 
-<<<<<<< HEAD
-      def execute_command(*command, timeout: nil, failure_message: "", success_status_codes: [0], chdir: ".")
-=======
       def execute_command(*command, timeout: nil, failure_message: "", success_status_codes: [0], chdir: ".", unsafe_shell: false)
         env = nil
         env = command.shift if command[0].is_a?(Hash)
@@ -108,20 +105,15 @@
           raise "Arguments should be provided as separate strings"
         end
 
->>>>>>> 55611a5b
         if timeout
           # will send a TERM after timeout
           # will send a KILL after timeout * 2
           command = ["timeout", "-k", "#{timeout.to_f * 2}", timeout.to_s] + command
         end
 
-<<<<<<< HEAD
-        stdout, stderr, status = Open3.capture3(*command, chdir: chdir)
-=======
         args = command
         args = [env] + command if env
         stdout, stderr, status = Open3.capture3(*args, chdir: chdir)
->>>>>>> 55611a5b
 
         if !status.exited? || !success_status_codes.include?(status.exitstatus)
           failure_message = "#{failure_message}\n" if !failure_message.blank?
