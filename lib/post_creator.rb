# Responsible for creating posts and topics
#
require_dependency 'rate_limiter'
require_dependency 'topic_creator'
require_dependency 'post_jobs_enqueuer'
require_dependency 'distributed_mutex'
require_dependency 'has_errors'

class PostCreator
  include HasErrors

  attr_reader :opts

  # Acceptable options:
  #
  #   raw                     - raw text of post
  #   image_sizes             - We can pass a list of the sizes of images in the post as a shortcut.
  #   invalidate_oneboxes     - Whether to force invalidation of oneboxes in this post
  #   acting_user             - The user performing the action might be different than the user
  #                             who is the post "author." For example when copying posts to a new
  #                             topic.
  #   created_at              - Post creation time (optional)
  #   auto_track              - Automatically track this topic if needed (default true)
  #   custom_fields           - Custom fields to be added to the post, Hash (default nil)
  #   post_type               - Whether this is a regular post or moderator post.
  #   no_bump                 - Do not cause this post to bump the topic.
  #   cooking_options         - Options for rendering the text
  #   cook_method             - Method of cooking the post.
  #                               :regular - Pass through Markdown parser and strip bad HTML
  #                               :raw_html - Perform no processing
  #                               :raw_email - Imported from an email
  #   via_email               - Mark this post as arriving via email
  #   raw_email               - Full text of arriving email (to store)
  #   action_code             - Describes a small_action post (optional)
  #   skip_jobs               - Don't enqueue jobs when creation succeeds. This is needed if you
  #                             wrap `PostCreator` in a transaction, as the sidekiq jobs could
  #                             dequeue before the commit finishes. If you do this, be sure to
  #                             call `enqueue_jobs` after the transaction is comitted.
  #
  #   When replying to a topic:
  #     topic_id              - topic we're replying to
  #     reply_to_post_number  - post number we're replying to
  #
  #   When creating a topic:
  #     title                 - New topic title
  #     archetype             - Topic archetype
  #     is_warning            - Is the topic a warning?
  #     category              - Category to assign to topic
  #     target_usernames      - comma delimited list of usernames for membership (private message)
  #     target_group_names    - comma delimited list of groups for membership (private message)
  #     meta_data             - Topic meta data hash
  #     created_at            - Topic creation time (optional)
  #     pinned_at             - Topic pinned time (optional)
  #     pinned_globally       - Is the topic pinned globally (optional)
  #
  def initialize(user, opts)
    # TODO: we should reload user in case it is tainted, should take in a user_id as opposed to user
    # If we don't do this we introduce a rather risky dependency
    @user = user
    @opts = opts || {}
    opts[:title] = pg_clean_up(opts[:title]) if opts[:title] && opts[:title].include?("\u0000")
    opts[:raw] = pg_clean_up(opts[:raw]) if opts[:raw] && opts[:raw].include?("\u0000")
    opts.delete(:reply_to_post_number) unless opts[:topic_id]
    @guardian = opts[:guardian] if opts[:guardian]

    @spam = false
  end

  def pg_clean_up(str)
    str.gsub("\u0000", "")
  end

  # True if the post was considered spam
  def spam?
    @spam
  end

  def skip_validations?
    @opts[:skip_validations]
  end

  def guardian
    @guardian ||= Guardian.new(@user)
  end

  def valid?
    @topic = nil
    @post = nil

    if @user.suspended? && !skip_validations?
      errors[:base] << I18n.t(:user_is_suspended)
      return false
    end

    if @opts[:target_usernames].present? && !skip_validations? && !@user.staff?
      names = @opts[:target_usernames].split(',')

      # Make sure max_allowed_message_recipients setting is respected
      max_allowed_message_recipients = SiteSetting.max_allowed_message_recipients

      if names.length > max_allowed_message_recipients
        errors[:base] << I18n.t(:max_pm_recepients,
          recipients_limit: max_allowed_message_recipients
        )

        return false
      end

      # Make sure none of the users have muted the creator
      users = User.where(username: names).pluck(:id, :username).to_h

      User
        .joins("LEFT JOIN user_options ON user_options.user_id = users.id")
        .joins("LEFT JOIN muted_users ON muted_users.muted_user_id = #{@user.id.to_i}")
        .where("user_options.user_id IS NOT NULL")
        .where("
          (user_options.user_id IN (:user_ids) AND NOT user_options.allow_private_messages) OR
          muted_users.user_id IN (:user_ids)
        ", user_ids: users.keys)
        .pluck(:id).each do |m|

        errors[:base] << I18n.t(:not_accepting_pms, username: users[m])
      end

      return false if errors[:base].present?
    end

    if new_topic?
      topic_creator = TopicCreator.new(@user, guardian, @opts)
      return false unless skip_validations? || validate_child(topic_creator)
    else
      @topic = Topic.find_by(id: @opts[:topic_id])
      if (@topic.blank? || !guardian.can_create?(Post, @topic))
        errors[:base] << I18n.t(:topic_not_found)
        return false
      end
    end

    setup_post

    return true if skip_validations?

    if @post.has_host_spam?
      @spam = true
      errors[:base] << I18n.t(:spamming_host)
      return false
    end

    DiscourseEvent.trigger :before_create_post, @post
    DiscourseEvent.trigger :validate_post, @post

    post_validator = Validators::PostValidator.new(skip_topic: true)
    post_validator.validate(@post)

    valid = @post.errors.blank?
    add_errors_from(@post) unless valid
    valid
  end

  def create
    if valid?
      transaction do
        build_post_stats
        create_topic
        save_post
        extract_links
        store_unique_post_key
        track_topic
        update_topic_stats
        update_topic_auto_close
        update_user_counts
        create_embedded_topic

        ensure_in_allowed_users if guardian.is_staff?
        unarchive_message
        @post.advance_draft_sequence
        @post.save_reply_relationships
      end
    end

    if @post && errors.blank?
      # update counters etc.
      @post.topic.reload

      publish

      track_latest_on_category
      enqueue_jobs unless @opts[:skip_jobs]
      BadgeGranter.queue_badge_grant(Badge::Trigger::PostRevision, post: @post)

      trigger_after_events unless opts[:skip_events]

      auto_close unless @opts[:import_mode]
    end

    if @post || @spam
      handle_spam unless @opts[:import_mode]
    end

    @post
  end

  def create!
    create

    if !self.errors.full_messages.empty?
      raise ActiveRecord::RecordNotSaved.new("Failed to create post: #{self.errors.full_messages}")
    end

    @post
  end

  def enqueue_jobs
    return unless @post && !@post.errors.present?

    PostJobsEnqueuer.new(@post, @topic, new_topic?,
      import_mode: @opts[:import_mode],
      post_alert_options: @opts[:post_alert_options]
    ).enqueue_jobs
<<<<<<< HEAD
=======
  end

  def trigger_after_events
    DiscourseEvent.trigger(:topic_created, @post.topic, @opts, @user) unless @opts[:topic_id]
    DiscourseEvent.trigger(:post_created, @post, @opts, @user)
>>>>>>> df163cbf
  end

  def self.track_post_stats
    Rails.env != "test".freeze || @track_post_stats
  end

  def self.track_post_stats=(val)
    @track_post_stats = val
  end

  def self.create(user, opts)
    PostCreator.new(user, opts).create
  end

  def self.create!(user, opts)
    PostCreator.new(user, opts).create!
  end

  def self.before_create_tasks(post)
    set_reply_info(post)

    post.word_count = post.raw.scan(/[[:word:]]+/).size

    whisper = post.post_type == Post.types[:whisper]
    post.post_number ||= Topic.next_post_number(post.topic_id, post.reply_to_post_number.present?, whisper)

    cooking_options = post.cooking_options || {}
    cooking_options[:topic_id] = post.topic_id

    post.cooked ||= post.cook(post.raw, cooking_options.symbolize_keys)
    post.sort_order = post.post_number
    post.last_version_at ||= Time.now
  end

  def self.set_reply_info(post)
    return unless post.reply_to_post_number.present?

    reply_info = Post.where(topic_id: post.topic_id, post_number: post.reply_to_post_number)
      .select(:user_id, :post_type)
      .first

    if reply_info.present?
      post.reply_to_user_id ||= reply_info.user_id
      whisper_type = Post.types[:whisper]
      post.post_type = whisper_type if reply_info.post_type == whisper_type
    end
  end

  protected

  def build_post_stats
    if PostCreator.track_post_stats
      draft_key = @topic ? "topic_#{@topic.id}" : "new_topic"

      sequence = DraftSequence.current(@user, draft_key)
      revisions = Draft.where(sequence: sequence,
                              user_id: @user.id,
                              draft_key: draft_key).pluck(:revisions).first || 0

      @post.build_post_stat(
        drafts_saved: revisions,
        typing_duration_msecs: @opts[:typing_duration_msecs] || 0,
        composer_open_duration_msecs: @opts[:composer_open_duration_msecs] || 0
      )
    end
  end

  def auto_close
    if @post.topic.private_message? &&
        !@post.topic.closed &&
        SiteSetting.auto_close_messages_post_count > 0 &&
        SiteSetting.auto_close_messages_post_count <= @post.topic.posts_count

      @post.topic.update_status(:closed, true, Discourse.system_user,
          message: I18n.t('topic_statuses.autoclosed_message_max_posts', count: SiteSetting.auto_close_messages_post_count))

    elsif !@post.topic.private_message? &&
        !@post.topic.closed &&
        SiteSetting.auto_close_topics_post_count > 0 &&
        SiteSetting.auto_close_topics_post_count <= @post.topic.posts_count

      @post.topic.update_status(:closed, true, Discourse.system_user,
          message: I18n.t('topic_statuses.autoclosed_topic_max_posts', count: SiteSetting.auto_close_topics_post_count))

    end
  end

  def transaction(&blk)
    Post.transaction do
      if new_topic?
        blk.call
      else
        # we need to ensure post_number is monotonically increasing with no gaps
        # so we serialize creation to avoid needing rollbacks
        DistributedMutex.synchronize("topic_id_#{@opts[:topic_id]}", &blk)
      end
    end
  end

  # You can supply an `embed_url` for a post to set up the embedded relationship.
  # This is used by the wp-discourse plugin to associate a remote post with a
  # discourse post.
  def create_embedded_topic
    return unless @opts[:embed_url].present?
    embed = TopicEmbed.new(topic_id: @post.topic_id, post_id: @post.id, embed_url: @opts[:embed_url])
    rollback_from_errors!(embed) unless embed.save
  end

  def handle_spam
    if @spam
      GroupMessage.create(Group[:moderators].name,
                           :spam_post_blocked,
                           user: @user,
                           limit_once_per: 24.hours,
                           message_params: { domains: @post.linked_hosts.keys.join(', ') })
    elsif @post && errors.blank? && !skip_validations?
      SpamRulesEnforcer.enforce!(@post)
    end
  end

  def track_latest_on_category
    return unless @post && @post.errors.count == 0 && @topic && @topic.category_id

    Category.where(id: @topic.category_id).update_all(latest_post_id: @post.id)
    Category.where(id: @topic.category_id).update_all(latest_topic_id: @topic.id) if @post.is_first_post?
  end

  def ensure_in_allowed_users
    return unless @topic.private_message? && @topic.id

    unless @topic.topic_allowed_users.where(user_id: @user.id).exists?
      unless @topic.topic_allowed_groups.where('group_id IN (
                                              SELECT group_id FROM group_users where user_id = ?
                                           )', @user.id).exists?
        @topic.topic_allowed_users.create!(user_id: @user.id)
      end
    end
  end

  def unarchive_message
    return unless @topic.private_message? && @topic.id

    UserArchivedMessage.where(topic_id: @topic.id).pluck(:user_id).each do |user_id|
      UserArchivedMessage.move_to_inbox!(user_id, @topic.id)
    end

    GroupArchivedMessage.where(topic_id: @topic.id).pluck(:group_id).each do |group_id|
      GroupArchivedMessage.move_to_inbox!(group_id, @topic.id)
    end
  end

  private

  # TODO: merge the similar function in TopicCreator and fix parameter naming for `category`
  def find_category_id
    @opts.delete(:category) if @opts[:archetype].present? && @opts[:archetype] == Archetype.private_message

    category =
      if (@opts[:category].is_a? Integer) || (@opts[:category] =~ /^\d+$/)
        Category.find_by(id: @opts[:category])
      else
        Category.find_by(name_lower: @opts[:category].try(:downcase))
      end

    category&.id
  end

  def create_topic
    return if @topic
    begin
      topic_creator = TopicCreator.new(@user, guardian, @opts)
      @topic = topic_creator.create
    rescue ActiveRecord::Rollback
      rollback_from_errors!(topic_creator)
    end
    @post.topic_id = @topic.id
    @post.topic = @topic
    if @topic && @topic.category && @topic.category.all_topics_wiki
      @post.wiki = true
    end
  end

  def update_topic_stats
    if @post.post_type != Post.types[:whisper]
      attrs = {}
      attrs[:last_posted_at] = @post.created_at
      attrs[:last_post_user_id] = @post.user_id
      attrs[:word_count] = (@topic.word_count || 0) + @post.word_count
      attrs[:excerpt] = @post.excerpt(220, strip_links: true) if new_topic?
      attrs[:bumped_at] = @post.created_at unless @post.no_bump
      attrs[:updated_at] = 'now()'
      @topic.update_columns(attrs)
    end
  end

  def update_topic_auto_close
    topic_timer = @topic.public_topic_timer

    if topic_timer &&
       topic_timer.based_on_last_post &&
       topic_timer.duration > 0

      @topic.set_or_create_timer(TopicTimer.types[:close],
        topic_timer.duration,
        based_on_last_post: topic_timer.based_on_last_post
      )
    end
  end

  def setup_post
    @opts[:raw] = TextCleaner.normalize_whitespaces(@opts[:raw] || '').gsub(/\s+\z/, "")

    post = Post.new(raw: @opts[:raw],
                    topic_id: @topic.try(:id),
                    user: @user,
                    reply_to_post_number: @opts[:reply_to_post_number])

    # Attributes we pass through to the post instance if present
    [:post_type, :no_bump, :cooking_options, :image_sizes, :acting_user, :invalidate_oneboxes, :cook_method, :via_email, :raw_email, :action_code].each do |a|
      post.send("#{a}=", @opts[a]) if @opts[a].present?
    end

    post.extract_quoted_post_numbers
    post.created_at = Time.zone.parse(@opts[:created_at].to_s) if @opts[:created_at].present?

    if fields = @opts[:custom_fields]
      post.custom_fields = fields
    end

    @post = post
  end

  def save_post
    @post.disable_rate_limits! if skip_validations?
    saved = @post.save(validate: !skip_validations?)
    rollback_from_errors!(@post) unless saved
  end

  def store_unique_post_key
    @post.store_unique_post_key
  end

  def update_user_counts
    return if @opts[:import_mode]

    @user.create_user_stat if @user.user_stat.nil?

    if @user.user_stat.first_post_created_at.nil?
      @user.user_stat.first_post_created_at = @post.created_at
    end

    unless @post.topic.private_message?
      @user.user_stat.post_count += 1 if @post.post_type == Post.types[:regular] && !@post.is_first_post?
      @user.user_stat.topic_count += 1 if @post.is_first_post?
    end

    # We don't count replies to your own topics
    if !@opts[:import_mode] && @user.id != @topic.user_id
      @user.user_stat.update_topic_reply_count
    end

    @user.user_stat.save!

    @user.update_attributes(last_posted_at: @post.created_at)
  end

  def publish
    return if @opts[:import_mode]
    return unless @post.post_number > 1

    @post.publish_change_to_clients! :created
  end

  def extract_links
    TopicLink.extract_from(@post)
    QuotedPost.extract_from(@post)
  end

  def track_topic
    return if @opts[:auto_track] == false

    unless @user.user_option.disable_jump_reply?
      TopicUser.change(@post.user_id,
                       @topic.id,
                       posted: true,
                       last_read_post_number: @post.post_number,
                       highest_seen_post_number: @post.post_number)

      # assume it took us 5 seconds of reading time to make a post
      PostTiming.record_timing(topic_id: @post.topic_id,
                               user_id: @post.user_id,
                               post_number: @post.post_number,
                               msecs: 5000)
    end

    if @user.staged
      TopicUser.auto_notification_for_staging(@user.id, @topic.id, TopicUser.notification_reasons[:auto_watch])
    else
      notification_level = @user.user_option.notification_level_when_replying || NotificationLevels.topic_levels[:tracking]
      TopicUser.auto_notification(@user.id, @topic.id, TopicUser.notification_reasons[:created_post], notification_level)
    end
  end

  def new_topic?
    @opts[:topic_id].blank?
  end

end<|MERGE_RESOLUTION|>--- conflicted
+++ resolved
@@ -217,14 +217,11 @@
       import_mode: @opts[:import_mode],
       post_alert_options: @opts[:post_alert_options]
     ).enqueue_jobs
-<<<<<<< HEAD
-=======
   end
 
   def trigger_after_events
     DiscourseEvent.trigger(:topic_created, @post.topic, @opts, @user) unless @opts[:topic_id]
     DiscourseEvent.trigger(:post_created, @post, @opts, @user)
->>>>>>> df163cbf
   end
 
   def self.track_post_stats
