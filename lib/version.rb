module Discourse
  # work around reloader
  unless defined? ::Discourse::VERSION
    module VERSION #:nodoc:
      MAJOR = 1
<<<<<<< HEAD
      MINOR = 8
      TINY  = 11
      PRE   = nil
=======
      MINOR = 9
      TINY  = 0
      PRE   = 'beta17'
>>>>>>> df163cbf

      STRING = [MAJOR, MINOR, TINY, PRE].compact.join('.')
    end
  end

  def self.has_needed_version?(current, needed)
    current_split = current.split('.')
    needed_split = needed.split('.')

    (0..[current_split.size, needed_split.size].max).each do |idx|
      current_str = current_split[idx] || ''

      c0 = (needed_split[idx] || '').sub('beta', '').to_i
      c1 = (current_str || '').sub('beta', '').to_i

      # beta is less than stable
      return false if current_str.include?('beta') && (c0 == 0) && (c1 > 0)

      return true if c1 > c0
      return false if c0 > c1
    end

    true
  end
end<|MERGE_RESOLUTION|>--- conflicted
+++ resolved
@@ -3,15 +3,9 @@
   unless defined? ::Discourse::VERSION
     module VERSION #:nodoc:
       MAJOR = 1
-<<<<<<< HEAD
-      MINOR = 8
-      TINY  = 11
-      PRE   = nil
-=======
       MINOR = 9
       TINY  = 0
       PRE   = 'beta17'
->>>>>>> df163cbf
 
       STRING = [MAJOR, MINOR, TINY, PRE].compact.join('.')
     end
