--- conflicted
+++ resolved
@@ -5,11 +5,7 @@
       MAJOR = 1
       MINOR = 4
       TINY  = 0
-<<<<<<< HEAD
-      PRE   = 'beta11'
-=======
       PRE   = 'beta12'
->>>>>>> 9b543f65
 
       STRING = [MAJOR, MINOR, TINY, PRE].compact.join('.')
     end
