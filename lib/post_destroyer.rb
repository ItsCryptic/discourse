# frozen_string_literal: true

#
# How a post is deleted is affected by who is performing the action.
# this class contains the logic to delete it.
#
class PostDestroyer

  def self.destroy_old_hidden_posts
    Post.where(deleted_at: nil, hidden: true)
      .where("hidden_at < ?", 30.days.ago)
      .find_each do |post|
      PostDestroyer.new(Discourse.system_user, post).destroy
    end
  end

  def self.destroy_stubs
    context = I18n.t('remove_posts_deleted_by_author')

    # exclude deleted topics and posts that are actively flagged
    Post.where(deleted_at: nil, user_deleted: true)
      .where("NOT EXISTS (
            SELECT 1 FROM topics t
            WHERE t.deleted_at IS NOT NULL AND
                  t.id = posts.topic_id
        )")
      .where("updated_at < ?", SiteSetting.delete_removed_posts_after.hours.ago)
      .where("NOT EXISTS (
                  SELECT 1
                  FROM post_actions pa
                  WHERE pa.post_id = posts.id
                    AND pa.deleted_at IS NULL
                    AND pa.deferred_at IS NULL
                    AND pa.post_action_type_id IN (?)
              )", PostActionType.notify_flag_type_ids)
      .find_each do |post|

      PostDestroyer.new(Discourse.system_user, post, context: context).destroy
    end
  end

<<<<<<< HEAD
  def self.delete_with_replies(performed_by, post, reviewable = nil)
    reply_ids = post.reply_ids(Guardian.new(performed_by), only_replies_to_single_post: false)
    replies = Post.where(id: reply_ids.map { |r| r[:id] })
    PostDestroyer.new(performed_by, post, reviewable: reviewable).destroy
    replies.each { |reply| PostDestroyer.new(performed_by, reply).destroy }
=======
  def self.delete_with_replies(performed_by, post, reviewable = nil, defer_reply_flags: true)
    reply_ids = post.reply_ids(Guardian.new(performed_by), only_replies_to_single_post: false)
    replies = Post.where(id: reply_ids.map { |r| r[:id] })
    PostDestroyer.new(performed_by, post, reviewable: reviewable).destroy
    replies.each { |reply| PostDestroyer.new(performed_by, reply, defer_flags: defer_reply_flags).destroy }
>>>>>>> baba1cc0
  end

  def initialize(user, post, opts = {})
    @user = user
    @post = post
    @topic = post.topic if post
    @opts = opts
  end

  def destroy
    payload = WebHook.generate_payload(:post, @post) if WebHook.active_web_hooks(:post).exists?
    topic = @post.topic
    is_first_post = @post.is_first_post? && topic

    if is_first_post
      topic_view = TopicView.new(topic.id, Discourse.system_user)
      topic_payload = WebHook.generate_payload(:topic, topic_view, WebHookTopicViewSerializer) if WebHook.active_web_hooks(:topic).exists?
    end

    delete_removed_posts_after = @opts[:delete_removed_posts_after] || SiteSetting.delete_removed_posts_after

    if @user.staff? || delete_removed_posts_after < 1
      perform_delete
    elsif @user.id == @post.user_id
      mark_for_deletion(delete_removed_posts_after)
    end

    UserActionManager.post_destroyed(@post)

    DiscourseEvent.trigger(:post_destroyed, @post, @opts, @user)
    WebHook.enqueue_post_hooks(:post_destroyed, @post, payload)

    if is_first_post
      UserProfile.remove_featured_topic_from_all_profiles(@topic)
      UserActionManager.topic_destroyed(topic)
      DiscourseEvent.trigger(:topic_destroyed, topic, @user)
      WebHook.enqueue_topic_hooks(:topic_destroyed, topic, topic_payload)
    end
  end

  def recover
    if @user.staff? && @post.deleted_at
      staff_recovered
    elsif @user.staff? || @user.id == @post.user_id
      user_recovered
    end
    topic = Topic.with_deleted.find @post.topic_id
    topic.update_column(:user_id, Discourse::SYSTEM_USER_ID) if !topic.user_id
    topic.recover!(@user) if @post.is_first_post?
    topic.update_statistics
    UserActionManager.post_created(@post)
    DiscourseEvent.trigger(:post_recovered, @post, @opts, @user)
    if @post.is_first_post?
      UserActionManager.topic_created(topic)
      DiscourseEvent.trigger(:topic_recovered, topic, @user)
      StaffActionLogger.new(@user).log_topic_delete_recover(topic, "recover_topic", @opts.slice(:context)) if @user.id != @post.user_id
    end
  end

  def staff_recovered
    @post.update_column(:user_id, Discourse::SYSTEM_USER_ID) if !@post.user_id
    @post.recover!

    mark_topic_changed

    if @post.topic && !@post.topic.private_message?
      if author = @post.user
        if @post.is_first_post?
          author.user_stat.topic_count += 1
        else
          author.user_stat.post_count += 1
        end
        author.user_stat.save!
      end

      if @post.is_first_post?
        # Update stats of all people who replied
        counts = Post.where(post_type: Post.types[:regular], topic_id: @post.topic_id).where('post_number > 1').group(:user_id).count
        counts.each do |user_id, count|
          if user_stat = UserStat.where(user_id: user_id).first
            user_stat.update(post_count: user_stat.post_count + count)
          end
        end
      end
    end

    @post.publish_change_to_clients! :recovered
    TopicTrackingState.publish_recover(@post.topic) if @post.topic && @post.is_first_post?
  end

  # When a post is properly deleted. Well, it's still soft deleted, but it will no longer
  # show up in the topic
  def perform_delete
    Post.transaction do
      @post.trash!(@user)
      if @post.topic
        make_previous_post_the_last_one
        mark_topic_changed
        clear_user_posted_flag
        Topic.reset_highest(@post.topic_id)
      end
      trash_public_post_actions
      trash_user_actions
      remove_associated_replies
      remove_associated_notifications
      if @post.topic && @post.is_first_post?
        StaffActionLogger.new(@user).log_topic_delete_recover(@post.topic, "delete_topic", @opts.slice(:context)) if @user.id != @post.user_id
        @post.topic.trash!(@user)
      elsif @user.id != @post.user_id
        StaffActionLogger.new(@user).log_post_deletion(@post, @opts.slice(:context))
      end
      update_associated_category_latest_topic
      update_user_counts
      TopicUser.update_post_action_cache(post_id: @post.id)

      DB.after_commit do
        if @opts[:reviewable]
          notify_deletion(@opts[:reviewable])
        elsif reviewable = @post.reviewable_flag
          @opts[:defer_flags] ? ignore(reviewable) : agree(reviewable)
        end
      end
    end

    feature_users_in_the_topic if @post.topic
    @post.publish_change_to_clients! :deleted if @post.topic
    TopicTrackingState.publish_delete(@post.topic) if @post.topic && @post.post_number == 1
  end

  # When a user 'deletes' their own post. We just change the text.
  def mark_for_deletion(delete_removed_posts_after = SiteSetting.delete_removed_posts_after)
    I18n.with_locale(SiteSetting.default_locale) do

      # don't call revise from within transaction, high risk of deadlock
      key = @post.is_first_post? ? 'js.topic.deleted_by_author' : 'js.post.deleted_by_author'
      @post.revise(@user,
        { raw: I18n.t(key, count: delete_removed_posts_after) },
        force_new_version: true,
        deleting_post: true
      )

      Post.transaction do
        @post.update_column(:user_deleted, true)
        @post.topic_links.each(&:destroy)
        @post.topic.update_column(:closed, true) if @post.is_first_post?
      end
    end
  end

  def user_recovered
    return unless @post.user_deleted?

    Post.transaction do
      @post.update_column(:user_deleted, false)
      @post.skip_unique_check = true
      @post.topic.update_column(:closed, false) if @post.is_first_post?
    end

    # has internal transactions, if we nest then there are some very high risk deadlocks
    last_revision = @post.revisions.last
    if last_revision.present? && last_revision.modifications['raw'].present?
      @post.revise(@user, { raw: last_revision.modifications["raw"][0] }, force_new_version: true)
    end
  end

  private

  # we need topics to change if ever a post in them is deleted or created
  # this ensures users relying on this information can keep unread tracking
  # working as desired
  def mark_topic_changed
    # make this as fast as possible, can bypass everything
    DB.exec(<<~SQL, updated_at: Time.now, id: @post.topic_id)
      UPDATE topics
      SET updated_at = :updated_at
      WHERE id = :id
    SQL
  end

  def make_previous_post_the_last_one
    last_post = Post
      .select(:created_at, :user_id, :post_number)
      .where("topic_id = ? and id <> ?", @post.topic_id, @post.id)
      .order('created_at desc')
      .limit(1)
      .first

    if last_post.present? && @post.topic.present?
      topic = @post.topic
      topic.last_posted_at = last_post.created_at
      topic.last_post_user_id = last_post.user_id
      topic.highest_post_number = last_post.post_number

      # we go via save here cause we need to run hooks
      topic.save!(validate: false)
    end
  end

  def clear_user_posted_flag
    unless Post.exists?(["topic_id = ? and user_id = ? and id <> ?", @post.topic_id, @post.user_id, @post.id])
      TopicUser.where(topic_id: @post.topic_id, user_id: @post.user_id).update_all 'posted = false'
    end
  end

  def feature_users_in_the_topic
    Jobs.enqueue(:feature_topic_users, topic_id: @post.topic_id)
  end

  def trash_public_post_actions
    if public_post_actions = PostAction.publics.where(post_id: @post.id)
      public_post_actions.each { |pa| pa.trash!(@user) }

      @post.custom_fields["deleted_public_actions"] = public_post_actions.ids
      @post.save_custom_fields

      f = PostActionType.public_types.map { |k, _| ["#{k}_count", 0] }
      Post.with_deleted.where(id: @post.id).update_all(Hash[*f.flatten])
    end
  end

  def agree(reviewable)
    notify_deletion(reviewable)
    result = reviewable.perform(@user, :agree_and_keep, post_was_deleted: true)
    reviewable.transition_to(result.transition_to, @user)
  end

  def ignore(reviewable)
    reviewable.perform_ignore(@user, post_was_deleted: true)
    reviewable.transition_to(:ignored, @user)
  end

  def notify_deletion(reviewable)
    allowed_user = @user.human? && @user.staff?
    return unless allowed_user && rs = reviewable.reviewable_scores.order('created_at DESC').first

    Jobs.enqueue(
      :send_system_message,
      user_id: @post.user_id,
      message_type: :flags_agreed_and_post_deleted,
      message_options: {
        flagged_post_raw_content: @post.raw,
        url: @post.url,
        flag_reason: I18n.t(
          "flag_reasons.#{PostActionType.types[rs.reviewable_score_type]}",
          locale: SiteSetting.default_locale,
          base_path: Discourse.base_path
        )
      }
    )
  end

  def trash_user_actions
    UserAction.where(target_post_id: @post.id).each do |ua|
      row = {
        action_type: ua.action_type,
        user_id: ua.user_id,
        acting_user_id: ua.acting_user_id,
        target_topic_id: ua.target_topic_id,
        target_post_id: ua.target_post_id
      }
      UserAction.remove_action!(row)
    end
  end

  def remove_associated_replies
    post_ids = PostReply.where(reply_post_id: @post.id).pluck(:post_id)

    if post_ids.present?
      PostReply.where(reply_post_id: @post.id).delete_all
      Post.where(id: post_ids).each { |p| p.update_column :reply_count, p.replies.count }
    end
  end

  def remove_associated_notifications
    Notification
      .where(topic_id: @post.topic_id, post_number: @post.post_number)
      .delete_all
  end

  def update_associated_category_latest_topic
    return unless @post.topic && @post.topic.category
    return unless @post.id == @post.topic.category.latest_post_id || (@post.is_first_post? && @post.topic_id == @post.topic.category.latest_topic_id)

    @post.topic.category.update_latest
  end

  def update_user_counts
    author = @post.user

    return unless author

    author.create_user_stat if author.user_stat.nil?

    if @post.created_at == author.user_stat.first_post_created_at
      author.user_stat.first_post_created_at = author.posts.order('created_at ASC').first.try(:created_at)
    end

    if @post.topic && !@post.topic.private_message?
      if @post.post_type == Post.types[:regular] && !@post.is_first_post? && !@topic.nil?
        author.user_stat.post_count -= 1
      end
      author.user_stat.topic_count -= 1 if @post.is_first_post?
    end

    # We don't count replies to your own topics in topic_reply_count
    if @topic && author.id != @topic.user_id
      author.user_stat.update_topic_reply_count
    end

    author.user_stat.save!

    if @post.created_at == author.last_posted_at
      author.last_posted_at = author.posts.order('created_at DESC').first.try(:created_at)
      author.save!
    end

    if @post.is_first_post? && @post.topic && !@post.topic.private_message?
      # Update stats of all people who replied
      counts = Post.where(post_type: Post.types[:regular], topic_id: @post.topic_id).where('post_number > 1').group(:user_id).count
      counts.each do |user_id, count|
        if user_stat = UserStat.where(user_id: user_id).first
          user_stat.update(post_count: user_stat.post_count - count)
        end
      end
    end
  end

end<|MERGE_RESOLUTION|>--- conflicted
+++ resolved
@@ -39,19 +39,11 @@
     end
   end
 
-<<<<<<< HEAD
-  def self.delete_with_replies(performed_by, post, reviewable = nil)
-    reply_ids = post.reply_ids(Guardian.new(performed_by), only_replies_to_single_post: false)
-    replies = Post.where(id: reply_ids.map { |r| r[:id] })
-    PostDestroyer.new(performed_by, post, reviewable: reviewable).destroy
-    replies.each { |reply| PostDestroyer.new(performed_by, reply).destroy }
-=======
   def self.delete_with_replies(performed_by, post, reviewable = nil, defer_reply_flags: true)
     reply_ids = post.reply_ids(Guardian.new(performed_by), only_replies_to_single_post: false)
     replies = Post.where(id: reply_ids.map { |r| r[:id] })
     PostDestroyer.new(performed_by, post, reviewable: reviewable).destroy
     replies.each { |reply| PostDestroyer.new(performed_by, reply, defer_flags: defer_reply_flags).destroy }
->>>>>>> baba1cc0
   end
 
   def initialize(user, post, opts = {})
