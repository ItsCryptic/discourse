--- conflicted
+++ resolved
@@ -1231,28 +1231,15 @@
   end
 
   describe 'invite_group' do
-    let(:admins) { Group[:admins] }
-    let(:pm) { Fabricate(:private_message_topic) }
-
-    def invite_group(topic, expected_status)
-      xhr :post, :invite_group, topic_id: topic.id, group: admins.name
-      expect(response.status).to eq(expected_status)
+    let :admins do
+      Group[:admins]
+    end
+
+    let! :admin do
+      log_in :admin
     end
 
     before do
-<<<<<<< HEAD
-      admins.update!(alias_level: Group::ALIAS_LEVELS[:everyone])
-    end
-
-    describe 'as an anon user' do
-      it 'should be forbidden' do
-        invite_group(pm, 403)
-      end
-    end
-
-    describe 'as a normal user' do
-      let!(:user) { log_in }
-=======
       admins.messageable_level = Group::ALIAS_LEVELS[:everyone]
       admins.save!
     end
@@ -1271,38 +1258,9 @@
       post :invite_group, params: {
         topic_id: topic.id, group: 'admins'
       }, format: :json
->>>>>>> df163cbf
-
-      describe 'when user does not have permission to view the topic' do
-        it 'should be forbidden' do
-          invite_group(pm, 403)
-        end
-      end
-
-      describe 'when user has permission to view the topic' do
-        before do
-          pm.allowed_users << user
-        end
-
-        it 'should allow user to invite group to topic' do
-          invite_group(pm, 200)
-          expect(pm.allowed_groups.first.id).to eq(admins.id)
-        end
-      end
-    end
-
-    describe 'as an admin user' do
-      let!(:admin) { log_in(:admin) }
-
-      it "disallows inviting a group to a topic" do
-        topic = Fabricate(:topic)
-        invite_group(topic, 422)
-      end
-
-      it "allows inviting a group to a PM" do
-        invite_group(pm, 200)
-        expect(pm.allowed_groups.first.id).to eq(admins.id)
-      end
+
+      expect(response.status).to eq(200)
+      expect(topic.allowed_groups.first.id).to eq(admins.id)
     end
   end
 
