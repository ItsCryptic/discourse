--- conflicted
+++ resolved
@@ -355,11 +355,7 @@
 
       it "doesn't redeem the invite" do
         Invite.any_instance.stubs(:redeem).never
-<<<<<<< HEAD
-        put :perform_accept_invitation, id: invite.invite_key
-=======
         put :perform_accept_invitation, params: { id: invite.invite_key }, format: :json
->>>>>>> df163cbf
       end
     end
   end
