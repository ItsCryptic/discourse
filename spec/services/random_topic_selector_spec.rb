--- conflicted
+++ resolved
@@ -16,11 +16,7 @@
     expect(RandomTopicSelector.next(0)).to eq([])
     expect(RandomTopicSelector.next(2)).to eq([0, 1])
 
-<<<<<<< HEAD
-    Discourse.redis.expects(:multi).returns(Discourse.received_readonly!)
-=======
     Discourse.redis.expects(:multi).returns(Discourse.received_redis_readonly!)
->>>>>>> baba1cc0
     expect(RandomTopicSelector.next(2)).to eq([2, 3])
     Discourse.redis.unstub(:multi)
 
