--- conflicted
+++ resolved
@@ -8,8 +8,6 @@
 
   after do
     Discourse.redis.flushall
-<<<<<<< HEAD
-=======
   end
 
   describe '.word_matcher_regexp' do
@@ -29,7 +27,6 @@
         expect(regexp.inspect).to eq("/(?:\\W|^)(#{word1}|#{word2})(?=\\W|$)/i")
       end
     end
->>>>>>> baba1cc0
   end
 
   describe "word_matches_for_action?" do
