# coding: utf-8
# frozen_string_literal: true

require 'rails_helper'

RSpec.describe TopicsController do
  fab!(:topic) { Fabricate(:topic) }
  fab!(:user) { Fabricate(:user) }
  fab!(:moderator) { Fabricate(:moderator) }
  fab!(:admin) { Fabricate(:admin) }
  fab!(:trust_level_4) { Fabricate(:trust_level_4) }

  describe '#wordpress' do
    let!(:user) { sign_in(moderator) }
    let(:p1) { Fabricate(:post, user: moderator) }
    let(:topic) { p1.topic }
    let!(:p2) { Fabricate(:post, topic: topic, user: moderator) }

    it "returns the JSON in the format our wordpress plugin needs" do
      SiteSetting.external_system_avatars_enabled = false

      get "/t/#{topic.id}/wordpress.json", params: { best: 3 }

      expect(response.status).to eq(200)
      json = response.parsed_body

      # The JSON has the data the wordpress plugin needs
      expect(json['id']).to eq(topic.id)
      expect(json['posts_count']).to eq(2)
      expect(json['filtered_posts_count']).to eq(2)

      # Posts
      expect(json['posts'].size).to eq(1)
      post = json['posts'][0]
      expect(post['id']).to eq(p2.id)
      expect(post['username']).to eq(user.username)
      expect(post['avatar_template']).to eq("#{Discourse.base_url_no_prefix}#{user.avatar_template}")
      expect(post['name']).to eq(user.name)
      expect(post['created_at']).to be_present
      expect(post['cooked']).to eq(p2.cooked)

      # Participants
      expect(json['participants'].size).to eq(1)
      participant = json['participants'][0]
      expect(participant['id']).to eq(user.id)
      expect(participant['username']).to eq(user.username)
      expect(participant['avatar_template']).to eq("#{Discourse.base_url_no_prefix}#{user.avatar_template}")
    end
  end

  describe '#move_posts' do
    before do
      SiteSetting.min_topic_title_length = 2
      SiteSetting.tagging_enabled = true
    end

    it 'needs you to be logged in' do
      post "/t/111/move-posts.json", params: {
        title: 'blah',
        post_ids: [1, 2, 3]
      }
      expect(response.status).to eq(403)
    end

    describe 'moving to a new topic' do
      let(:p1) { Fabricate(:post, user: user, post_number: 1) }
      let(:p2) { Fabricate(:post, user: user, post_number: 2, topic: p1.topic) }
      let!(:topic) { p1.topic }

      it "raises an error without post_ids" do
        sign_in(moderator)
        post "/t/#{topic.id}/move-posts.json", params: { title: 'blah' }
        expect(response.status).to eq(400)
      end

      it "raises an error when the user doesn't have permission to move the posts" do
        sign_in(user)

        post "/t/#{topic.id}/move-posts.json", params: {
          title: 'blah', post_ids: [p1.post_number, p2.post_number]
        }

        expect(response).to be_forbidden
      end

      it "raises an error when the OP is not a regular post" do
        sign_in(moderator)
        p2 = Fabricate(:post, topic: topic, post_number: 2, post_type: Post.types[:whisper])
        p3 = Fabricate(:post, topic: topic, post_number: 3)

        post "/t/#{topic.id}/move-posts.json", params: {
          title: 'blah', post_ids: [p2.id, p3.id]
        }
        expect(response.status).to eq(422)

        result = response.parsed_body

        expect(result['errors']).to be_present
      end

      context 'success' do
        fab!(:category) { Fabricate(:category) }

        before { sign_in(admin) }

        it "returns success" do
          expect do
            post "/t/#{topic.id}/move-posts.json", params: {
              title: 'Logan is a good movie',
              post_ids: [p2.id],
              category_id: category.id,
              tags: ["tag1", "tag2"]
            }
          end.to change { Topic.count }.by(1)

          expect(response.status).to eq(200)

          result = response.parsed_body

          expect(result['success']).to eq(true)

          new_topic = Topic.last
          expect(result['url']).to eq(new_topic.relative_url)
          expect(new_topic.excerpt).to eq(p2.excerpt_for_topic)
          expect(Tag.all.pluck(:name)).to contain_exactly("tag1", "tag2")
        end

        describe 'when topic has been deleted' do
          it 'should still be able to move posts' do
            PostDestroyer.new(admin, topic.first_post).destroy

            expect(topic.reload.deleted_at).to_not be_nil

            expect do
              post "/t/#{topic.id}/move-posts.json", params: {
                title: 'Logan is a good movie',
                post_ids: [p2.id],
                category_id: category.id
              }
            end.to change { Topic.count }.by(1)

            expect(response.status).to eq(200)

            result = response.parsed_body

            expect(result['success']).to eq(true)
            expect(result['url']).to eq(Topic.last.relative_url)
          end
        end
      end

      context 'failure' do
        it "returns JSON with a false success" do
          sign_in(moderator)
          post "/t/#{topic.id}/move-posts.json", params: {
            post_ids: [p2.id]
          }
          expect(response.status).to eq(200)
          result = response.parsed_body
          expect(result['success']).to eq(false)
          expect(result['url']).to be_blank
        end
      end

      describe "moving replied posts" do
        context 'success' do
          it "moves the child posts too" do
            user = sign_in(moderator)
            p1 = Fabricate(:post, topic: topic, user: user)
            p2 = Fabricate(:post, topic: topic, user: user, reply_to_post_number: p1.post_number)
            PostReply.create(post_id: p1.id, reply_post_id: p2.id)

            post "/t/#{topic.id}/move-posts.json", params: {
              title: 'new topic title',
              post_ids: [p1.id],
              reply_post_ids: [p1.id]
            }
            expect(response.status).to eq(200)

            p1.reload
            p2.reload

            new_topic_id = response.parsed_body["url"].split("/").last.to_i
            new_topic = Topic.find(new_topic_id)
            expect(p1.topic.id).to eq(new_topic.id)
            expect(p2.topic.id).to eq(new_topic.id)
            expect(p2.reply_to_post_number).to eq(p1.post_number)
          end
        end
      end
    end

    describe "moving to a new topic as a group moderator" do
      fab!(:group_user) { Fabricate(:group_user) }
      fab!(:category) { Fabricate(:category, reviewable_by_group: group_user.group) }
      fab!(:topic) { Fabricate(:topic, category: category) }
      fab!(:p1) { Fabricate(:post, user: group_user.user, post_number: 1, topic: topic) }
      fab!(:p2) { Fabricate(:post, user: group_user.user, post_number: 2, topic: topic) }
      let(:user) { group_user.user }

      before do
        sign_in(user)
        SiteSetting.enable_category_group_moderation = true
      end

      it "moves the posts" do
        expect do
          post "/t/#{topic.id}/move-posts.json", params: {
            title: 'Logan is a good movie',
            post_ids: [p2.id],
            category_id: category.id
          }
        end.to change { Topic.count }.by(1)

        expect(response.status).to eq(200)
        result = response.parsed_body
        expect(result['success']).to eq(true)
        expect(result['url']).to eq(Topic.last.relative_url)
      end

      it "does not allow posts to be moved to a private category" do
        staff_category = Fabricate(:category)
        staff_category.set_permissions(staff: :full)
        staff_category.save!

        post "/t/#{topic.id}/move-posts.json", params: {
          title: 'Logan is a good movie',
          post_ids: [p2.id],
          category_id: staff_category.id
        }

        expect(response).to be_forbidden
      end

      it "does not allow posts outside of the category to be moved" do
        topic.update!(category: nil)

        post "/t/#{topic.id}/move-posts.json", params: {
          title: 'blah', post_ids: [p1.post_number, p2.post_number]
        }

        expect(response).to be_forbidden
      end
    end

    describe 'moving to an existing topic' do
      let!(:user) { sign_in(moderator) }
      let(:p1) { Fabricate(:post, user: user) }
      let(:topic) { p1.topic }
      fab!(:dest_topic) { Fabricate(:topic) }
      let(:p2) { Fabricate(:post, user: user, topic: topic) }

      context 'success' do
        it "returns success" do
          user
          post "/t/#{topic.id}/move-posts.json", params: {
            post_ids: [p2.id],
            destination_topic_id: dest_topic.id
          }

          expect(response.status).to eq(200)
          result = response.parsed_body
          expect(result['success']).to eq(true)
          expect(result['url']).to be_present
        end

        it "triggers an event on merge" do
          begin
            called = false

            assert = -> (original_topic, destination_topic) do
              called = true
              expect(original_topic).to eq(topic)
              expect(destination_topic).to eq(dest_topic)
            end

            DiscourseEvent.on(:topic_merged, &assert)

            post "/t/#{topic.id}/move-posts.json", params: {
              post_ids: [p2.id],
              destination_topic_id: dest_topic.id
            }

            expect(called).to eq(true)
            expect(response.status).to eq(200)
          ensure
            DiscourseEvent.off(:topic_merged, &assert)
          end
        end
      end

      context 'failure' do
        let(:p2) { Fabricate(:post, user: user) }
        it "returns JSON with a false success" do
          post "/t/#{topic.id}/move-posts.json", params: {
            post_ids: [p2.id]
          }

          expect(response.status).to eq(200)
          result = response.parsed_body
          expect(result['success']).to eq(false)
          expect(result['url']).to be_blank
        end
      end
    end

    describe "moving to an existing topic as a group moderator" do
      fab!(:group_user) { Fabricate(:group_user) }
      fab!(:category) { Fabricate(:category, reviewable_by_group: group_user.group) }
      fab!(:topic) { Fabricate(:topic, category: category) }
      fab!(:p1) { Fabricate(:post, user: group_user.user, post_number: 1, topic: topic) }
      fab!(:p2) { Fabricate(:post, user: group_user.user, post_number: 2, topic: topic) }
      fab!(:dest_topic) { Fabricate(:topic) }

      let(:user) { group_user.user }

      before do
        sign_in(user)
        SiteSetting.enable_category_group_moderation = true
      end

      it "moves the posts" do
        post "/t/#{topic.id}/move-posts.json", params: {
          post_ids: [p2.id],
          destination_topic_id: dest_topic.id
        }

        expect(response.status).to eq(200)
        result = response.parsed_body
        expect(result['success']).to eq(true)
        expect(result['url']).to be_present
      end

      it "does not allow posts to be moved to a private category" do
        staff_category = Fabricate(:category)
        staff_category.set_permissions(staff: :full)
        staff_category.save!
        dest_topic.update!(category: staff_category)

        post "/t/#{topic.id}/move-posts.json", params: {
          post_ids: [p2.id],
          destination_topic_id: dest_topic.id
        }

        expect(response).to be_forbidden
      end

      it "does not allow posts outside of the category to be moved" do
        topic.update!(category: nil)

        post "/t/#{topic.id}/move-posts.json", params: {
          post_ids: [p1.post_number, p2.post_number],
          destination_topic_id: dest_topic.id
        }

        expect(response).to be_forbidden
      end
    end

    describe 'moving to a new message' do
      let!(:message) { Fabricate(:private_message_topic) }
      let!(:p1) { Fabricate(:post, user: user, post_number: 1, topic: message) }
      let!(:p2) { Fabricate(:post, user: user, post_number: 2, topic: message) }

      it "raises an error without post_ids" do
        sign_in(moderator)
        post "/t/#{message.id}/move-posts.json", params: { title: 'blah', archetype: 'private_message' }
        expect(response.status).to eq(400)
      end

      it "raises an error when the user doesn't have permission to move the posts" do
        sign_in(trust_level_4)

        post "/t/#{message.id}/move-posts.json", params: {
          title: 'blah', post_ids: [p1.post_number, p2.post_number], archetype: 'private_message'
        }

        expect(response.status).to eq(403)
        result = response.parsed_body
        expect(result['errors']).to be_present
      end

      context 'success' do
        before { sign_in(admin) }

        it "returns success" do
          SiteSetting.allow_staff_to_tag_pms = true

          expect do
            post "/t/#{message.id}/move-posts.json", params: {
              title: 'Logan is a good movie',
              post_ids: [p2.id],
              archetype: 'private_message',
              tags: ["tag1", "tag2"]
            }
          end.to change { Topic.count }.by(1)

          expect(response.status).to eq(200)

          result = response.parsed_body

          expect(result['success']).to eq(true)
          expect(result['url']).to eq(Topic.last.relative_url)
          expect(Tag.all.pluck(:name)).to contain_exactly("tag1", "tag2")
        end

        describe 'when message has been deleted' do
          it 'should still be able to move posts' do
            PostDestroyer.new(admin, message.first_post).destroy

            expect(message.reload.deleted_at).to_not be_nil

            expect do
              post "/t/#{message.id}/move-posts.json", params: {
                title: 'Logan is a good movie',
                post_ids: [p2.id],
                archetype: 'private_message'
              }
            end.to change { Topic.count }.by(1)

            expect(response.status).to eq(200)

            result = response.parsed_body

            expect(result['success']).to eq(true)
            expect(result['url']).to eq(Topic.last.relative_url)
          end
        end
      end

      context 'failure' do
        it "returns JSON with a false success" do
          sign_in(moderator)
          post "/t/#{message.id}/move-posts.json", params: {
            post_ids: [p2.id],
            archetype: 'private_message'
          }
          expect(response.status).to eq(200)
          result = response.parsed_body
          expect(result['success']).to eq(false)
          expect(result['url']).to be_blank
        end
      end
    end

    describe 'moving to an existing message' do
      let!(:user) { sign_in(admin) }
      fab!(:evil_trout) { Fabricate(:evil_trout) }
      let(:message) { Fabricate(:private_message_topic) }
      let(:p2) { Fabricate(:post, user: evil_trout, post_number: 2, topic: message) }

      let(:dest_message) do
        Fabricate(:private_message_topic, user: trust_level_4, topic_allowed_users: [
          Fabricate.build(:topic_allowed_user, user: evil_trout)
        ])
      end

      context 'success' do
        it "returns success" do
          user
          post "/t/#{message.id}/move-posts.json", params: {
            post_ids: [p2.id],
            destination_topic_id: dest_message.id,
            archetype: 'private_message'
          }

          expect(response.status).to eq(200)
          result = response.parsed_body
          expect(result['success']).to eq(true)
          expect(result['url']).to be_present
        end
      end

      context 'failure' do
        it "returns JSON with a false success" do
          post "/t/#{message.id}/move-posts.json", params: {
            post_ids: [p2.id],
            archetype: 'private_message'
          }

          expect(response.status).to eq(200)
          result = response.parsed_body
          expect(result['success']).to eq(false)
          expect(result['url']).to be_blank
        end
      end
    end
  end

  describe '#merge_topic' do
    it 'needs you to be logged in' do
      post "/t/111/merge-topic.json", params: {
        destination_topic_id: 345
      }
      expect(response.status).to eq(403)
    end

    describe 'merging into another topic' do
      let(:p1) { Fabricate(:post, user: user) }
      let(:topic) { p1.topic }

      it "raises an error without destination_topic_id" do
        sign_in(moderator)
        post "/t/#{topic.id}/merge-topic.json"
        expect(response.status).to eq(400)
      end

      it "raises an error when the user doesn't have permission to merge" do
        sign_in(user)
        post "/t/111/merge-topic.json", params: { destination_topic_id: 345 }
        expect(response).to be_forbidden
      end

      let(:dest_topic) { Fabricate(:topic) }

      context 'moves all the posts to the destination topic' do
        it "returns success" do
          sign_in(moderator)
          post "/t/#{topic.id}/merge-topic.json", params: {
            destination_topic_id: dest_topic.id
          }

          expect(response.status).to eq(200)
          result = response.parsed_body
          expect(result['success']).to eq(true)
          expect(result['url']).to be_present
        end
      end
    end

    describe "merging into another topic as a group moderator" do
      fab!(:group_user) { Fabricate(:group_user) }
      fab!(:category) { Fabricate(:category, reviewable_by_group: group_user.group) }
      fab!(:topic) { Fabricate(:topic, category: category) }
      fab!(:p1) { Fabricate(:post, post_number: 1, topic: topic) }
      fab!(:p2) { Fabricate(:post, post_number: 2, topic: topic) }
      fab!(:dest_topic) { Fabricate(:topic) }
      let(:user) { group_user.user }

      before do
        sign_in(user)
        SiteSetting.enable_category_group_moderation = true
      end

      it "moves the posts" do
        post "/t/#{topic.id}/merge-topic.json", params: {
          destination_topic_id: dest_topic.id
        }

        expect(response.status).to eq(200)
        result = response.parsed_body
        expect(result['success']).to eq(true)
        expect(result['url']).to be_present
      end

      it "does not allow posts to be moved to a private category" do
        staff_category = Fabricate(:category)
        staff_category.set_permissions(staff: :full)
        staff_category.save!
        dest_topic.update!(category: staff_category)

        post "/t/#{topic.id}/merge-topic.json", params: {
          destination_topic_id: dest_topic.id
        }

        expect(response).to be_forbidden
      end

      it "does not allow posts outside of the category to be moved" do
        topic.update!(category: nil)

        post "/t/#{topic.id}/merge-topic.json", params: {
          destination_topic_id: dest_topic.id
        }

        expect(response).to be_forbidden
      end
    end

    describe 'merging into another message' do
      let(:message) { Fabricate(:private_message_topic, user: user) }
      let!(:p1) { Fabricate(:post, topic: message, user: trust_level_4) }
      let!(:p2) { Fabricate(:post, topic: message, reply_to_post_number: p1.post_number, user: user) }

      it "raises an error without destination_topic_id" do
        sign_in(moderator)
        post "/t/#{message.id}/merge-topic.json", params: {
          archetype: 'private_message'
        }
        expect(response.status).to eq(400)
      end

      it "raises an error when the user doesn't have permission to merge" do
        sign_in(trust_level_4)
        post "/t/#{message.id}/merge-topic.json", params: {
          destination_topic_id: 345,
          archetype: 'private_message'
        }
        expect(response).to be_forbidden
      end

      let(:dest_message) do
        Fabricate(:private_message_topic, user: trust_level_4, topic_allowed_users: [
          Fabricate.build(:topic_allowed_user, user: moderator)
        ])
      end

      context 'moves all the posts to the destination message' do
        it "returns success" do
          sign_in(moderator)
          post "/t/#{message.id}/merge-topic.json", params: {
            destination_topic_id: dest_message.id,
            archetype: 'private_message'
          }

          expect(response.status).to eq(200)
          result = response.parsed_body
          expect(result['success']).to eq(true)
          expect(result['url']).to be_present
        end
      end
    end
  end

  describe '#change_post_owners' do
    it 'needs you to be logged in' do
      post "/t/111/change-owner.json", params: {
        username: 'user_a',
        post_ids: [1, 2, 3]
      }
      expect(response).to be_forbidden
    end

    describe 'forbidden to moderators' do
      before do
        sign_in(moderator)
      end
      it 'correctly denies' do
        post "/t/111/change-owner.json", params: {
          topic_id: 111, username: 'user_a', post_ids: [1, 2, 3]
        }
        expect(response).to be_forbidden
      end
    end

    describe 'forbidden to trust_level_4s' do
      before do
        sign_in(trust_level_4)
      end

      it 'correctly denies' do
        post "/t/111/change-owner.json", params: {
          topic_id: 111, username: 'user_a', post_ids: [1, 2, 3]
        }
        expect(response).to be_forbidden
      end
    end

    describe 'changing ownership' do
      let!(:editor) { sign_in(admin) }
      let(:topic) { Fabricate(:topic) }
      fab!(:user_a) { Fabricate(:user) }
      let(:p1) { Fabricate(:post, topic: topic) }
      let(:p2) { Fabricate(:post, topic: topic) }

      it "raises an error with a parameter missing" do
        [
          { post_ids: [1, 2, 3] },
          { username: 'user_a' }
        ].each do |params|
          post "/t/111/change-owner.json", params: params
          expect(response.status).to eq(400)
        end
      end

      it "changes the topic and posts ownership" do
        post "/t/#{topic.id}/change-owner.json", params: {
          username: user_a.username_lower, post_ids: [p1.id]
        }
        topic.reload
        p1.reload
        expect(response.status).to eq(200)
        expect(topic.user.username).to eq(user_a.username)
        expect(p1.user.username).to eq(user_a.username)
      end

      it "changes multiple posts" do
        post "/t/#{topic.id}/change-owner.json", params: {
          username: user_a.username_lower, post_ids: [p1.id, p2.id]
        }

        expect(response.status).to eq(200)

        p1.reload
        p2.reload

        expect(p1.user).to_not eq(nil)
        expect(p1.reload.user).to eq(p2.reload.user)
      end

      it "works with deleted users" do
        deleted_user = user
        t2 = Fabricate(:topic, user: deleted_user)
        p3 = Fabricate(:post, topic: t2, user: deleted_user)

        UserDestroyer.new(editor).destroy(deleted_user, delete_posts: true, context: 'test', delete_as_spammer: true)

        post "/t/#{t2.id}/change-owner.json", params: {
          username: user_a.username_lower, post_ids: [p3.id]
        }

        expect(response.status).to eq(200)
        t2.reload
        p3.reload
        expect(t2.deleted_at).to be_nil
        expect(p3.user).to eq(user_a)
      end

      it "removes likes by new owner" do
        now = Time.zone.now
        freeze_time(now - 1.day)
        PostActionCreator.like(user_a, p1)
        p1.reload
        freeze_time(now)
        post "/t/#{topic.id}/change-owner.json", params: {
          username: user_a.username_lower, post_ids: [p1.id]
        }
        topic.reload
        p1.reload
        expect(response.status).to eq(200)
        expect(topic.user.username).to eq(user_a.username)
        expect(p1.user.username).to eq(user_a.username)
        expect(p1.like_count).to eq(0)
      end
    end
  end

  describe '#change_timestamps' do
    let(:params) { { timestamp: Time.zone.now } }

    it 'needs you to be logged in' do
      put "/t/1/change-timestamp.json", params: params
      expect(response.status).to eq(403)
    end

    describe "forbidden to trust_level_4" do
      before do
        sign_in(trust_level_4)
      end

      it 'correctly denies' do
        put "/t/1/change-timestamp.json", params: params
        expect(response).to be_forbidden
      end
    end

    describe 'changing timestamps' do
      before do
        freeze_time
        sign_in(moderator)
      end

      let(:old_timestamp) { Time.zone.now }
      let(:new_timestamp) { old_timestamp - 1.day }
      let!(:topic) { Fabricate(:topic, created_at: old_timestamp) }
      let!(:p1) { Fabricate(:post, topic: topic, created_at: old_timestamp) }
      let!(:p2) { Fabricate(:post, topic: topic, created_at: old_timestamp + 1.day) }

      it 'should update the timestamps of selected posts' do
        # try to see if we fail with invalid first
        put "/t/1/change-timestamp.json"
        expect(response.status).to eq(400)

        put "/t/#{topic.id}/change-timestamp.json", params: {
          timestamp: new_timestamp.to_f
        }

        expect(response.status).to eq(200)
        expect(topic.reload.created_at).to eq_time(new_timestamp)
        expect(p1.reload.created_at).to eq_time(new_timestamp)
        expect(p2.reload.created_at).to eq_time(old_timestamp)
      end

      it 'should create a staff log entry' do
        put "/t/#{topic.id}/change-timestamp.json", params: {
          timestamp: new_timestamp.to_f
        }

        log = UserHistory.last
        expect(log.acting_user_id).to eq(moderator.id)
        expect(log.topic_id).to eq(topic.id)
        expect(log.new_value).to eq(new_timestamp.utc.to_s)
        expect(log.previous_value).to eq(old_timestamp.utc.to_s)
      end
    end
  end

  describe '#clear_pin' do
    it 'needs you to be logged in' do
      put "/t/1/clear-pin.json"
      expect(response.status).to eq(403)
    end

    context 'when logged in' do
      let(:topic) { Fabricate(:topic) }
      let(:pm) { Fabricate(:private_message_topic) }
      before do
        sign_in(user)
      end

      it "fails when the user can't see the topic" do
        put "/t/#{pm.id}/clear-pin.json"
        expect(response).to be_forbidden
      end

      describe 'when the user can see the topic' do
        it "succeeds" do
          expect do
            put "/t/#{topic.id}/clear-pin.json"
          end.to change { TopicUser.where(topic_id: topic.id, user_id: user.id).count }.by(1)
          expect(response.status).to eq(200)
        end
      end
    end
  end

  describe '#status' do
    it 'needs you to be logged in' do
      put "/t/1/status.json", params: {
        status: 'visible', enabled: true
      }
      expect(response.status).to eq(403)
    end

    describe 'when logged in as a moderator' do
      let(:topic) { Fabricate(:topic) }
      before do
        sign_in(moderator)
      end

      it "raises an exception if you can't change it" do
        sign_in(user)
        put "/t/#{topic.id}/status.json", params: {
          status: 'visible', enabled: 'true'
        }
        expect(response).to be_forbidden
      end

      it 'requires the status parameter' do
        put "/t/#{topic.id}/status.json", params: { enabled: true }
        expect(response.status).to eq(400)
      end

      it 'requires the enabled parameter' do
        put "/t/#{topic.id}/status.json", params: { status: 'visible' }
        expect(response.status).to eq(400)
      end

      it 'raises an error with a status not in the allowlist' do
        put "/t/#{topic.id}/status.json", params: {
          status: 'title', enabled: 'true'
        }
        expect(response.status).to eq(400)
      end

      it 'should update the status of the topic correctly' do
        topic = Fabricate(:topic, user: user, closed: true)
        Fabricate(:topic_timer, topic: topic, status_type: TopicTimer.types[:open])

        put "/t/#{topic.id}/status.json", params: {
          status: 'closed', enabled: 'false'
        }

        expect(response.status).to eq(200)
        expect(topic.reload.closed).to eq(false)
        expect(topic.topic_timers).to eq([])

        body = response.parsed_body

        expect(body['topic_status_update']).to eq(nil)
      end
    end

    describe 'when logged in as a group member with reviewable status' do
      fab!(:group_user) { Fabricate(:group_user) }
      fab!(:category) { Fabricate(:category, reviewable_by_group: group_user.group) }
      fab!(:topic) { Fabricate(:topic, category: category) }
      let(:user) { group_user.user }

      before do
        sign_in(user)
        SiteSetting.enable_category_group_moderation = true
      end

      it 'should allow a group moderator to close a topic' do
        put "/t/#{topic.id}/status.json", params: {
          status: 'closed', enabled: 'true'
        }

        expect(response.status).to eq(200)
        expect(topic.reload.closed).to eq(true)
        expect(topic.posts.last.action_code).to eq('closed.enabled')
      end

      it 'should allow a group moderator to open a closed topic' do
        topic.update!(closed: true)

        expect do
          put "/t/#{topic.id}/status.json", params: {
            status: 'closed', enabled: 'false'
          }
        end.to change { topic.reload.posts.count }.by(1)

        expect(response.status).to eq(200)
        expect(topic.reload.closed).to eq(false)
        expect(topic.posts.last.action_code).to eq('closed.disabled')
      end

      it 'should allow a group moderator to archive a topic' do
        expect do
          put "/t/#{topic.id}/status.json", params: {
            status: 'archived', enabled: 'true'
          }
        end.to change { topic.reload.posts.count }.by(1)

        expect(response.status).to eq(200)
        expect(topic.reload.archived).to eq(true)
        expect(topic.posts.last.action_code).to eq('archived.enabled')
      end

      it 'should allow a group moderator to unarchive an archived topic' do
        topic.update!(archived: true)

        put "/t/#{topic.id}/status.json", params: {
          status: 'archived', enabled: 'false'
        }

        expect(response.status).to eq(200)
        expect(topic.reload.archived).to eq(false)
        expect(topic.posts.last.action_code).to eq('archived.disabled')
      end

      it 'should not allow a group moderator to pin a topic' do
        put "/t/#{topic.id}/status.json", params: {
          status: 'pinned', enabled: 'true'
        }

        expect(response.status).to eq(403)
        expect(topic.reload.pinned_at).to eq(nil)
      end
    end
  end

  describe '#destroy_timings' do
    it 'needs you to be logged in' do
      delete "/t/1/timings.json"
      expect(response.status).to eq(403)
    end

    def topic_user_post_timings_count(user, topic)
      [TopicUser, PostTiming].map do |klass|
        klass.where(user: user, topic: topic).count
      end
    end

    context 'for last post only' do
      it 'should allow you to retain topic timing but remove last post only' do
        freeze_time

        post1 = create_post
        user = post1.user

        topic = post1.topic

        post2 = create_post(topic_id: topic.id)

        PostTiming.create!(topic: topic, user: user, post_number: 2, msecs: 100)

        user.user_stat.update!(first_unread_at: Time.now + 1.week)

        topic_user = TopicUser.find_by(
          topic_id: topic.id,
          user_id: user.id,
        )

        topic_user.update!(
          last_read_post_number: 2,
          highest_seen_post_number: 2
        )

        # ensure we have 2 notifications
        # fake notification on topic but it is read
        first_notification = Notification.create!(
          user_id: user.id,
          topic_id: topic.id,
          data: "{}",
          read: true,
          notification_type: 1
        )

        freeze_time 1.minute.from_now
        PostAlerter.post_created(post2)

        second_notification = user.notifications.where(topic_id: topic.id).order(created_at: :desc).first
        second_notification.update!(read: true)

        sign_in(user)

        delete "/t/#{topic.id}/timings.json?last=1"

        expect(PostTiming.where(topic: topic, user: user, post_number: 2).exists?).to eq(false)
        expect(PostTiming.where(topic: topic, user: user, post_number: 1).exists?).to eq(true)

        expect(TopicUser.where(topic: topic, user: user, last_read_post_number: 1, highest_seen_post_number: 1).exists?).to eq(true)

        user.user_stat.reload
        expect(user.user_stat.first_unread_at).to eq_time(topic.updated_at)

        first_notification.reload
        second_notification.reload
        expect(first_notification.read).to eq(true)
        expect(second_notification.read).to eq(false)

        PostDestroyer.new(admin, post2).destroy

        delete "/t/#{topic.id}/timings.json?last=1"

        expect(PostTiming.where(topic: topic, user: user, post_number: 1).exists?).to eq(false)
        expect(TopicUser.where(topic: topic, user: user, last_read_post_number: nil, highest_seen_post_number: nil).exists?).to eq(true)
      end
    end

    context 'when logged in' do
      before do
        @user = sign_in(user)
        @topic = Fabricate(:topic, user: @user)
        Fabricate(:post, user: @user, topic: @topic, post_number: 2)
        TopicUser.create!(topic: @topic, user: @user)
        PostTiming.create!(topic: @topic, user: @user, post_number: 2, msecs: 1000)
      end

      it 'deletes the forum topic user and post timings records' do
        expect do
          delete "/t/#{@topic.id}/timings.json"
        end.to change { topic_user_post_timings_count(@user, @topic) }.from([1, 1]).to([0, 0])
      end
    end
  end

  describe '#mute/unmute' do
    it 'needs you to be logged in' do
      put "/t/99/mute.json"
      expect(response.status).to eq(403)
    end

    it 'needs you to be logged in' do
      put "/t/99/unmute.json"
      expect(response.status).to eq(403)
    end
  end

  describe '#recover' do
    it "won't allow us to recover a topic when we're not logged in" do
      put "/t/1/recover.json"
      expect(response.status).to eq(403)
    end

    describe 'when logged in' do
      let(:topic) { Fabricate(:topic, user: user, deleted_at: Time.now, deleted_by: moderator) }
      let!(:post) { Fabricate(:post, user: user, topic: topic, post_number: 1, deleted_at: Time.now, deleted_by: moderator) }

      describe 'without access' do
        it "raises an exception when the user doesn't have permission to delete the topic" do
          sign_in(user)
          put "/t/#{topic.id}/recover.json"
          expect(response).to be_forbidden
        end
      end

      context 'with permission' do
        before do
          sign_in(moderator)
        end

        it 'succeeds' do
          put "/t/#{topic.id}/recover.json"
          topic.reload
          post.reload
          expect(response.status).to eq(200)
          expect(topic.trashed?).to be_falsey
          expect(post.trashed?).to be_falsey
        end
      end
    end
  end

  describe '#delete' do
    it "won't allow us to delete a topic when we're not logged in" do
      delete "/t/1.json"
      expect(response.status).to eq(403)
    end

    describe 'when logged in' do
      let(:topic) { Fabricate(:topic, user: user, created_at: 48.hours.ago) }
      let!(:post) { Fabricate(:post, topic: topic, user: user, post_number: 1) }

      describe 'without access' do
        it "raises an exception when the user doesn't have permission to delete the topic" do
          sign_in(user)
          delete "/t/#{topic.id}.json"
          expect(response.status).to eq(422)
        end
      end

      describe 'with permission' do
        before do
          sign_in(moderator)
        end

        it 'succeeds' do
          delete "/t/#{topic.id}.json"
          expect(response.status).to eq(200)
          topic.reload
          expect(topic.trashed?).to be_truthy
        end
      end
    end
  end

  describe '#id_for_slug' do
    let(:topic) { Fabricate(:post).topic }
    let(:pm) { Fabricate(:private_message_topic) }

    it "returns JSON for the slug" do
      get "/t/id_for/#{topic.slug}.json"
      expect(response.status).to eq(200)
      json = response.parsed_body
      expect(json['topic_id']).to eq(topic.id)
      expect(json['url']).to eq(topic.url)
      expect(json['slug']).to eq(topic.slug)
    end

    it "returns invalid access if the user can't see the topic" do
      get "/t/id_for/#{pm.slug}.json"
      expect(response).to be_forbidden
    end
  end

  describe '#update' do
    it "won't allow us to update a topic when we're not logged in" do
      put "/t/1.json", params: { slug: 'xyz' }
      expect(response.status).to eq(403)
    end

    describe 'when logged in' do
      let(:topic) { Fabricate(:topic, user: user) }

      before do
        Fabricate(:post, topic: topic)
        SiteSetting.editing_grace_period = 0
        sign_in(user)
      end

      it 'can not change category to a disallowed category' do
        category = Fabricate(:category)
        category.set_permissions(staff: :full)
        category.save!

        put "/t/#{topic.id}.json", params: { category_id: category.id }

        expect(response.status).to eq(403)
        expect(topic.reload.category_id).not_to eq(category.id)
      end

      it 'can not move to a category that requires topic approval' do
        category = Fabricate(:category)
        category.custom_fields[Category::REQUIRE_TOPIC_APPROVAL] = true
        category.save!

        put "/t/#{topic.id}.json", params: { category_id: category.id }

        expect(response.status).to eq(403)
        expect(topic.reload.category_id).not_to eq(category.id)
      end

      describe 'without permission' do
        it "raises an exception when the user doesn't have permission to update the topic" do
          topic.update!(archived: true)
          put "/t/#{topic.slug}/#{topic.id}.json"

          expect(response.status).to eq(403)
        end
      end

      describe 'with permission' do
        fab!(:post_hook) { Fabricate(:post_web_hook) }
        fab!(:topic_hook) { Fabricate(:topic_web_hook) }

        it 'succeeds' do
          put "/t/#{topic.slug}/#{topic.id}.json"

          expect(response.status).to eq(200)
          expect(response.parsed_body['basic_topic']).to be_present
        end

        it "throws an error if it could not be saved" do
          PostRevisor.any_instance.stubs(:should_revise?).returns(false)
          put "/t/#{topic.slug}/#{topic.id}.json", params: { title: "brand new title" }

          expect(response.status).to eq(422)
          expect(response.parsed_body['errors'].first).to eq(
            I18n.t("activerecord.errors.models.topic.attributes.base.unable_to_update")
          )
        end

        it "can update a topic to an uncategorized topic" do
          topic.update!(category: Fabricate(:category))

          put "/t/#{topic.slug}/#{topic.id}.json", params: {
            category_id: ""
          }

          expect(response.status).to eq(200)
          expect(topic.reload.category_id).to eq(SiteSetting.uncategorized_category_id)
        end

        it 'allows a change of title' do
          put "/t/#{topic.slug}/#{topic.id}.json", params: {
            title: 'This is a new title for the topic'
          }

          topic.reload
          expect(topic.title).to eq('This is a new title for the topic')

          expect(Jobs::EmitWebHookEvent.jobs.length).to eq(2)
          job_args = Jobs::EmitWebHookEvent.jobs[0]["args"].first

          expect(job_args["event_name"]).to eq("post_edited")
          payload = JSON.parse(job_args["payload"])
          expect(payload["topic_title"]).to eq('This is a new title for the topic')
        end

        it "returns errors with invalid titles" do
          put "/t/#{topic.slug}/#{topic.id}.json", params: {
            title: 'asdf'
          }

          expect(response.status).to eq(422)
          expect(response.parsed_body['errors']).to match_array([/Title is too short/, /Title seems unclear/])
        end

        it "returns errors when the rate limit is exceeded" do
          EditRateLimiter.any_instance.expects(:performed!).raises(RateLimiter::LimitExceeded.new(60))

          put "/t/#{topic.slug}/#{topic.id}.json", params: {
            title: 'This is a new title for the topic'
          }

          expect(response.status).to eq(429)
        end

        it "returns errors with invalid categories" do
          put "/t/#{topic.slug}/#{topic.id}.json", params: {
            category_id: -1
          }

          expect(response.status).to eq(422)
        end

        it "doesn't call the PostRevisor when there is no changes" do
          expect do
            put "/t/#{topic.slug}/#{topic.id}.json", params: {
              category_id: topic.category_id
            }
          end.not_to change(PostRevision.all, :count)

          expect(response.status).to eq(200)
        end

        describe "when first post is locked" do
          it "blocks non-staff from editing even if 'trusted_users_can_edit_others' is true" do
            SiteSetting.trusted_users_can_edit_others = true
            user.update!(trust_level: 3)
            topic.first_post.update!(locked_by_id: admin.id)

            put "/t/#{topic.slug}/#{topic.id}.json", params: {
              title: topic.title + " hello"
            }

            expect(response.status).to eq(403)
          end

          it "allows staff to edit" do
            sign_in(Fabricate(:admin))
            topic.first_post.update!(locked_by_id: admin.id)

            put "/t/#{topic.slug}/#{topic.id}.json", params: {
              title: topic.title + " hello"
            }
            expect(response.status).to eq(200)
          end
        end

        context 'tags' do
          fab!(:tag) { Fabricate(:tag) }

          before do
            SiteSetting.tagging_enabled = true
          end

          it "can add a tag to topic" do
            expect do
              put "/t/#{topic.slug}/#{topic.id}.json", params: {
                tags: [tag.name]
              }
            end.to change { topic.reload.first_post.revisions.count }.by(1)

            expect(response.status).to eq(200)
            expect(topic.tags.pluck(:id)).to contain_exactly(tag.id)
          end

          it "can create a tag" do
            SiteSetting.min_trust_to_create_tag = 0
            expect do
              put "/t/#{topic.slug}/#{topic.id}.json", params: {
                tags: ["newtag"]
              }
            end.to change { topic.reload.first_post.revisions.count }.by(1)

            expect(response.status).to eq(200)
            expect(topic.reload.tags.pluck(:name)).to contain_exactly("newtag")
          end

          it "can change the category and create a new tag" do
            SiteSetting.min_trust_to_create_tag = 0
            category = Fabricate(:category)
            expect do
              put "/t/#{topic.slug}/#{topic.id}.json", params: {
                tags: ["newtag"],
                category_id: category.id
              }
            end.to change { topic.reload.first_post.revisions.count }.by(1)

            expect(response.status).to eq(200)
            expect(topic.reload.tags.pluck(:name)).to contain_exactly("newtag")
          end

          it "can add a tag to wiki topic" do
            SiteSetting.min_trust_to_edit_wiki_post = 2
            topic.first_post.update!(wiki: true)
            user = Fabricate(:user)
            sign_in(user)

            expect do
              put "/t/#{topic.id}/tags.json", params: {
                tags: [tag.name]
              }
            end.not_to change { topic.reload.first_post.revisions.count }

            expect(response.status).to eq(403)
            user.update!(trust_level: 2)

            expect do
              put "/t/#{topic.id}/tags.json", params: {
                tags: [tag.name]
              }
            end.to change { topic.reload.first_post.revisions.count }.by(1)

            expect(response.status).to eq(200)
            expect(topic.tags.pluck(:id)).to contain_exactly(tag.id)
          end

          it 'does not remove tag if no params is given' do
            topic.tags << tag

            expect do
              put "/t/#{topic.slug}/#{topic.id}.json"
            end.to_not change { topic.reload.tags.count }

            expect(response.status).to eq(200)
          end

          it 'can remove a tag' do
            topic.tags << tag

            expect do
              put "/t/#{topic.slug}/#{topic.id}.json", params: {
                tags: [""]
              }
            end.to change { topic.reload.first_post.revisions.count }.by(1)

            expect(response.status).to eq(200)
            expect(topic.tags).to eq([])
          end
        end

        context 'when topic is private' do
          before do
            topic.update!(
              archetype: Archetype.private_message,
              category: nil,
              allowed_users: [topic.user]
            )
          end

          context 'when there are no changes' do
            it 'does not call the PostRevisor' do
              expect do
                put "/t/#{topic.slug}/#{topic.id}.json", params: {
                  category_id: topic.category_id
                }
              end.not_to change(PostRevision.all, :count)

              expect(response.status).to eq(200)
            end
          end
        end

        context 'updating to a category with restricted tags' do
          fab!(:category) { Fabricate(:category) }
          fab!(:restricted_category) { Fabricate(:category) }
          fab!(:tag1) { Fabricate(:tag) }
          fab!(:tag2) { Fabricate(:tag) }
          let(:tag3) { Fabricate(:tag) }
          let!(:tag_group_1) { Fabricate(:tag_group, tag_names: [tag1.name]) }
          fab!(:tag_group_2) { Fabricate(:tag_group) }

          before do
            SiteSetting.tagging_enabled = true
            topic.update!(tags: [tag1])
          end

          it 'can’t change to a category disallowing this topic current tags' do
            restricted_category.allowed_tags = [tag2.name]

            put "/t/#{topic.slug}/#{topic.id}.json", params: { category_id: restricted_category.id }

            result = response.parsed_body

            expect(response.status).to eq(422)
            expect(result['errors']).to be_present
            expect(topic.reload.category_id).not_to eq(restricted_category.id)
          end

          it 'can’t change to a category disallowing this topic current tag (through tag_group)' do
            tag_group_2.tags = [tag2]
            restricted_category.allowed_tag_groups = [tag_group_2.name]

            put "/t/#{topic.slug}/#{topic.id}.json", params: { category_id: restricted_category.id }

            result = response.parsed_body

            expect(response.status).to eq(422)
            expect(result['errors']).to be_present
            expect(topic.reload.category_id).not_to eq(restricted_category.id)
          end

          it 'can change to a category allowing this topic current tags' do
            restricted_category.allowed_tags = [tag1.name]

            put "/t/#{topic.slug}/#{topic.id}.json", params: { category_id: restricted_category.id }

            expect(response.status).to eq(200)
          end

          it 'can change to a category allowing this topic current tags (through tag_group)' do
            tag_group_1.tags = [tag1]
            restricted_category.allowed_tag_groups = [tag_group_1.name]

            put "/t/#{topic.slug}/#{topic.id}.json", params: { category_id: restricted_category.id }

            expect(response.status).to eq(200)
          end

          it 'can change to a category allowing any tag' do
            put "/t/#{topic.slug}/#{topic.id}.json", params: { category_id: category.id }

            expect(response.status).to eq(200)
          end

          it 'can’t add a category-only tags from another category to a category' do
            restricted_category.allowed_tags = [tag2.name]

            put "/t/#{topic.slug}/#{topic.id}.json", params: {
              tags: [tag2.name],
              category_id: category.id
            }

            result = response.parsed_body
            expect(response.status).to eq(422)
            expect(result['errors']).to be_present
            expect(result['errors'][0]).to include(tag2.name)
            expect(topic.reload.category_id).not_to eq(restricted_category.id)
          end

          it 'allows category change when topic has a hidden tag' do
            Fabricate(:tag_group, permissions: { "staff" => 1 }, tag_names: [tag1.name])

            put "/t/#{topic.slug}/#{topic.id}.json", params: {
              category_id: category.id
            }

            result = response.parsed_body
            expect(response.status).to eq(200)
            expect(topic.reload.tags).to include(tag1)
          end

          it 'allows category change when topic has a read-only tag' do
            Fabricate(:tag_group, permissions: { "staff" => 1, "everyone" => 3 }, tag_names: [tag3.name])
            topic.update!(tags: [tag3])

            put "/t/#{topic.slug}/#{topic.id}.json", params: {
              category_id: category.id
            }

            result = response.parsed_body
            expect(response.status).to eq(200)
            expect(topic.reload.tags).to contain_exactly(tag3)
          end

          it 'does not leak tag name when trying to use a staff tag' do
            Fabricate(:tag_group, permissions: { "staff" => 1 }, tag_names: [tag3.name])

            put "/t/#{topic.slug}/#{topic.id}.json", params: {
              tags: [tag3.name],
              category_id: category.id
            }

            result = response.parsed_body
            expect(response.status).to eq(422)
            expect(result['errors']).to be_present
            expect(result['errors'][0]).not_to include(tag3.name)
          end

          it 'will clean tag params' do
            restricted_category.allowed_tags = [tag2.name]

            put "/t/#{topic.slug}/#{topic.id}.json", params: {
              tags: [""],
              category_id: restricted_category.id
            }

            result = response.parsed_body
            expect(response.status).to eq(200)
          end
        end

        context "allow_uncategorized_topics is false" do
          before do
            SiteSetting.allow_uncategorized_topics = false
          end

          it "can add a category to an uncategorized topic" do
            category = Fabricate(:category)

            put "/t/#{topic.slug}/#{topic.id}.json", params: {
              category_id: category.id
            }

            expect(response.status).to eq(200)
            expect(topic.reload.category).to eq(category)
          end
        end
      end
    end
  end

  describe '#show' do
    let(:private_topic) { Fabricate(:private_message_topic) }
    let(:topic) { Fabricate(:post).topic }

    let!(:p1) { Fabricate(:post, user: topic.user) }
    let!(:p2) { Fabricate(:post, user: topic.user) }

    describe 'when topic is not allowed' do
      it 'should return the right response' do
        SiteSetting.detailed_404 = true
        sign_in(user)

        get "/t/#{private_topic.id}.json"

        expect(response.status).to eq(403)
        expect(response.body).to include(I18n.t('invalid_access'))
      end
    end

    describe 'when topic is allowed to a group' do
      let(:group) { Fabricate(:group, public_admission: true) }
      let(:category) do
        Fabricate(:category_with_definition).tap do |category|
          category.set_permissions(group => :full)
          category.save!
        end
      end
      let(:topic) { Fabricate(:topic, category: category) }

      before do
        SiteSetting.detailed_404 = true
      end

      it 'shows a descriptive error message containing the group name' do
        get "/t/#{topic.id}.json"

        html = CGI.unescapeHTML(response.parsed_body["extras"]["html"])
        expect(response.status).to eq(403)
        expect(html).to include(I18n.t('not_in_group.title_topic', group: group.name))
        expect(html).to include(I18n.t('not_in_group.join_group'))
      end
    end

    it 'correctly renders canoicals' do
      get "/t/#{topic.id}", params: { slug: topic.slug }

      expect(response.status).to eq(200)
      expect(css_select("link[rel=canonical]").length).to eq(1)
      expect(response.headers["Cache-Control"]).to eq("no-cache, no-store")
    end

    it 'returns 301 even if slug does not match URL' do
      # in the past we had special logic for unlisted topics
      # we would require slug unless you made a json call
      # this was not really providing any security
      #
      # we no longer require a topic be visible to perform url correction
      # if you need to properly hide a topic for users use a secure category
      # or a PM
      topic = Fabricate(:topic, visible: false)
      Fabricate(:post, topic: topic)

      get "/t/#{topic.id}.json", params: { slug: topic.slug }
      expect(response.status).to eq(200)

      get "/t/#{topic.id}.json", params: { slug: "just-guessing" }
      expect(response.status).to eq(301)

      get "/t/#{topic.slug}.json"
      expect(response.status).to eq(301)
    end

    it 'shows a topic correctly' do
      get "/t/#{topic.slug}/#{topic.id}.json"
      expect(response.status).to eq(200)
    end

    it 'return 404 for an invalid page' do
      get "/t/#{topic.slug}/#{topic.id}.json", params: { page: 2 }
      expect(response.status).to eq(404)
    end

    it 'can find a topic given a slug in the id param' do
      get "/t/#{topic.slug}"
      expect(response).to redirect_to(topic.relative_url)
    end

    it 'can find a topic when a slug has a number in front' do
      another_topic = Fabricate(:post).topic

      topic.update_column(:slug, "#{another_topic.id}-reasons-discourse-is-awesome")
      get "/t/#{another_topic.id}-reasons-discourse-is-awesome"

      expect(response).to redirect_to(topic.relative_url)
    end

    it 'keeps the post_number parameter around when redirecting' do
      get "/t/#{topic.slug}", params: { post_number: 42 }
      expect(response).to redirect_to(topic.relative_url + "/42")
    end

    it 'keeps the page around when redirecting' do
      get "/t/#{topic.slug}", params: {
        post_number: 42, page: 123
      }

      expect(response).to redirect_to(topic.relative_url + "/42?page=123")
    end

    it 'does not accept page params as an array' do
      get "/t/#{topic.slug}", params: {
        post_number: 42, page: [2]
      }

      expect(response).to redirect_to("#{topic.relative_url}/42?page=1")
    end

    it 'returns 404 when an invalid slug is given and no id' do
      get "/t/nope-nope.json"

      expect(response.status).to eq(404)
    end

    it 'returns a 404 when slug and topic id do not match a topic' do
      get "/t/made-up-topic-slug/123456.json"
      expect(response.status).to eq(404)
    end

    it 'returns a 404 for an ID that is larger than postgres limits' do
      get "/t/made-up-topic-slug/5014217323220164041.json"

      expect(response.status).to eq(404)
    end

    context 'a topic with nil slug exists' do
      before do
        nil_slug_topic = Fabricate(:topic)
        Topic.connection.execute("update topics set slug=null where id = #{nil_slug_topic.id}") # can't find a way to set slug column to null using the model
      end

      it 'returns a 404 when slug and topic id do not match a topic' do
        get "/t/made-up-topic-slug/123123.json"
        expect(response.status).to eq(404)
      end
    end

    context 'permission errors' do
      fab!(:allowed_user) { Fabricate(:user) }
      let(:allowed_group) { Fabricate(:group) }
      let(:accessible_group) { Fabricate(:group, public_admission: true) }
      let(:secure_category) do
        c = Fabricate(:category)
        c.permissions = [[allowed_group, :full]]
        c.save
        allowed_user.groups = [allowed_group]
        allowed_user.save
        c
      end
      let(:accessible_category) do
        Fabricate(:category).tap do |c|
          c.set_permissions(accessible_group => :full)
          c.save!
        end
      end
      let(:normal_topic) { Fabricate(:topic) }
      let(:secure_topic) { Fabricate(:topic, category: secure_category) }
      let(:private_topic) { Fabricate(:private_message_topic, user: allowed_user) }
      let(:deleted_topic) { Fabricate(:deleted_topic) }
      let(:deleted_secure_topic) { Fabricate(:topic, category: secure_category, deleted_at: 1.day.ago) }
      let(:deleted_private_topic) { Fabricate(:private_message_topic, user: allowed_user, deleted_at: 1.day.ago) }
      let(:nonexist_topic_id) { Topic.last.id + 10000 }
      let(:secure_accessible_topic) { Fabricate(:topic, category: accessible_category) }

      shared_examples "various scenarios" do |expected|
        expected.each do |key, value|
          it "returns #{value} for #{key}" do
            slug = key == :nonexist ? "garbage-slug" : eval(key.to_s).slug
            topic_id = key == :nonexist ? nonexist_topic_id : eval(key.to_s).id
            get "/t/#{slug}/#{topic_id}.json"
            expect(response.status).to eq(value)
          end
        end

        expected_slug_response = expected[:secure_topic] == 200 ? 301 : expected[:secure_topic]
        it "will return a #{expected_slug_response} when requesting a secure topic by slug" do
          get "/t/#{secure_topic.slug}"
          expect(response.status).to eq(expected_slug_response)
        end
      end

      context 'without detailed error pages' do
        before do
          SiteSetting.detailed_404 = false
        end

        context 'anonymous' do
          expected = {
            normal_topic: 200,
            secure_topic: 404,
            private_topic: 404,
            deleted_topic: 404,
            deleted_secure_topic: 404,
            deleted_private_topic: 404,
            nonexist: 404,
            secure_accessible_topic: 404
          }
          include_examples "various scenarios", expected
        end

        context 'anonymous with login required' do
          before do
            SiteSetting.login_required = true
          end
          expected = {
            normal_topic: 302,
            secure_topic: 302,
            private_topic: 302,
            deleted_topic: 302,
            deleted_secure_topic: 302,
            deleted_private_topic: 302,
            nonexist: 302,
            secure_accessible_topic: 302
          }
          include_examples "various scenarios", expected
        end

        context 'normal user' do
          before do
            sign_in(user)
          end

          expected = {
            normal_topic: 200,
            secure_topic: 404,
            private_topic: 404,
            deleted_topic: 404,
            deleted_secure_topic: 404,
            deleted_private_topic: 404,
            nonexist: 404,
            secure_accessible_topic: 404
          }
          include_examples "various scenarios", expected
        end

        context 'allowed user' do
          before do
            sign_in(allowed_user)
          end

          expected = {
            normal_topic: 200,
            secure_topic: 200,
            private_topic: 200,
            deleted_topic: 404,
            deleted_secure_topic: 404,
            deleted_private_topic: 404,
            nonexist: 404,
            secure_accessible_topic: 404
          }
          include_examples "various scenarios", expected
        end

        context 'moderator' do
          before do
            sign_in(moderator)
          end

          expected = {
            normal_topic: 200,
            secure_topic: 404,
            private_topic: 404,
            deleted_topic: 200,
            deleted_secure_topic: 404,
            deleted_private_topic: 404,
            nonexist: 404,
            secure_accessible_topic: 404
          }
          include_examples "various scenarios", expected
        end

        context 'admin' do
          before do
            sign_in(admin)
          end

          expected = {
            normal_topic: 200,
            secure_topic: 200,
            private_topic: 200,
            deleted_topic: 200,
            deleted_secure_topic: 200,
            deleted_private_topic: 200,
            nonexist: 404,
            secure_accessible_topic: 200
          }
          include_examples "various scenarios", expected
        end
      end

      context 'with detailed error pages' do
        before do
          SiteSetting.detailed_404 = true
        end

        context 'anonymous' do
          expected = {
            normal_topic: 200,
            secure_topic: 403,
            private_topic: 403,
            deleted_topic: 410,
            deleted_secure_topic: 403,
            deleted_private_topic: 403,
            nonexist: 404,
            secure_accessible_topic: 403
          }
          include_examples "various scenarios", expected
        end

        context 'anonymous with login required' do
          before do
            SiteSetting.login_required = true
          end
          expected = {
            normal_topic: 302,
            secure_topic: 302,
            private_topic: 302,
            deleted_topic: 302,
            deleted_secure_topic: 302,
            deleted_private_topic: 302,
            nonexist: 302,
            secure_accessible_topic: 302
          }
          include_examples "various scenarios", expected
        end

        context 'normal user' do
          before do
            sign_in(user)
          end

          expected = {
            normal_topic: 200,
            secure_topic: 403,
            private_topic: 403,
            deleted_topic: 410,
            deleted_secure_topic: 403,
            deleted_private_topic: 403,
            nonexist: 404,
            secure_accessible_topic: 403
          }
          include_examples "various scenarios", expected
        end

        context 'allowed user' do
          before do
            sign_in(allowed_user)
          end

          expected = {
            normal_topic: 200,
            secure_topic: 200,
            private_topic: 200,
            deleted_topic: 410,
            deleted_secure_topic: 410,
            deleted_private_topic: 410,
            nonexist: 404,
            secure_accessible_topic: 403
          }
          include_examples "various scenarios", expected
        end

        context 'moderator' do
          before do
            sign_in(moderator)
          end

          expected = {
            normal_topic: 200,
            secure_topic: 403,
            private_topic: 403,
            deleted_topic: 200,
            deleted_secure_topic: 403,
            deleted_private_topic: 403,
            nonexist: 404,
            secure_accessible_topic: 403
          }
          include_examples "various scenarios", expected
        end

        context 'admin' do
          before do
            sign_in(admin)
          end

          expected = {
            normal_topic: 200,
            secure_topic: 200,
            private_topic: 200,
            deleted_topic: 200,
            deleted_secure_topic: 200,
            deleted_private_topic: 200,
            nonexist: 404,
            secure_accessible_topic: 200
          }
          include_examples "various scenarios", expected
        end
      end

    end

    it 'records a view' do
      expect do
        get "/t/#{topic.slug}/#{topic.id}.json"
      end.to change(TopicViewItem, :count).by(1)
    end

    it 'records a view to invalid post_number' do
      expect do
        get "/t/#{topic.slug}/#{topic.id}/#{256**4}", params: {
          u: user.username
        }
        expect(response.status).to eq(200)
      end.to change { IncomingLink.count }.by(1)

    end

    it 'records incoming links' do
      expect do
        get "/t/#{topic.slug}/#{topic.id}", params: {
          u: user.username
        }
      end.to change { IncomingLink.count }.by(1)
    end

    context 'print' do
      it "doesn't renders the print view when disabled" do
        SiteSetting.max_prints_per_hour_per_user = 0

        get "/t/#{topic.slug}/#{topic.id}/print"

        expect(response).to be_forbidden
      end

      it 'renders the print view when enabled' do
        SiteSetting.max_prints_per_hour_per_user = 10
        get "/t/#{topic.slug}/#{topic.id}/print", headers: { HTTP_USER_AGENT: "Rails Testing" }

        expect(response.status).to eq(200)
        body = response.body

        expect(body).to have_tag(:body, class: 'crawler')
        expect(body).to_not have_tag(:meta, with: { name: 'fragment' })
      end

      it "uses the application layout when there's no param" do
        SiteSetting.max_prints_per_hour_per_user = 10
        get "/t/#{topic.slug}/#{topic.id}", headers: { HTTP_USER_AGENT: "Rails Testing" }

        body = response.body

        expect(body).to have_tag(:script, src: '/assets/application.js')
        expect(body).to have_tag(:meta, with: { name: 'fragment' })
      end
    end

    it 'records redirects' do
      get "/t/#{topic.id}", headers: { HTTP_REFERER: "http://twitter.com" }
      get "/t/#{topic.slug}/#{topic.id}", headers: { HTTP_REFERER: nil }

      link = IncomingLink.first
      expect(link.referer).to eq('http://twitter.com')
    end

    it 'tracks a visit for all html requests' do
      sign_in(user)
      get "/t/#{topic.slug}/#{topic.id}"
      topic_user = TopicUser.where(user: user, topic: topic).first
      expect(topic_user.last_visited_at).to eq_time(topic_user.first_visited_at)
    end

    context 'consider for a promotion' do
      before do
        SiteSetting.tl1_requires_topics_entered = 0
        SiteSetting.tl1_requires_read_posts = 0
        SiteSetting.tl1_requires_time_spent_mins = 0
        SiteSetting.tl1_requires_time_spent_mins = 0
      end

      it "reviews the user for a promotion if they're new" do
        sign_in(user)
        user.update_column(:trust_level, TrustLevel[0])
        get "/t/#{topic.slug}/#{topic.id}.json"
        user.reload
        expect(user.trust_level).to eq(1)
      end
    end

    context 'filters' do
      def extract_post_stream
        json = response.parsed_body
        json["post_stream"]["posts"].map { |post| post["id"] }
      end

      before do
        TopicView.stubs(:chunk_size).returns(2)
        @post_ids = topic.posts.pluck(:id)
        3.times do
          @post_ids << Fabricate(:post, topic: topic).id
        end
      end

      it 'grabs the correct set of posts' do
        get "/t/#{topic.slug}/#{topic.id}.json"
        expect(response.status).to eq(200)
        expect(extract_post_stream).to eq(@post_ids[0..1])

        get "/t/#{topic.slug}/#{topic.id}.json", params: { page: 1 }
        expect(response.status).to eq(200)
        expect(extract_post_stream).to eq(@post_ids[0..1])

        get "/t/#{topic.slug}/#{topic.id}.json", params: { page: 2 }
        expect(response.status).to eq(200)
        expect(extract_post_stream).to eq(@post_ids[2..3])

        post_number = topic.posts.pluck(:post_number).sort[3]
        get "/t/#{topic.slug}/#{topic.id}/#{post_number}.json"
        expect(response.status).to eq(200)
        expect(extract_post_stream).to eq(@post_ids[-2..-1])
      end
    end

    context "when 'login required' site setting has been enabled" do
      before { SiteSetting.login_required = true }

      context 'and the user is logged in' do
        before { sign_in(Fabricate(:coding_horror)) }

        it 'shows the topic' do
          get "/t/#{topic.slug}/#{topic.id}.json"
          expect(response.status).to eq(200)
        end
      end

      context 'and the user is not logged in' do
        let(:api_key) { Fabricate(:api_key, user: topic.user) }

        it 'redirects to the login page' do
          get "/t/#{topic.slug}/#{topic.id}.json"

          expect(response).to redirect_to login_path
        end

        it 'shows the topic if valid api key is provided' do
          get "/t/#{topic.slug}/#{topic.id}.json", headers: { "HTTP_API_KEY" => api_key.key }

          expect(response.status).to eq(200)
          topic.reload
          expect(topic.views).to eq(1)
        end

        it 'returns 403 for an invalid key' do
          [:json, :html].each do |format|
            get "/t/#{topic.slug}/#{topic.id}.#{format}", headers: { "HTTP_API_KEY" => "bad" }

            expect(response.code.to_i).to eq(403)
            expect(response.body).to include(I18n.t("invalid_access"))
          end
        end
      end
    end

    it "is included for unlisted topics" do
      topic = Fabricate(:topic, visible: false)
      get "/t/#{topic.slug}/#{topic.id}.json"

      expect(response.headers['X-Robots-Tag']).to eq('noindex')
    end

    it "is not included for normal topics" do
      get "/t/#{topic.slug}/#{topic.id}.json"

      expect(response.headers['X-Robots-Tag']).to eq(nil)
    end

    it "is included when allow_index_in_robots_txt is set to false" do
      SiteSetting.allow_index_in_robots_txt = false

      get "/t/#{topic.slug}/#{topic.id}.json"

      expect(response.headers['X-Robots-Tag']).to eq('noindex, nofollow')
    end

    it "doesn't store an incoming link when there's no referer" do
      expect {
        get "/t/#{topic.id}.json"
      }.not_to change(IncomingLink, :count)
      expect(response.status).to eq(200)
    end

    it "doesn't raise an error on a very long link" do
      get "/t/#{topic.id}.json", headers: { HTTP_REFERER: "http://#{'a' * 2000}.com" }
      expect(response.status).to eq(200)
    end

    describe "has_escaped_fragment?" do
      context "when the SiteSetting is disabled" do
        it "uses the application layout even with an escaped fragment param" do
          SiteSetting.enable_escaped_fragments = false

          get "/t/#{topic.slug}/#{topic.id}", params: {
            _escaped_fragment_: 'true'
          }

          body = response.body

          expect(response.status).to eq(200)
          expect(body).to have_tag(:script, with: { src: '/assets/application.js' })
          expect(body).to_not have_tag(:meta, with: { name: 'fragment' })
        end
      end

      context "when the SiteSetting is enabled" do
        before do
          SiteSetting.enable_escaped_fragments = true
        end

        it "uses the application layout when there's no param" do
          get "/t/#{topic.slug}/#{topic.id}"

          body = response.body

          expect(body).to have_tag(:script, with: { src: '/assets/application.js' })
          expect(body).to have_tag(:meta, with: { name: 'fragment' })
        end

        it "uses the crawler layout when there's an _escaped_fragment_ param" do
          get "/t/#{topic.slug}/#{topic.id}", params: {
            _escaped_fragment_: true
          }, headers: { HTTP_USER_AGENT: "Rails Testing" }

          body = response.body

          expect(response.status).to eq(200)
          expect(body).to have_tag(:body, with: { class: 'crawler' })
          expect(body).to_not have_tag(:meta, with: { name: 'fragment' })
        end
      end
    end

    describe 'clear_notifications' do
      it 'correctly clears notifications if specified via cookie' do
        set_subfolder "/eviltrout"

        notification = Fabricate(:notification)
        sign_in(notification.user)

        cookies['cn'] = "2828,100,#{notification.id}"

        get "/t/#{topic.id}.json"

        expect(response.status).to eq(200)
        expect(response.cookies['cn']).to eq(nil)
        expect(response.headers['Set-Cookie']).to match(/^cn=;.*path=\/eviltrout/)

        notification.reload
        expect(notification.read).to eq(true)
      end

      it 'correctly clears notifications if specified via header' do
        notification = Fabricate(:notification)
        sign_in(notification.user)

        get "/t/#{topic.id}.json", headers: { "Discourse-Clear-Notifications" => "2828,100,#{notification.id}" }

        expect(response.status).to eq(200)
        notification.reload
        expect(notification.read).to eq(true)
      end
    end

    describe "read only header" do
      it "returns no read only header by default" do
        get "/t/#{topic.id}.json"
        expect(response.status).to eq(200)
        expect(response.headers['Discourse-Readonly']).to eq(nil)
      end

      it "returns a readonly header if the site is read only" do
        Discourse.received_postgres_readonly!
        get "/t/#{topic.id}.json"
        expect(response.status).to eq(200)
        expect(response.headers['Discourse-Readonly']).to eq('true')
      end
    end

    describe "image only topic" do
      it "uses image alt tag for meta description" do
        post = Fabricate(:post, raw: "![image_description|690x405](upload://sdtr5O5xaxf0iEOxICxL36YRj86.png)")

        get post.topic.url

        body = response.body
        expect(body).to have_tag(:meta, with: { name: 'description', content: '[image_description]' })
      end
    end
  end

  describe '#post_ids' do
    let(:post) { Fabricate(:post) }
    let(:topic) { post.topic }

    before do
      TopicView.stubs(:chunk_size).returns(1)
    end

    it 'returns the right post ids' do
      post2 = Fabricate(:post, topic: topic)
      post3 = Fabricate(:post, topic: topic)

      get "/t/#{topic.id}/post_ids.json", params: {
        post_number: post.post_number
      }

      expect(response.status).to eq(200)

      body = response.parsed_body

      expect(body["post_ids"]).to eq([post2.id, post3.id])
    end

    describe 'filtering by post number with filters' do
      describe 'username filters' do
        let(:post) { Fabricate(:post, user: user) }
        let!(:post2) { Fabricate(:post, topic: topic, user: user) }
        let!(:post3) { Fabricate(:post, topic: topic) }

        it 'should return the right posts' do
          get "/t/#{topic.id}/post_ids.json", params: {
            post_number: post.post_number,
            username_filters: post2.user.username
          }

          expect(response.status).to eq(200)

          body = response.parsed_body

          expect(body["post_ids"]).to eq([post2.id])
        end
      end

      describe 'summary filter' do
        let!(:post2) { Fabricate(:post, topic: topic, percent_rank: 0.2) }
        let!(:post3) { Fabricate(:post, topic: topic) }

        it 'should return the right posts' do
          get "/t/#{topic.id}/post_ids.json", params: {
            post_number: post.post_number,
            filter: 'summary'
          }

          expect(response.status).to eq(200)

          body = response.parsed_body

          expect(body["post_ids"]).to eq([post2.id])
        end
      end
    end
  end

  describe '#posts' do
    let(:post) { Fabricate(:post) }
    let(:topic) { post.topic }

    after do
      Discourse.redis.flushdb
    end

    it 'returns first post of the topic' do
      # we need one for suggested
      create_post

      get "/t/#{topic.id}/posts.json"

      expect(response.status).to eq(200)

      body = response.parsed_body

      expect(body["post_stream"]["posts"].first["id"]).to eq(post.id)

      expect(body["suggested_topics"]).to eq(nil)

      get "/t/#{topic.id}/posts.json?include_suggested=true"
      body = response.parsed_body

      expect(body["suggested_topics"]).not_to eq(nil)
    end

    describe 'filtering by post number with filters' do
      describe 'username filters' do
        let!(:post2) { Fabricate(:post, topic: topic, user: user) }
        let!(:post3) { Fabricate(:post, topic: topic) }

        it 'should return the right posts' do
          TopicView.stubs(:chunk_size).returns(2)

          get "/t/#{topic.id}/posts.json", params: {
            post_number: post.post_number,
            username_filters: post2.user.username,
            asc: true
          }

          expect(response.status).to eq(200)

          body = response.parsed_body

          expect(body["post_stream"]["posts"].first["id"]).to eq(post2.id)
        end
      end

      describe 'summary filter' do
        let!(:post2) { Fabricate(:post, topic: topic, percent_rank: 0.2) }
        let!(:post3) { Fabricate(:post, topic: topic) }

        it 'should return the right posts' do
          TopicView.stubs(:chunk_size).returns(2)

          get "/t/#{topic.id}/posts.json", params: {
            post_number: post.post_number,
            filter: 'summary',
            asc: true
          }

          expect(response.status).to eq(200)

          body = response.parsed_body

          expect(body["post_stream"]["posts"].first["id"]).to eq(post2.id)
        end
      end
    end
  end

  describe '#feed' do
    let(:topic) { Fabricate(:post).topic }

    it 'renders rss of the topic' do
      get "/t/foo/#{topic.id}.rss"
      expect(response.status).to eq(200)
      expect(response.media_type).to eq('application/rss+xml')
    end

    it 'renders rss of the topic correctly with subfolder' do
      set_subfolder "/forum"
      get "/t/foo/#{topic.id}.rss"
      expect(response.status).to eq(200)
      expect(response.body).to_not include("/forum/forum")
      expect(response.body).to include("http://test.localhost/forum/t/#{topic.slug}")
    end
  end

  describe '#invite_group' do
    let(:admins) { Group[:admins] }

    before do
      sign_in(admin)
      admins.messageable_level = Group::ALIAS_LEVELS[:everyone]
      admins.save!
    end

    it "disallows inviting a group to a topic" do
      topic = Fabricate(:topic)
      post "/t/#{topic.id}/invite-group.json", params: {
        group: 'admins'
      }

      expect(response.status).to eq(422)
    end

    it "allows inviting a group to a PM" do
      topic = Fabricate(:private_message_topic)
      post "/t/#{topic.id}/invite-group.json", params: {
        group: 'admins'
      }

      expect(response.status).to eq(200)
      expect(topic.allowed_groups.first.id).to eq(admins.id)
    end
  end

  describe '#make_banner' do
    it 'needs you to be a staff member' do
      topic = Fabricate(:topic, user: sign_in(trust_level_4))
      put "/t/#{topic.id}/make-banner.json"
      expect(response).to be_forbidden
    end

    describe 'when logged in' do
      it "changes the topic archetype to 'banner'" do
        topic = Fabricate(:topic, user: sign_in(admin))

        put "/t/#{topic.id}/make-banner.json"
        expect(response.status).to eq(200)
        topic.reload
        expect(topic.archetype).to eq(Archetype.banner)
      end
    end
  end

  describe '#remove_banner' do
    it 'needs you to be a staff member' do
      topic = Fabricate(:topic, user: sign_in(trust_level_4), archetype: Archetype.banner)
      put "/t/#{topic.id}/remove-banner.json"
      expect(response).to be_forbidden
    end

    describe 'when logged in' do
      it "resets the topic archetype" do
        topic = Fabricate(:topic, user: sign_in(admin), archetype: Archetype.banner)

        put "/t/#{topic.id}/remove-banner.json"
        expect(response.status).to eq(200)
        topic.reload
        expect(topic.archetype).to eq(Archetype.default)
      end
    end
  end

  describe '#remove_allowed_user' do
    it 'admin can be removed from a pm' do
      sign_in(admin)
      pm = create_post(user: user, archetype: 'private_message', target_usernames: [user.username, admin.username])

      put "/t/#{pm.topic_id}/remove-allowed-user.json", params: {
        username: admin.username
      }

      expect(response.status).to eq(200)
      expect(TopicAllowedUser.where(topic_id: pm.topic_id, user_id: admin.id).first).to eq(nil)
    end
  end

  describe '#bulk' do
    it 'needs you to be logged in' do
      put "/topics/bulk.json"
      expect(response.status).to eq(403)
    end

    describe "when logged in" do
      before { sign_in(user) }
      let(:operation) { { type: 'change_category', category_id: '1' } }
      let(:topic_ids) { [1, 2, 3] }

      it "requires a list of topic_ids or filter" do
        put "/topics/bulk.json", params: { operation: operation }
        expect(response.status).to eq(400)
      end

      it "requires an operation param" do
        put "/topics/bulk.json", params: { topic_ids: topic_ids }
        expect(response.status).to eq(400)
      end

      it "requires a type field for the operation param" do
        put "/topics/bulk.json", params: { topic_ids: topic_ids, operation: {} }
        expect(response.status).to eq(400)
      end

      it "can mark sub-categories unread" do
        category = Fabricate(:category)
        sub = Fabricate(:category, parent_category_id: category.id)

        topic.update!(category_id: sub.id)

        post1 = create_post(user: user, topic_id: topic.id)
        create_post(topic_id: topic.id)

        put "/topics/bulk.json", params: {
          category_id: category.id,
          include_subcategories: true,
          filter: 'unread',
          operation: { type: 'dismiss_posts' }
        }

        expect(response.status).to eq(200)
        expect(TopicUser.get(post1.topic, post1.user).last_read_post_number).to eq(2)
      end

      it "can mark tag topics unread" do
        tag = Fabricate(:tag)
        TopicTag.create!(
          topic_id: topic.id,
          tag_id: tag.id
        )

        post1 = create_post(user: user, topic_id: topic.id)
        create_post(topic_id: topic.id)

        put "/topics/bulk.json", params: {
          tag_name: tag.name,
          filter: 'unread',
          operation: { type: 'dismiss_posts' }
        }

        expect(response.status).to eq(200)
        expect(TopicUser.get(post1.topic, post1.user).last_read_post_number).to eq(2)
      end

      it "can find unread" do
        # mark all unread muted
        put "/topics/bulk.json", params: {
          filter: 'unread', operation: { type: :change_notification_level, notification_level_id: 0 }
        }

        expect(response.status).to eq(200)
      end

      it "delegates work to `TopicsBulkAction`" do
        topics_bulk_action = mock
        TopicsBulkAction.expects(:new).with(user, topic_ids, operation, group: nil).returns(topics_bulk_action)
        topics_bulk_action.expects(:perform!)

        put "/topics/bulk.json", params: {
          topic_ids: topic_ids, operation: operation
        }
      end

      it "respects the tracked parameter" do
        # untracked topic
        category = Fabricate(:category)
        CategoryUser.set_notification_level_for_category(user,
                                                     NotificationLevels.all[:regular],
                                                     category.id)
        create_post(user: user, topic_id: topic.id)
        topic.update!(category_id: category.id)
        create_post(topic_id: topic.id)

        # tracked topic
        tracked_category = Fabricate(:category)
        CategoryUser.set_notification_level_for_category(user,
                                                     NotificationLevels.all[:tracking],
                                                     tracked_category.id)
        tracked_topic = create_post(user: user).topic
        tracked_topic.update!(category_id: tracked_category.id)
        create_post(topic_id: tracked_topic.id)

        put "/topics/bulk.json", params: {
          filter: 'unread',
          operation: { type: 'dismiss_posts' },
          tracked: true
        }

        expect(response.status).to eq(200)
        expect(TopicUser.get(topic, user).last_read_post_number).to eq(topic.posts.count - 1)
        expect(TopicUser.get(tracked_topic, user).last_read_post_number).to eq(tracked_topic.posts.count)
      end
    end
  end

  describe '#remove_bookmarks' do
    it "should remove bookmarks properly from non first post" do
      sign_in(user)

      post = create_post
      post2 = create_post(topic_id: post.topic_id)
      Fabricate(:bookmark, user: user, post: post)
      Fabricate(:bookmark, user: user, post: post2)

      put "/t/#{post.topic_id}/remove_bookmarks.json"
      expect(Bookmark.where(user: user).count).to eq(0)
    end

    it "should disallow bookmarks on posts you have no access to" do
      sign_in(Fabricate(:user))
      pm = create_post(user: user, archetype: 'private_message', target_usernames: [user.username])

      put "/t/#{pm.topic_id}/bookmark.json"
      expect(response).to be_forbidden
    end

    context "bookmarks with reminders" do
      it "deletes all the bookmarks for the user in the topic" do
        sign_in(user)
        post = create_post
        Fabricate(:bookmark, post: post, topic: post.topic, user: user)
        put "/t/#{post.topic_id}/remove_bookmarks.json"
        expect(Bookmark.where(user: user, topic: topic).count).to eq(0)
      end
    end
  end

  describe "#bookmark" do
    before do
      sign_in(user)
    end

    it "should create a new bookmark on the first post of the topic" do
      post = create_post
      post2 = create_post(topic_id: post.topic_id)
      put "/t/#{post.topic_id}/bookmark.json"

      expect(Bookmark.find_by(user_id: user.id).post_id).to eq(post.id)
    end

    it "errors if the topic is already bookmarked for the user" do
      post = create_post
      Bookmark.create(post: post, user: user, topic: post.topic)

      put "/t/#{post.topic_id}/bookmark.json"
      expect(response.status).to eq(400)
    end

    context "bookmarks with reminders" do
      it "should create a new bookmark on the first post of the topic" do
        post = create_post
        post2 = create_post(topic_id: post.topic_id)
        put "/t/#{post.topic_id}/bookmark.json"
        expect(response.status).to eq(200)

        bookmarks_for_topic = Bookmark.where(topic: post.topic, user: user)
        expect(bookmarks_for_topic.count).to eq(1)
        expect(bookmarks_for_topic.first.post_id).to eq(post.id)
      end

      it "errors if the topic is already bookmarked for the user" do
        post = create_post
        Bookmark.create(post: post, topic: post.topic, user: user)

        put "/t/#{post.topic_id}/bookmark.json"
        expect(response.status).to eq(400)
      end
    end
  end

  describe '#reset_new' do
    it 'needs you to be logged in' do
      put "/topics/reset-new.json"
      expect(response.status).to eq(403)
    end

    it "updates the `new_since` date" do
      sign_in(user)

      old_date = 2.years.ago
      user.user_stat.update_column(:new_since, old_date)

      TopicTrackingState.expects(:publish_dismiss_new).with(user.id)

      put "/topics/reset-new.json"
      expect(response.status).to eq(200)
      user.reload
      expect(user.user_stat.new_since.to_date).not_to eq(old_date.to_date)
    end

    describe "when tracked param is true" do
      it "does not update user_stat.new_since" do
        sign_in(user)

        old_date = 2.years.ago
        user.user_stat.update_column(:new_since, old_date)

        put "/topics/reset-new.json?tracked=true"
        expect(response.status).to eq(200)
        user.reload
        expect(user.user_stat.new_since.to_date).to eq(old_date.to_date)
      end

      it "creates topic user records for each unread topic" do
        sign_in(user)
        user.user_stat.update_column(:new_since, 2.years.ago)

        tracked_category = Fabricate(:category)
        CategoryUser.set_notification_level_for_category(user,
                                                     NotificationLevels.all[:tracking],
                                                     tracked_category.id)
        tracked_topic = create_post.topic
        tracked_topic.update!(category_id: tracked_category.id)

        create_post # This is a new post, but is not tracked so a record will not be created for it
        expect { put "/topics/reset-new.json?tracked=true" }.to change { TopicUser.where(user_id: user.id, last_read_post_number: 0).count }.by(1)
      end
    end

    context 'category' do
      fab!(:category) { Fabricate(:category) }
      fab!(:subcategory) { Fabricate(:category, parent_category_id: category.id) }

      it 'updates last_seen_at for main category' do
        sign_in(user)
        category_user = CategoryUser.create!(category_id: category.id, user_id: user.id)
        subcategory_user = CategoryUser.create!(category_id: subcategory.id, user_id: user.id)

        TopicTrackingState.expects(:publish_dismiss_new).with(user.id, category.id.to_s)

        put "/topics/reset-new.json?category_id=#{category.id}"

        expect(category_user.reload.last_seen_at).not_to be_nil
        expect(subcategory_user.reload.last_seen_at).to be_nil
      end

      it 'updates last_seen_at for main category and subcategories' do
        sign_in(user)
        category_user = CategoryUser.create!(category_id: category.id, user_id: user.id)
        subcategory_user = CategoryUser.create!(category_id: subcategory.id, user_id: user.id)
        put "/topics/reset-new.json?category_id=#{category.id}&include_subcategories=true"

        expect(category_user.reload.last_seen_at).not_to be_nil
        expect(subcategory_user.reload.last_seen_at).not_to be_nil
      end
    end
  end

  describe '#feature_stats' do
    it "works" do
      get "/topics/feature_stats.json", params: { category_id: 1 }

      expect(response.status).to eq(200)
      json = response.parsed_body
      expect(json["pinned_in_category_count"]).to eq(0)
      expect(json["pinned_globally_count"]).to eq(0)
      expect(json["banner_count"]).to eq(0)
    end

    it "allows unlisted banner topic" do
      Fabricate(:topic, category_id: 1, archetype: Archetype.banner, visible: false)

      get "/topics/feature_stats.json", params: { category_id: 1 }
      json = response.parsed_body
      expect(json["banner_count"]).to eq(1)
    end
  end

  describe '#excerpts' do
    it "can correctly get excerpts" do
      first_post = create_post(raw: 'This is the first post :)', title: 'This is a test title I am making yay')
      second_post = create_post(raw: 'This is second post', topic: first_post.topic)

      random_post = Fabricate(:post)

      get "/t/#{first_post.topic_id}/excerpts.json", params: {
        post_ids: [first_post.id, second_post.id, random_post.id]
      }

      json = response.parsed_body
      json.sort! { |a, b| a["post_id"] <=> b["post_id"] }

      # no random post
      expect(json.length).to eq(2)
      # keep emoji images
      expect(json[0]["excerpt"]).to match(/emoji/)
      expect(json[0]["excerpt"]).to match(/first post/)
      expect(json[0]["username"]).to eq(first_post.user.username)
      expect(json[0]["post_id"]).to eq(first_post.id)

      expect(json[1]["excerpt"]).to match(/second post/)
    end
  end

  describe '#convert_topic' do
    it 'needs you to be logged in' do
      put "/t/111/convert-topic/private.json"
      expect(response.status).to eq(403)
    end

    describe 'converting public topic to private message' do
      let(:topic) { Fabricate(:topic, user: user) }
      let!(:post) { Fabricate(:post, topic: topic) }

      it "raises an error when the user doesn't have permission to convert topic" do
        sign_in(user)
        put "/t/#{topic.id}/convert-topic/private.json"
        expect(response).to be_forbidden
      end

      context "success" do
        it "returns success" do
          sign_in(admin)
          put "/t/#{topic.id}/convert-topic/private.json"

          topic.reload
          expect(topic.archetype).to eq(Archetype.private_message)
          expect(response.status).to eq(200)

          result = response.parsed_body
          expect(result['success']).to eq(true)
          expect(result['url']).to be_present
        end
      end
    end

    describe 'converting private message to public topic' do
      let(:topic) { Fabricate(:private_message_topic, user: user) }
      let!(:post) { Fabricate(:post, topic: topic) }

      it "raises an error when the user doesn't have permission to convert topic" do
        sign_in(user)
        put "/t/#{topic.id}/convert-topic/public.json"
        expect(response).to be_forbidden
      end

      context "success" do
        fab!(:category) { Fabricate(:category) }

        it "returns success" do
          sign_in(admin)
          put "/t/#{topic.id}/convert-topic/public.json?category_id=#{category.id}"

          topic.reload
          expect(topic.archetype).to eq(Archetype.default)
          expect(topic.category_id).to eq(category.id)
          expect(response.status).to eq(200)

          result = response.parsed_body
          expect(result['success']).to eq(true)
          expect(result['url']).to be_present
        end
      end
    end
  end

  describe '#timings' do
    let(:post_1) { Fabricate(:post, topic: topic) }

    it 'should record the timing' do
      sign_in(user)

      post "/topics/timings.json", params: {
        topic_id: topic.id,
        topic_time: 5,
        timings: { post_1.post_number => 2 }
      }

      expect(response.status).to eq(200)

      post_timing = PostTiming.first

      expect(post_timing.topic).to eq(topic)
      expect(post_timing.user).to eq(user)
      expect(post_timing.msecs).to eq(2)
    end
  end

  describe '#timer' do
    context 'when a user is not logged in' do
      it 'should return the right response' do
        post "/t/#{topic.id}/timer.json", params: {
          time: '24',
          status_type: TopicTimer.types[1]
        }
        expect(response.status).to eq(403)
      end
    end

    context 'when does not have permission' do
      it 'should return the right response' do
        sign_in(user)

        post "/t/#{topic.id}/timer.json", params: {
          time: '24',
          status_type: TopicTimer.types[1]
        }

        expect(response.status).to eq(403)
        expect(response.parsed_body["error_type"]).to eq('invalid_access')
      end
    end

    context 'when logged in as an admin' do
      before do
        freeze_time
        sign_in(admin)
      end

      it 'should be able to create a topic status update' do
        post "/t/#{topic.id}/timer.json", params: {
          time: 24,
          status_type: TopicTimer.types[1]
        }

        expect(response.status).to eq(200)

        topic_status_update = TopicTimer.last

        expect(topic_status_update.topic).to eq(topic)
        expect(topic_status_update.execute_at).to eq_time(24.hours.from_now)

        json = response.parsed_body

        expect(DateTime.parse(json['execute_at']))
          .to eq_time(DateTime.parse(topic_status_update.execute_at.to_s))

        expect(json['duration']).to eq(topic_status_update.duration)
        expect(json['closed']).to eq(topic.reload.closed)
      end

      it 'should be able to delete a topic status update' do
        Fabricate(:topic_timer, topic: topic)

        post "/t/#{topic.id}/timer.json", params: {
          time: nil,
          status_type: TopicTimer.types[1]
        }

        expect(response.status).to eq(200)
        expect(topic.reload.public_topic_timer).to eq(nil)

        json = response.parsed_body

        expect(json['execute_at']).to eq(nil)
        expect(json['duration']).to eq(nil)
        expect(json['closed']).to eq(topic.closed)
      end

      it 'should be able to create a topic status update with duration' do
        post "/t/#{topic.id}/timer.json", params: {
          duration: 5,
          status_type: TopicTimer.types[7]
        }

        expect(response.status).to eq(200)

        topic_status_update = TopicTimer.last

        expect(topic_status_update.topic).to eq(topic)
        expect(topic_status_update.execute_at).to eq_time(5.days.from_now)
        expect(topic_status_update.duration).to eq(5)

        json = response.parsed_body

        expect(DateTime.parse(json['execute_at']))
          .to eq_time(DateTime.parse(topic_status_update.execute_at.to_s))

        expect(json['duration']).to eq(topic_status_update.duration)
      end

      it 'should be able to delete a topic status update for delete_replies type' do
        Fabricate(:topic_timer, topic: topic, status_type: TopicTimer.types[:delete_replies])

        post "/t/#{topic.id}/timer.json", params: {
          time: nil,
          status_type: TopicTimer.types[7]
        }

        expect(response.status).to eq(200)
        expect(topic.reload.public_topic_timer).to eq(nil)

        json = response.parsed_body

        expect(json['execute_at']).to eq(nil)
        expect(json['duration']).to eq(nil)
        expect(json['closed']).to eq(topic.closed)
      end

      describe 'publishing topic to category in the future' do
        it 'should be able to create the topic status update' do
          post "/t/#{topic.id}/timer.json", params: {
            time: 24,
            status_type: TopicTimer.types[3],
            category_id: topic.category_id
          }

          expect(response.status).to eq(200)

          topic_status_update = TopicTimer.last

          expect(topic_status_update.topic).to eq(topic)
          expect(topic_status_update.execute_at).to eq_time(24.hours.from_now)
          expect(topic_status_update.status_type)
            .to eq(TopicTimer.types[:publish_to_category])

          json = response.parsed_body

          expect(json['category_id']).to eq(topic.category_id)
        end
      end

      describe 'invalid status type' do
        it 'should raise the right error' do
          post "/t/#{topic.id}/timer.json", params: {
            time: 10,
            status_type: 'something'
          }
          expect(response.status).to eq(400)
          expect(response.body).to include('status_type')
        end
      end
    end

    context 'when logged in as a TL4 user' do
      it "raises an error if the user can't see the topic" do
        user.update!(trust_level: TrustLevel[4])
        sign_in(user)

        pm_topic = Fabricate(:private_message_topic)

        post "/t/#{pm_topic.id}/timer.json", params: {
          time: '24',
          status_type: TopicTimer.types[1]
        }

        expect(response.status).to eq(403)
        expect(response.parsed_body["error_type"]).to eq('invalid_access')
      end
    end
<<<<<<< HEAD
=======
  end

  describe '#set_slow_mode' do
    context 'when not logged in' do
      it 'returns a forbidden response' do
        put "/t/#{topic.id}/slow_mode.json", params: {
          seconds: '3600'
        }

        expect(response.status).to eq(403)
      end
    end

    context 'logged in as an admin' do
      it 'allows admins to set the slow mode interval' do
        sign_in(admin)

        put "/t/#{topic.id}/slow_mode.json", params: {
          seconds: '3600'
        }

        topic.reload
        expect(response.status).to eq(200)
        expect(topic.slow_mode_seconds).to eq(3600)
      end
    end

    context 'logged in as a regular user' do
      it 'does nothing if the user is not TL4' do
        user.update!(trust_level: TrustLevel[3])
        sign_in(user)

        put "/t/#{topic.id}/slow_mode.json", params: {
          seconds: '3600'
        }

        expect(response.status).to eq(403)
      end

      it 'allows TL4 users to set the slow mode interval' do
        user.update!(trust_level: TrustLevel[4])
        sign_in(user)

        put "/t/#{topic.id}/slow_mode.json", params: {
          seconds: '3600'
        }

        topic.reload
        expect(response.status).to eq(200)
        expect(topic.slow_mode_seconds).to eq(3600)
      end
    end
>>>>>>> c60084a8
  end

  describe '#invite' do
    describe 'when not logged in' do
      it "should return the right response" do
        post "/t/#{topic.id}/invite.json", params: {
          email: 'jake@adventuretime.ooo'
        }

        expect(response.status).to eq(403)
      end
    end

    describe 'when logged in' do
      before do
        sign_in(user)
      end

      describe 'as a valid user' do
        let(:topic) { Fabricate(:topic, user: user) }

        it 'should return the right response' do
          user.update!(trust_level: TrustLevel[2])

          expect do
            post "/t/#{topic.id}/invite.json", params: {
              email: 'someguy@email.com'
            }
          end.to change { Invite.where(invited_by_id: user.id).count }.by(1)

          expect(response.status).to eq(200)
        end
      end

      describe 'when user is a group manager' do
        let(:group) { Fabricate(:group).tap { |g| g.add_owner(user) } }
        let(:private_category)  { Fabricate(:private_category, group: group) }

        let(:group_private_topic) do
          Fabricate(:topic, category: private_category, user: user)
        end

        let(:recipient) { 'jake@adventuretime.ooo' }

        it "should attach group to the invite" do
          post "/t/#{group_private_topic.id}/invite.json", params: {
            user: recipient,
            group_ids: "#{group.id},123"
          }

          expect(response.status).to eq(200)
          expect(Invite.find_by(email: recipient).groups).to eq([group])
        end

        describe 'when group is available to automatic groups only' do
          before do
            group.update!(automatic: true)
          end

          it 'should return the right response' do
            post "/t/#{group_private_topic.id}/invite.json", params: {
              user: user
            }

            expect(response.status).to eq(403)
          end
        end

        describe 'when user is not part of the required group' do
          it 'should return the right response' do
            post "/t/#{group_private_topic.id}/invite.json", params: {
              user: user
            }

            expect(response.status).to eq(422)

            response_body = response.parsed_body

            expect(response_body["errors"]).to eq([
              I18n.t("topic_invite.failed_to_invite",
                group_names: group.name
              )
            ])
          end
        end
      end

      describe 'when topic id is invalid' do
        it 'should return the right response' do
          post "/t/999/invite.json", params: {
            email: user.email
          }

          expect(response.status).to eq(400)
        end
      end

      it 'requires an email parameter' do
        post "/t/#{topic.id}/invite.json"
        expect(response.status).to eq(400)
      end

      describe "when PM has reached maximum allowed numbers of recipients" do
        fab!(:user2) { Fabricate(:user) }
        let(:pm) { Fabricate(:private_message_topic, user: user) }

        let(:moderator_pm) { Fabricate(:private_message_topic, user: moderator) }

        before do
          SiteSetting.max_allowed_message_recipients = 2
        end

        it "doesn't allow normal users to invite" do
          post "/t/#{pm.id}/invite.json", params: {
            user: user2.username
          }
          expect(response.status).to eq(422)
          expect(response.parsed_body["errors"]).to contain_exactly(
            I18n.t("pm_reached_recipients_limit", recipients_limit: SiteSetting.max_allowed_message_recipients)
          )
        end

        it "allows staff to bypass limits" do
          sign_in(moderator)
          post "/t/#{moderator_pm.id}/invite.json", params: {
            user: user2.username
          }
          expect(response.status).to eq(200)
          expect(moderator_pm.reload.topic_allowed_users.count).to eq(3)
        end
      end

      describe 'when user does not have permission to invite to the topic' do
        let(:topic) { Fabricate(:private_message_topic) }

        it "should return the right response" do
          post "/t/#{topic.id}/invite.json", params: {
            user: user.username
          }

          expect(response.status).to eq(403)
        end
      end
    end

    describe "when inviting a group to a topic" do
      let(:group) { Fabricate(:group) }

      before do
        sign_in(admin)
      end

      it "should work correctly" do
        email = 'hiro@from.heros'

        post "/t/#{topic.id}/invite.json", params: {
          email: email, group_ids: group.id
        }

        expect(response.status).to eq(200)

        groups = Invite.find_by(email: email).groups
        expect(groups.count).to eq(1)
        expect(groups.first.id).to eq(group.id)
      end
    end
  end

  describe 'invite_group' do
    let(:admins) { Group[:admins] }
    let(:pm) { Fabricate(:private_message_topic) }

    def invite_group(topic, expected_status)
      post "/t/#{topic.id}/invite-group.json", params: { group: admins.name }
      expect(response.status).to eq(expected_status)
    end

    before do
      admins.update!(messageable_level: Group::ALIAS_LEVELS[:everyone])
    end

    describe 'as an anon user' do
      it 'should be forbidden' do
        invite_group(pm, 403)
      end
    end

    describe 'as a normal user' do
      let!(:user) { sign_in(Fabricate(:user)) }

      describe 'when user does not have permission to view the topic' do
        it 'should be forbidden' do
          invite_group(pm, 403)
        end
      end

      describe 'when user has permission to view the topic' do
        before do
          pm.allowed_users << user
        end

        it 'should allow user to invite group to topic' do
          invite_group(pm, 200)
          expect(pm.allowed_groups.first.id).to eq(admins.id)
        end
      end
    end

    describe 'as an admin user' do
      before do
        sign_in(admin)
      end

      it "disallows inviting a group to a topic" do
        topic = Fabricate(:topic)
        invite_group(topic, 422)
      end

      it "allows inviting a group to a PM" do
        invite_group(pm, 200)
        expect(pm.allowed_groups.first.id).to eq(admins.id)
      end
    end

    context "when PM has reached maximum allowed numbers of recipients" do
      let(:group) { Fabricate(:group, messageable_level: 99) }
      let(:pm) { Fabricate(:private_message_topic, user: user) }

      let(:moderator_pm) { Fabricate(:private_message_topic, user: moderator) }

      before do
        SiteSetting.max_allowed_message_recipients = 2
      end

      it "doesn't allow normal users to invite" do
        post "/t/#{pm.id}/invite-group.json", params: {
          group: group.name
        }
        expect(response.status).to eq(422)
        expect(response.parsed_body["errors"]).to contain_exactly(
          I18n.t("pm_reached_recipients_limit", recipients_limit: SiteSetting.max_allowed_message_recipients)
        )
      end

      it "allows staff to bypass limits" do
        sign_in(moderator)
        post "/t/#{moderator_pm.id}/invite-group.json", params: {
          group: group.name
        }
        expect(response.status).to eq(200)
        expect(moderator_pm.reload.topic_allowed_users.count + moderator_pm.topic_allowed_groups.count).to eq(3)
      end
    end
  end

  describe 'shared drafts' do
    let(:shared_drafts_category) { Fabricate(:category) }

    before do
      SiteSetting.shared_drafts_category = shared_drafts_category.id
    end

    describe "#update_shared_draft" do
      let(:other_cat) { Fabricate(:category) }
      let(:category) { Fabricate(:category) }
      let(:topic) { Fabricate(:topic, category: shared_drafts_category, visible: false) }

      context "anonymous" do
        it "doesn't allow staff to update the shared draft" do
          put "/t/#{topic.id}/shared-draft.json", params: { category_id: other_cat.id }
          expect(response.code.to_i).to eq(403)
        end
      end

      context "as a moderator" do
        before do
          sign_in(moderator)
        end

        context "with a shared draft" do
          let!(:shared_draft) { Fabricate(:shared_draft, topic: topic, category: category) }
          it "allows staff to update the category id" do
            put "/t/#{topic.id}/shared-draft.json", params: { category_id: other_cat.id }
            expect(response.status).to eq(200)
            topic.reload
            expect(topic.shared_draft.category_id).to eq(other_cat.id)
          end
        end

        context "without a shared draft" do
          it "allows staff to update the category id" do
            put "/t/#{topic.id}/shared-draft.json", params: { category_id: other_cat.id }
            expect(response.status).to eq(200)
            topic.reload
            expect(topic.shared_draft.category_id).to eq(other_cat.id)
          end
        end
      end
    end

    describe "#publish" do
      let(:category) { Fabricate(:category) }
      let(:topic) { Fabricate(:topic, category: shared_drafts_category, visible: false) }
      let!(:post) { Fabricate(:post, topic: topic) }

      it "fails for anonymous users" do
        put "/t/#{topic.id}/publish.json", params: { destination_category_id: category.id }
        expect(response.status).to eq(403)
      end

      it "fails as a regular user" do
        sign_in(user)
        put "/t/#{topic.id}/publish.json", params: { destination_category_id: category.id }
        expect(response.status).to eq(403)
      end

      context "as staff" do
        before do
          sign_in(moderator)
        end

        it "will publish the topic" do
          put "/t/#{topic.id}/publish.json", params: { destination_category_id: category.id }
          expect(response.status).to eq(200)
          json = response.parsed_body['basic_topic']

          result = Topic.find(json['id'])
          expect(result.category_id).to eq(category.id)
          expect(result.visible).to eq(true)
        end
      end
    end
  end

  describe "crawler" do
    context "when not a crawler" do
      it "renders with the application layout" do
        get topic.url

        body = response.body

        expect(body).to have_tag(:script, with: { src: '/assets/application.js' })
        expect(body).to have_tag(:meta, with: { name: 'fragment' })
      end
    end

    context "when a crawler" do
      it "renders with the crawler layout, and handles proper pagination" do
        page1_time = 3.months.ago
        page2_time = 2.months.ago
        page3_time = 1.month.ago

        freeze_time page1_time

        topic = Fabricate(:topic)
        Fabricate(:post, topic: topic)
        Fabricate(:post, topic: topic)

        freeze_time page2_time
        Fabricate(:post, topic: topic)
        Fabricate(:post, topic: topic)

        freeze_time page3_time
        Fabricate(:post, topic: topic)

        # ugly, but no inteface to set this and we don't want to create
        # 100 posts to test this thing
        TopicView.stubs(:chunk_size).returns(2)

        user_agent = "Mozilla/5.0 (compatible; Googlebot/2.1; +http://www.google.com/bot.html)"

        get topic.url, env: { "HTTP_USER_AGENT" => user_agent }

        body = response.body

        expect(body).to have_tag(:body, with: { class: 'crawler' })
        expect(body).to_not have_tag(:meta, with: { name: 'fragment' })
        expect(body).to include('<link rel="next" href="' + topic.relative_url + "?page=2")

        expect(response.headers['Last-Modified']).to eq(page1_time.httpdate)

        get topic.url + "?page=2", env: { "HTTP_USER_AGENT" => user_agent }
        body = response.body

        expect(response.headers['Last-Modified']).to eq(page2_time.httpdate)

        expect(body).to include('<link rel="prev" href="' + topic.relative_url)
        expect(body).to include('<link rel="next" href="' + topic.relative_url + "?page=3")

        get topic.url + "?page=3", env: { "HTTP_USER_AGENT" => user_agent }
        body = response.body

        expect(response.headers['Last-Modified']).to eq(page3_time.httpdate)
        expect(body).to include('<link rel="prev" href="' + topic.relative_url + "?page=2")
      end

      context "canonical_url" do
        fab!(:topic_embed) { Fabricate(:topic_embed, embed_url: "https://markvanlan.com") }
        let(:user_agent) { "Mozilla/5.0 (compatible; Googlebot/2.1; +http://www.google.com/bot.html)" }

        it "set to topic.url when embed_set_canonical_url is false" do
          get topic_embed.topic.url, env: { "HTTP_USER_AGENT" => user_agent }
          expect(response.body).to include('<link rel="canonical" href="' + topic_embed.topic.url)
        end

        it "set to topic_embed.embed_url when embed_set_canonical_url is true" do
          SiteSetting.embed_set_canonical_url = true
          get topic_embed.topic.url, env: { "HTTP_USER_AGENT" => user_agent }
          expect(response.body).to include('<link rel="canonical" href="' + topic_embed.embed_url)
        end
      end

      context "wayback machine" do
        it "renders crawler layout" do
          get topic.url, env: { "HTTP_USER_AGENT" => "Mozilla/5.0 (Macintosh; Intel Mac OS X 10_14_4) AppleWebKit/537.36 (KHTML, like Gecko) Chrome/74.0.3729.169 Safari/537.36", "HTTP_VIA" => "HTTP/1.0 web.archive.org (Wayback Save Page)" }
          body = response.body

          expect(body).to have_tag(:body, with: { class: 'crawler' })
          expect(body).to_not have_tag(:meta, with: { name: 'fragment' })
        end
      end
    end
  end

  describe "#reset_bump_date" do
    context "errors" do
      let(:topic) { Fabricate(:topic) }

      it "needs you to be logged in" do
        put "/t/#{topic.id}/reset-bump-date.json"
        expect(response.status).to eq(403)
      end

      [:user].each do |user|
        it "denies access for #{user}" do
          sign_in(Fabricate(user))
          put "/t/#{topic.id}/reset-bump-date.json"
          expect(response.status).to eq(403)
        end
      end

      it "should fail for non-existend topic" do
        max_id = Topic.maximum(:id)
        sign_in(admin)
        put "/t/#{max_id + 1}/reset-bump-date.json"
        expect(response.status).to eq(404)
      end
    end

    [:admin, :moderator, :trust_level_4].each do |user|
      it "should reset bumped_at as #{user}" do
        sign_in(Fabricate(user))
        topic = Fabricate(:topic, bumped_at: 1.hour.ago)
        timestamp = 1.day.ago
        Fabricate(:post, topic: topic, created_at: timestamp)

        put "/t/#{topic.id}/reset-bump-date.json"
        expect(response.status).to eq(200)
        expect(topic.reload.bumped_at).to eq_time(timestamp)
      end
    end
  end
end<|MERGE_RESOLUTION|>--- conflicted
+++ resolved
@@ -3069,8 +3069,6 @@
         expect(response.parsed_body["error_type"]).to eq('invalid_access')
       end
     end
-<<<<<<< HEAD
-=======
   end
 
   describe '#set_slow_mode' do
@@ -3123,7 +3121,6 @@
         expect(topic.slow_mode_seconds).to eq(3600)
       end
     end
->>>>>>> c60084a8
   end
 
   describe '#invite' do
