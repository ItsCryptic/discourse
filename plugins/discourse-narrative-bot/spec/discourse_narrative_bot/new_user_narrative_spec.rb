# frozen_string_literal: true

require 'rails_helper'

describe DiscourseNarrativeBot::NewUserNarrative do
<<<<<<< HEAD
  let!(:welcome_topic) { Fabricate(:topic, title: 'Welcome to Discourse') }
  let(:narrative_bot) { ::DiscourseNarrativeBot::Base.new }
  let(:discobot_user) { narrative_bot.discobot_user }
  let(:discobot_username) { narrative_bot.discobot_username }
  let(:first_post) { Fabricate(:post, user: discobot_user) }
  let(:user) { Fabricate(:user) }

  let(:topic) do
=======
  fab!(:welcome_topic) { Fabricate(:topic, title: 'Welcome to Discourse') }
  fab!(:narrative_bot) { ::DiscourseNarrativeBot::Base.new }
  fab!(:discobot_user) { narrative_bot.discobot_user }
  fab!(:discobot_username) { narrative_bot.discobot_username }
  fab!(:first_post) { Fabricate(:post, user: discobot_user) }
  fab!(:user) { Fabricate(:user) }

  fab!(:topic) do
>>>>>>> c60084a8
    Fabricate(:private_message_topic,
      first_post: first_post,
      topic_allowed_users: [
        Fabricate.build(:topic_allowed_user, user: discobot_user),
        Fabricate.build(:topic_allowed_user, user: user),
      ]
    )
  end

  fab!(:post) { Fabricate(:post, topic: topic, user: user) }
  fab!(:narrative) { described_class.new }
  fab!(:other_topic) { Fabricate(:topic) }
  fab!(:other_post) { Fabricate(:post, topic: other_topic) }
  fab!(:profile_page_url) { "#{Discourse.base_url}/users/#{user.username}" }
  fab!(:skip_trigger) { DiscourseNarrativeBot::TrackSelector.skip_trigger }
  fab!(:reset_trigger) { DiscourseNarrativeBot::TrackSelector.reset_trigger }

  before do
    Jobs.run_immediately!
    SiteSetting.discourse_narrative_bot_enabled = true
  end

  describe '#notify_timeout' do
    before do
      narrative.set_data(user,
        state: :tutorial_images,
        topic_id: topic.id,
        last_post_id: post.id
      )
    end

    it 'should create the right message' do
      NotificationEmailer.enable
      NotificationEmailer.expects(:process_notification).once

      expect { narrative.notify_timeout(user) }.to change { Post.count }.by(1)

      expect(Post.last.raw).to eq(I18n.t(
        'discourse_narrative_bot.timeout.message',
        username: user.username,
        skip_trigger: skip_trigger,
        reset_trigger: "#{reset_trigger} #{described_class.reset_trigger}",
        base_uri: ''
      ))
    end
  end

  describe '#reset_bot' do
    before do
      narrative.set_data(user, state: :tutorial_images, topic_id: topic.id)
    end

    context 'when trigger is initiated in a PM' do
      let(:user) { Fabricate(:user) }

      let(:topic) do
        topic_allowed_user = Fabricate.build(:topic_allowed_user, user: user)
        bot = Fabricate.build(:topic_allowed_user, user: discobot_user)
        Fabricate(:private_message_topic, topic_allowed_users: [topic_allowed_user, bot])
      end

      let(:post) { Fabricate(:post, topic: topic) }

      it 'should reset the bot' do
        narrative.reset_bot(user, post)

        expected_raw = I18n.t('discourse_narrative_bot.new_user_narrative.hello.message',
          username: user.username, title: SiteSetting.title, base_uri: ''
        )

        expected_raw = <<~RAW
        #{expected_raw}

        #{I18n.t('discourse_narrative_bot.new_user_narrative.bookmark.instructions', profile_page_url: profile_page_url, base_uri: '')}
        RAW

        new_post = Post.last

        expect(narrative.get_data(user)).to eq("topic_id" => topic.id,
                                               "state" => "tutorial_bookmark",
                                               "last_post_id" => new_post.id,
                                               "track" => described_class.to_s)

        expect(new_post.raw).to eq(expected_raw.chomp)
        expect(new_post.topic.id).to eq(topic.id)
      end
    end

    context 'when trigger is not initiated in a PM' do
      it 'should start the new track in a PM' do
        narrative.reset_bot(user, other_post)

        expected_raw = I18n.t('discourse_narrative_bot.new_user_narrative.hello.message',
          username: user.username, title: SiteSetting.title, base_uri: ''
        )

        expected_raw = <<~RAW
        #{expected_raw}

        #{I18n.t('discourse_narrative_bot.new_user_narrative.bookmark.instructions', profile_page_url: profile_page_url, base_uri: '')}
        RAW

        new_post = Post.last

        expect(narrative.get_data(user)).to eq("topic_id" => new_post.topic.id,
                                               "state" => "tutorial_bookmark",
                                               "last_post_id" => new_post.id,
                                               "track" => described_class.to_s)

        expect(new_post.raw).to eq(expected_raw.chomp)
        expect(new_post.topic.id).to_not eq(topic.id)
      end
    end
  end

  describe '#input' do
    before do
      SiteSetting.title = "This is an awesome site!"
      narrative.set_data(user, state: :begin)
    end

    describe 'when an error occurs' do
      before do
        narrative.set_data(user, state: :tutorial_flag, topic_id: topic.id)
      end

      it 'should revert to the previous state' do
        narrative.expects(:send).with('init_tutorial_search').raises(StandardError.new('some error'))
        narrative.expects(:send).with(:reply_to_flag).returns(post)

        expect { narrative.input(:flag, user, post: post) }.to raise_error(StandardError, 'some error')
        expect(narrative.get_data(user)[:state].to_sym).to eq(:tutorial_flag)
      end
    end

    describe 'when input does not have a valid transition from current state' do
      before do
        narrative.set_data(user, state: :begin)
      end

      it 'should raise the right error' do
        expect(narrative.input(:something, user, post: post)).to eq(nil)
        expect(narrative.get_data(user)[:state].to_sym).to eq(:begin)
      end
    end

    describe 'when [:begin, :init]' do
      it 'should create the right post' do
        narrative.expects(:enqueue_timeout_job).never

        narrative.input(:init, user, post: nil)
        new_post = Post.last

        expected_raw = I18n.t('discourse_narrative_bot.new_user_narrative.hello.message',
          username: user.username, title: SiteSetting.title, base_uri: ''
        )

        expected_raw = <<~RAW
        #{expected_raw}

        #{I18n.t('discourse_narrative_bot.new_user_narrative.bookmark.instructions', profile_page_url: profile_page_url, base_uri: '')}
        RAW

        expect(new_post.raw).to eq(expected_raw.chomp)

        expect(narrative.get_data(user)[:state].to_sym)
          .to eq(:tutorial_bookmark)
      end
    end

    describe "bookmark tutorial" do
      before do
        narrative.set_data(user, state: :tutorial_bookmark, topic_id: topic.id)
      end

      describe 'when post is not in the right topic' do
        it 'should not do anything' do
          other_post.update!(user_id: -2)
          narrative.expects(:enqueue_timeout_job).with(user).never

          expect { narrative.input(:bookmark, user, post: other_post) }.to_not change { Post.count }
          expect(narrative.get_data(user)[:state].to_sym).to eq(:tutorial_bookmark)
        end
      end

      describe "when bookmark is not on bot's post" do
        it 'should not do anything' do
          narrative.expects(:enqueue_timeout_job).with(user).never
          post

          expect { narrative.input(:bookmark, user, post: post) }.to_not change { Post.count }
          expect(narrative.get_data(user)[:state].to_sym).to eq(:tutorial_bookmark)
        end
      end

      describe 'when user replies to the topic' do
        it 'should create the right reply' do
          narrative.expects(:enqueue_timeout_job).with(user).once

          narrative.input(:reply, user, post: post)
          new_post = Post.last

          expect(new_post.raw).to eq(I18n.t('discourse_narrative_bot.new_user_narrative.bookmark.not_found', base_uri: ''))
          expect(narrative.get_data(user)[:state].to_sym).to eq(:tutorial_bookmark)
        end

        describe 'when rate_limit_new_user_create_post site setting is disabled' do
          before do
            SiteSetting.rate_limit_new_user_create_post = 0
          end

          it 'should create the right reply' do
            narrative.input(:reply, user, post: post)
            new_post = Post.last

            expect(new_post.raw).to eq(I18n.t(
              'discourse_narrative_bot.new_user_narrative.bookmark.not_found',
              base_uri: ''
            ))
          end
        end

        describe 'when reply contains the skip trigger' do
          it 'should create the right reply' do
            post.update!(raw: "@#{discobot_username} #{skip_trigger.upcase}")
            described_class.any_instance.expects(:enqueue_timeout_job).with(user)

            DiscourseNarrativeBot::TrackSelector.new(:reply, user, post_id: post.id).select

            new_post = Post.last

            expect(new_post.raw).to eq(I18n.t('discourse_narrative_bot.new_user_narrative.onebox.instructions', base_uri: ''))

            expect(narrative.get_data(user)[:state].to_sym).to eq(:tutorial_onebox)
          end
        end
      end

      it 'should create the right reply when bookmarks with reminders are enabled' do
        post.update!(user: discobot_user)
        narrative.expects(:enqueue_timeout_job).with(user)

        narrative.input(:bookmark, user, post: post)
        new_post = Post.last
        profile_page_url = "#{Discourse.base_url}/u/#{user.username}"

        expected_raw = <<~RAW
          #{I18n.t('discourse_narrative_bot.new_user_narrative.bookmark.reply', bookmark_url: "#{profile_page_url}/activity/bookmarks", base_uri: '')}

          #{I18n.t('discourse_narrative_bot.new_user_narrative.onebox.instructions', base_uri: '')}
        RAW

        expect(new_post.raw).to eq(expected_raw.chomp)
        expect(narrative.get_data(user)[:state].to_sym).to eq(:tutorial_onebox)
      end

      it 'should skip tutorials in SiteSetting.discourse_narrative_bot_skip_tutorials' do
        SiteSetting.discourse_narrative_bot_skip_tutorials = 'tutorial_onebox'

        post.update!(raw: "@#{discobot_username} #{skip_trigger.upcase}")

        DiscourseNarrativeBot::TrackSelector.new(:reply, user, post_id: post.id).select

        expect(narrative.get_data(user)[:state].to_sym).to eq(:tutorial_emoji)
      end
    end

    describe 'onebox tutorial' do
      before do
        Oneboxer.stubs(:cached_onebox).with('https://en.wikipedia.org/wiki/ROT13').returns('oneboxed Wikipedia')
        narrative.set_data(user, state: :tutorial_onebox, topic_id: topic.id)
      end

      describe 'when post is not in the right topic' do
        it 'should not do anything' do
          other_post
          narrative.expects(:enqueue_timeout_job).with(user).never

          expect { narrative.input(:reply, user, post: other_post) }.to_not change { Post.count }
          expect(narrative.get_data(user)[:state].to_sym).to eq(:tutorial_onebox)
        end
      end

      describe 'when post does not contain onebox' do
        it 'should create the right reply' do
          narrative.expects(:enqueue_timeout_job).with(user)
          narrative.input(:reply, user, post: post)
          new_post = Post.last

          expect(new_post.raw).to eq(I18n.t('discourse_narrative_bot.new_user_narrative.onebox.not_found', base_uri: ''))
          expect(narrative.get_data(user)[:state].to_sym).to eq(:tutorial_onebox)
        end
      end

      describe "when user has not liked bot's post" do
        it 'should create the right reply' do
          narrative.expects(:enqueue_timeout_job).with(user)
          narrative.input(:reply, user, post: post)
          new_post = Post.last

          expect(new_post.raw).to eq(I18n.t('discourse_narrative_bot.new_user_narrative.onebox.not_found', base_uri: ''))
          expect(narrative.get_data(user)[:state].to_sym).to eq(:tutorial_onebox)
        end
      end

      describe 'when user replies to the topic' do
        describe 'when reply contains the skip trigger' do
          it 'should create the right reply' do
            post.update!(raw: skip_trigger.upcase)
            described_class.any_instance.expects(:enqueue_timeout_job).with(user)

            DiscourseNarrativeBot::TrackSelector.new(:reply, user, post_id: post.id).select

            new_post = Post.last

            expect(new_post.raw).to eq(I18n.t('discourse_narrative_bot.new_user_narrative.emoji.instructions', base_uri: ''))

            expect(narrative.get_data(user)[:state].to_sym).to eq(:tutorial_emoji)
          end
        end

        describe 'when emoji is disabled' do
          before do
            SiteSetting.enable_emoji = false
          end

          it 'should create the right reply' do
            post.update!(raw: 'https://en.wikipedia.org/wiki/ROT13')

            narrative.input(:reply, user, post: post)
            new_post = Post.last

            expected_raw = <<~RAW
              #{I18n.t('discourse_narrative_bot.new_user_narrative.onebox.reply', base_uri: '')}

              #{I18n.t('discourse_narrative_bot.new_user_narrative.mention.instructions',
                discobot_username: discobot_username, base_uri: ''
              )}
            RAW

            expect(new_post.raw).to eq(expected_raw.chomp)
            expect(narrative.get_data(user)[:state].to_sym).to eq(:tutorial_mention)
          end
        end

        it 'should create the right reply' do
          post.update!(raw: 'https://en.wikipedia.org/wiki/ROT13')

          narrative.expects(:enqueue_timeout_job).with(user)
          narrative.input(:reply, user, post: post)
          new_post = Post.last

          expected_raw = <<~RAW
            #{I18n.t('discourse_narrative_bot.new_user_narrative.onebox.reply', base_uri: '')}

            #{I18n.t('discourse_narrative_bot.new_user_narrative.emoji.instructions', base_uri: '')}
          RAW

          expect(new_post.raw).to eq(expected_raw.chomp)
          expect(narrative.get_data(user)[:state].to_sym).to eq(:tutorial_emoji)
        end
      end
    end

    describe 'images tutorial' do
      let(:post_2) { Fabricate(:post, topic: topic) }

      before do
        narrative.set_data(user,
          state: :tutorial_images,
          topic_id: topic.id,
          last_post_id: post_2.id,
          track: described_class.to_s
        )
      end

      describe 'when post is not in the right topic' do
        it 'should not do anything' do
          other_post
          narrative.expects(:enqueue_timeout_job).with(user).never

          expect { narrative.input(:reply, user, post: other_post) }.to_not change { Post.count }
          expect(narrative.get_data(user)[:state].to_sym).to eq(:tutorial_images)
        end
      end

      describe 'when user replies to the topic' do
        describe 'when reply contains the skip trigger' do
          it 'should create the right reply' do
            post.update!(raw: skip_trigger)
            described_class.any_instance.expects(:enqueue_timeout_job).with(user)

            DiscourseNarrativeBot::TrackSelector.new(:reply, user, post_id: post.id).select

            new_post = Post.last

            expect(new_post.raw).to eq(I18n.t(
              'discourse_narrative_bot.new_user_narrative.flag.instructions',
              guidelines_url: Discourse.base_url + '/guidelines',
              about_url: Discourse.base_url + '/about',
              base_uri: ''
            ))

            expect(narrative.get_data(user)[:state].to_sym).to eq(:tutorial_flag)
          end

          describe 'when allow_flagging_staff is false' do
            it 'should go to the right state' do
              SiteSetting.allow_flagging_staff = false
              post.update!(raw: skip_trigger)

              DiscourseNarrativeBot::TrackSelector.new(
                :reply,
                user,
                post_id: post.id
              ).select

              expect(narrative.get_data(user)[:state].to_sym)
                .to eq(:tutorial_search)
            end
          end
        end
      end

      context 'when image is not found' do
        it 'should create the right replies' do
          PostActionCreator.like(user, post_2)

          described_class.any_instance.expects(:enqueue_timeout_job).with(user)
          DiscourseNarrativeBot::TrackSelector.new(:reply, user, post_id: post.id).select

          expect(Post.last.raw).to eq(I18n.t(
            'discourse_narrative_bot.new_user_narrative.images.not_found',
            image_url: "#{Discourse.base_url}/plugins/discourse-narrative-bot/images/dog-walk.gif", base_uri: ''
          ))

          described_class.any_instance.expects(:enqueue_timeout_job).with(user)

          url = "https://i.ytimg.com/vi/tntOCGkgt98/maxresdefault.jpg"

          stub_request(:head, url).to_return(
            status: 200, body: file_from_fixtures("smallest.png").read
          )

          new_post = Fabricate(:post,
            user: user,
            topic: topic,
            raw: url
          )

          CookedPostProcessor.new(new_post).post_process
          DiscourseNarrativeBot::TrackSelector.new(:reply, user, post_id: new_post.id).select

          expected_raw = <<~RAW
            #{I18n.t('discourse_narrative_bot.new_user_narrative.images.reply', base_uri: '')}

            #{I18n.t(
              'discourse_narrative_bot.new_user_narrative.flag.instructions',
              guidelines_url: "#{Discourse.base_url}/guidelines",
              about_url: "#{Discourse.base_url}/about",
              base_uri: ''
            )}
          RAW

          expect(Post.last.raw).to eq(expected_raw.chomp)

          post_action = PostAction.last

          expect(post_action.post_action_type_id).to eq(PostActionType.types[:like])
          expect(post_action.user).to eq(discobot_user)
          expect(post_action.post).to eq(new_post)
          expect(narrative.get_data(user)[:state].to_sym).to eq(:tutorial_flag)
        end
      end

      it 'should create the right replies' do
        described_class.any_instance.expects(:enqueue_timeout_job).with(user)
        DiscourseNarrativeBot::TrackSelector.new(:reply, user, post_id: post.id).select

        expect(Post.last.raw).to eq(I18n.t(
          'discourse_narrative_bot.new_user_narrative.images.not_found',
          image_url: "#{Discourse.base_url}/plugins/discourse-narrative-bot/images/dog-walk.gif",
          base_uri: ''
        ))

        expect(narrative.get_data(user)[:state].to_sym).to eq(:tutorial_images)

        new_post = Fabricate(:post,
          user: user,
          topic: topic,
          raw: "<img src='https://i.ytimg.com/vi/tntOCGkgt98/maxresdefault.jpg'>"
        )

        described_class.any_instance.expects(:enqueue_timeout_job).with(user)
        DiscourseNarrativeBot::TrackSelector.new(:reply, user, post_id: new_post.id).select

        expect(Post.last.raw).to eq(I18n.t(
          'discourse_narrative_bot.new_user_narrative.images.like_not_found',
          url: post_2.url, base_uri: ''
        ))

        expect(narrative.get_data(user)[:state].to_sym).to eq(:tutorial_images)

        expect(narrative.get_data(user)[:tutorial_images][:post_id])
          .to eq(new_post.id)

        described_class.any_instance.expects(:enqueue_timeout_job).with(user)
        PostActionCreator.like(user, post_2)

        expected_raw = <<~RAW
          #{I18n.t('discourse_narrative_bot.new_user_narrative.images.reply')}

          #{I18n.t(
            'discourse_narrative_bot.new_user_narrative.flag.instructions',
            guidelines_url: "#{Discourse.base_url}/guidelines",
            about_url: "#{Discourse.base_url}/about",
            base_uri: ''
          )}
        RAW

        expect(Post.last.raw).to eq(expected_raw.chomp)

        post_action = PostAction.last

        expect(post_action.post_action_type_id).to eq(PostActionType.types[:like])
        expect(post_action.user).to eq(discobot_user)
        expect(post_action.post).to eq(new_post)
        expect(narrative.get_data(user)[:state].to_sym).to eq(:tutorial_flag)
      end
    end

    describe 'likes tutorial' do
      let(:post_2) { Fabricate(:post, topic: topic) }

      before do
        narrative.set_data(user,
          state: :tutorial_likes,
          topic_id: topic.id,
          last_post_id: post_2.id,
          track: described_class.to_s
        )
      end

      describe 'when post is not in the right topic' do
        it 'should not do anything' do
          other_post
          narrative.expects(:enqueue_timeout_job).with(user).never

          expect { narrative.input(:reply, user, post: other_post) }.to_not change { Post.count }
          expect(narrative.get_data(user)[:state].to_sym).to eq(:tutorial_likes)
        end
      end

      describe 'when user replies to the topic' do
        describe 'when reply contains the skip trigger' do
          it 'should create the right reply' do
            post.update!(raw: skip_trigger)
            described_class.any_instance.expects(:enqueue_timeout_job).with(user)

            DiscourseNarrativeBot::TrackSelector.new(:reply, user, post_id: post.id).select

            new_post = Post.last

            expect(new_post.raw).to eq(I18n.t(
              'discourse_narrative_bot.new_user_narrative.flag.instructions',
              guidelines_url: Discourse.base_url + '/guidelines',
              about_url: Discourse.base_url + '/about',
              base_uri: ''
            ))

            expect(narrative.get_data(user)[:state].to_sym).to eq(:tutorial_flag)
          end

          describe 'when allow_flagging_staff is false' do
            it 'should go to the right state' do
              SiteSetting.allow_flagging_staff = false
              post.update!(raw: skip_trigger)

              DiscourseNarrativeBot::TrackSelector.new(
                :reply,
                user,
                post_id: post.id
              ).select

              expect(narrative.get_data(user)[:state].to_sym)
                .to eq(:tutorial_search)
            end
          end
        end

        it 'should create the right reply' do
          narrative.expects(:enqueue_timeout_job).with(user).once

          narrative.input(:reply, user, post: post)
          new_post = Post.last

          expect(new_post.raw).to eq(I18n.t(
            'discourse_narrative_bot.new_user_narrative.likes.not_found',
             url: post_2.url, base_uri: ''
          ))

          expect(narrative.get_data(user)[:state].to_sym).to eq(:tutorial_likes)
        end
      end

      describe 'when the post is liked' do
        it 'should create the right reply' do
          PostActionCreator.like(user, post_2)

          expected_raw = <<~RAW
            #{I18n.t("discourse_narrative_bot.new_user_narrative.likes.reply")}

            #{I18n.t(
              'discourse_narrative_bot.new_user_narrative.flag.instructions',
              guidelines_url: "#{Discourse.base_url}/guidelines",
              about_url: "#{Discourse.base_url}/about",
              base_uri: ''
            )}
          RAW

          expect(Post.last.raw).to eq(expected_raw.chomp)
          expect(narrative.get_data(user)[:state].to_sym).to eq(:tutorial_flag)
        end
      end
    end

    describe 'fomatting tutorial' do
      before do
        narrative.set_data(user, state: :tutorial_formatting, topic_id: topic.id)
      end

      describe 'when post is not in the right topic' do
        it 'should not do anything' do
          other_post
          narrative.expects(:enqueue_timeout_job).with(user).never

          expect { narrative.input(:reply, user, post: other_post) }.to_not change { Post.count }
          expect(narrative.get_data(user)[:state].to_sym).to eq(:tutorial_formatting)
        end
      end

      describe 'when post does not contain any formatting' do
        it 'should create the right reply' do
          narrative.expects(:enqueue_timeout_job).with(user)
          narrative.input(:reply, user, post: post)

          expect(Post.last.raw).to eq(I18n.t('discourse_narrative_bot.new_user_narrative.formatting.not_found', base_uri: ''))
          expect(narrative.get_data(user)[:state].to_sym).to eq(:tutorial_formatting)
        end
      end

      describe 'when user replies to the topic' do
        describe 'when reply contains the skip trigger' do
          it 'should create the right reply' do
            post.update!(raw: skip_trigger)
            described_class.any_instance.expects(:enqueue_timeout_job).with(user)

            DiscourseNarrativeBot::TrackSelector.new(:reply, user, post_id: post.id).select

            new_post = Post.last

            expect(new_post.raw).to eq(I18n.t(
              'discourse_narrative_bot.new_user_narrative.quoting.instructions', base_uri: ''
            ))

            expect(narrative.get_data(user)[:state].to_sym).to eq(:tutorial_quote)
          end
        end
      end

      ["**bold**", "__italic__", "[b]bold[/b]", "[i]italic[/i]"].each do |raw|
        it 'should create the right reply' do
          post.update!(raw: raw)

          narrative.expects(:enqueue_timeout_job).with(user)
          narrative.input(:reply, user, post: post)
          new_post = Post.last

          expected_raw = <<~RAW
            #{I18n.t('discourse_narrative_bot.new_user_narrative.formatting.reply', base_uri: '')}

            #{I18n.t('discourse_narrative_bot.new_user_narrative.quoting.instructions', base_uri: '')}
          RAW

          expect(new_post.raw).to eq(expected_raw.chomp)
          expect(narrative.get_data(user)[:state].to_sym).to eq(:tutorial_quote)
        end
      end
    end

    describe 'quote tutorial' do
      before do
        narrative.set_data(user, state: :tutorial_quote, topic_id: topic.id)
      end

      describe 'when post is not in the right topic' do
        it 'should not do anything' do
          other_post
          narrative.expects(:enqueue_timeout_job).with(user).never

          expect { narrative.input(:reply, user, post: other_post) }.to_not change { Post.count }
          expect(narrative.get_data(user)[:state].to_sym).to eq(:tutorial_quote)
        end
      end

      describe 'when post does not contain any quotes' do
        it 'should create the right reply' do
          narrative.expects(:enqueue_timeout_job).with(user)
          narrative.input(:reply, user, post: post)

          expect(Post.last.raw).to eq(I18n.t('discourse_narrative_bot.new_user_narrative.quoting.not_found', base_uri: ''))
          expect(narrative.get_data(user)[:state].to_sym).to eq(:tutorial_quote)
        end
      end

      describe 'when user replies to the topic' do
        describe 'when reply contains the skip trigger' do
          it 'should create the right reply' do
            post.update!(raw: skip_trigger)
            described_class.any_instance.expects(:enqueue_timeout_job).with(user)

            DiscourseNarrativeBot::TrackSelector.new(:reply, user, post_id: post.id).select

            new_post = Post.last

            expect(new_post.raw).to eq(I18n.t(
              'discourse_narrative_bot.new_user_narrative.images.instructions', base_uri: ''
            ))

            expect(narrative.get_data(user)[:state].to_sym).to eq(:tutorial_images)
          end

          it "should use correct path to images on subfolder installs" do
            GlobalSetting.stubs(:relative_url_root).returns('/forum')
            Discourse.stubs(:base_path).returns("/forum")

            post.update!(raw: skip_trigger)

            DiscourseNarrativeBot::TrackSelector.new(:reply, user, post_id: post.id).select

            new_post = Post.last

            expect(new_post.raw).to include("/forum/plugins/discourse-narrative-bot/images")
          end
        end

        describe 'when min_trust_to_post_embedded_media is too high' do
          before do
            SiteSetting.min_trust_to_post_embedded_media = 4
          end

          it 'should skip the images tutorial step' do
            post.update!(
              raw: "[quote=\"#{post.user}, post:#{post.post_number}, topic:#{topic.id}\"]\n:monkey: :fries:\n[/quote]"
            )

            narrative.expects(:enqueue_timeout_job).with(user)
            narrative.input(:reply, user, post: post)

            expect(narrative.get_data(user)[:state].to_sym).to eq(:tutorial_likes)
          end
        end

        it 'should create the right reply' do
          post.update!(
            raw: "[quote=\"#{post.user}, post:#{post.post_number}, topic:#{topic.id}\"]\n:monkey: :fries:\n[/quote]"
          )

          narrative.expects(:enqueue_timeout_job).with(user)
          narrative.input(:reply, user, post: post)
          new_post = Post.last

          expected_raw = <<~RAW
            #{I18n.t('discourse_narrative_bot.new_user_narrative.quoting.reply', base_uri: '')}

            #{I18n.t('discourse_narrative_bot.new_user_narrative.images.instructions', base_uri: '')}
          RAW

          expect(new_post.raw).to eq(expected_raw.chomp)
          expect(narrative.get_data(user)[:state].to_sym).to eq(:tutorial_images)
        end
      end
    end

    describe 'emoji tutorial' do
      before do
        narrative.set_data(user, state: :tutorial_emoji, topic_id: topic.id)
      end

      describe 'when post is not in the right topic' do
        it 'should not do anything' do
          other_post
          narrative.expects(:enqueue_timeout_job).with(user).never

          expect { narrative.input(:reply, user, post: other_post) }.to_not change { Post.count }
          expect(narrative.get_data(user)[:state].to_sym).to eq(:tutorial_emoji)
        end
      end

      describe 'when post does not contain any emoji' do
        it 'should create the right reply' do
          narrative.expects(:enqueue_timeout_job).with(user)
          narrative.input(:reply, user, post: post)

          expect(Post.last.raw).to eq(I18n.t('discourse_narrative_bot.new_user_narrative.emoji.not_found', base_uri: ''))
          expect(narrative.get_data(user)[:state].to_sym).to eq(:tutorial_emoji)
        end
      end

      describe 'when user replies to the topic' do
        describe 'when reply contains the skip trigger' do
          it 'should create the right reply' do
            post.update!(raw: skip_trigger)
            described_class.any_instance.expects(:enqueue_timeout_job).with(user)

            DiscourseNarrativeBot::TrackSelector.new(:reply, user, post_id: post.id).select

            new_post = Post.last

            expect(new_post.raw).to eq(I18n.t(
              'discourse_narrative_bot.new_user_narrative.mention.instructions',
              discobot_username: discobot_username, base_uri: ''
            ))

            expect(narrative.get_data(user)[:state].to_sym).to eq(:tutorial_mention)
          end
        end
      end

      describe 'when user mentions is disabled' do
        before do
          SiteSetting.enable_mentions = false
        end

        it 'should skip the mention tutorial step' do
          post.update!(
            raw: ':monkey: :fries:'
          )

          narrative.expects(:enqueue_timeout_job).with(user)
          narrative.input(:reply, user, post: post)

          expect(narrative.get_data(user)[:state].to_sym).to eq(:tutorial_formatting)
        end
      end

      it 'should create the right reply' do
        post.update!(
          raw: ':monkey: :fries:'
        )

        narrative.expects(:enqueue_timeout_job).with(user)
        narrative.input(:reply, user, post: post)
        new_post = Post.last

        expected_raw = <<~RAW
          #{I18n.t('discourse_narrative_bot.new_user_narrative.emoji.reply', base_uri: '')}

          #{I18n.t('discourse_narrative_bot.new_user_narrative.mention.instructions',
            discobot_username: discobot_username, base_uri: ''
          )}
        RAW

        expect(new_post.raw).to eq(expected_raw.chomp)
        expect(narrative.get_data(user)[:state].to_sym).to eq(:tutorial_mention)
      end
    end

    describe 'mention tutorial' do
      before do
        narrative.set_data(user, state: :tutorial_mention, topic_id: topic.id)
      end

      describe 'when post is not in the right topic' do
        it 'should not do anything' do
          other_post
          narrative.expects(:enqueue_timeout_job).with(user).never

          expect { narrative.input(:reply, user, post: other_post) }.to_not change { Post.count }
          expect(narrative.get_data(user)[:state].to_sym).to eq(:tutorial_mention)
        end
      end

      describe 'when post does not contain any mentions' do
        it 'should create the right reply' do
          narrative.expects(:enqueue_timeout_job).with(user)
          narrative.input(:reply, user, post: post)

          expect(Post.last.raw).to eq(I18n.t(
            'discourse_narrative_bot.new_user_narrative.mention.not_found',
            username: user.username,
            discobot_username: discobot_username,
            base_uri: ''
          ))

          expect(narrative.get_data(user)[:state].to_sym).to eq(:tutorial_mention)
        end
      end

      describe 'when reply contains the skip trigger' do
        it 'should create the right reply' do
          post.update!(raw: skip_trigger)
          described_class.any_instance.expects(:enqueue_timeout_job).with(user)

          DiscourseNarrativeBot::TrackSelector.new(:reply, user, post_id: post.id).select

          new_post = Post.last

          expect(new_post.raw).to eq(I18n.t(
            'discourse_narrative_bot.new_user_narrative.formatting.instructions',
            discobot_username: discobot_username, base_uri: ''
          ))

          expect(narrative.get_data(user)[:state].to_sym).to eq(:tutorial_formatting)
        end
      end

      it 'should create the right reply' do
        post.update!(
          raw: '@disCoBot hello how are you doing today?'
        )

        narrative.expects(:enqueue_timeout_job).with(user)
        narrative.input(:reply, user, post: post)
        new_post = Post.last

        expected_raw = <<~RAW
          #{I18n.t('discourse_narrative_bot.new_user_narrative.mention.reply', base_uri: '')}

          #{I18n.t(
            'discourse_narrative_bot.new_user_narrative.formatting.instructions', base_uri: ''
          )}
        RAW

        expect(new_post.raw).to eq(expected_raw.chomp)
        expect(narrative.get_data(user)[:state].to_sym).to eq(:tutorial_formatting)
      end
    end

    describe 'flag tutorial' do
      let(:post) { Fabricate(:post, user: discobot_user, topic: topic) }
      let(:another_post) { Fabricate(:post, user: discobot_user, topic: topic) }
      let(:flag) { Fabricate(:flag, post: post, user: user, post_action_type_id: PostActionType.types[:inappropriate]) }
      let(:other_flag) { Fabricate(:flag, post: another_post, user: user, post_action_type_id: PostActionType.types[:spam]) }
      let(:other_post) { Fabricate(:post, user: user, topic: topic) }

      before do
        flag
        narrative.set_data(user, state: :tutorial_flag, topic_id: topic.id)
      end

      describe 'when post flagged is not for the right topic' do
        it 'should not do anything' do
          narrative.expects(:enqueue_timeout_job).with(user).never
          flag.update!(post: other_post)

          expect { narrative.input(:flag, user, post: flag.post) }.to_not change { Post.count }
          expect(narrative.get_data(user)[:state].to_sym).to eq(:tutorial_flag)
        end
      end

      describe 'when post is flagged incorrectly' do
        it 'should create the right reply and stay on the same step' do
          narrative.expects(:enqueue_timeout_job).with(user).never
          other_flag.update!(post: another_post)
          new_post = Post.last

          expect(new_post.raw).to eq(I18n.t('discourse_narrative_bot.new_user_narrative.flag.not_found', base_uri: ''))
          expect(narrative.get_data(user)[:state].to_sym).to eq(:tutorial_flag)
        end
      end

      describe 'when post being flagged does not belong to discobot ' do
        it 'should not do anything' do
          narrative.expects(:enqueue_timeout_job).with(user).never
          flag.update!(post: other_post)

          expect { narrative.input(:flag, user, post: flag.post) }.to_not change { Post.count }
          expect(narrative.get_data(user)[:state].to_sym).to eq(:tutorial_flag)
        end
      end

      describe 'when user replies to the topic' do
        it 'should create the right reply' do
          narrative.input(:reply, user, post: other_post)
          new_post = Post.last

          expect(new_post.raw).to eq(I18n.t('discourse_narrative_bot.new_user_narrative.flag.not_found', base_uri: ''))
          expect(narrative.get_data(user)[:state].to_sym).to eq(:tutorial_flag)
        end

        describe 'when reply contains the skip trigger' do
          it 'should create the right reply' do
            other_post.update!(raw: skip_trigger)
            described_class.any_instance.expects(:enqueue_timeout_job).with(user)

            DiscourseNarrativeBot::TrackSelector.new(:reply, user, post_id: other_post.id).select

            new_post = Post.last

            expect(new_post.raw).to eq(I18n.t(
              'discourse_narrative_bot.new_user_narrative.search.instructions', base_uri: ''
            ))

            expect(narrative.get_data(user)[:state].to_sym).to eq(:tutorial_search)
          end
        end
      end

      it 'should create the right reply' do
        narrative.expects(:enqueue_timeout_job).with(user)

        expect  { narrative.input(:flag, user, post: flag.post) }.to change { PostAction.count }.by(-1)

        new_post = Post.last

        expected_raw = <<~RAW
          #{I18n.t('discourse_narrative_bot.new_user_narrative.flag.reply', base_uri: '')}

          #{I18n.t(
            'discourse_narrative_bot.new_user_narrative.search.instructions', base_uri: ''
          )}
        RAW

        expect(new_post.raw).to eq(expected_raw.chomp)
        expect(narrative.get_data(user)[:state].to_sym).to eq(:tutorial_search)
      end
    end

    describe 'search tutorial' do
      before do
        narrative.set_data(user, state: :tutorial_search, topic_id: topic.id)
      end

      describe 'when post is not in the right topic' do
        it 'should not do anything' do
          other_post
          narrative.expects(:enqueue_timeout_job).with(user).never

          expect { narrative.input(:reply, user, post: other_post) }.to_not change { Post.count }
          expect(narrative.get_data(user)[:state].to_sym).to eq(:tutorial_search)
        end
      end

      describe 'when post does not contain the right answer' do
        it 'should create the right reply' do
          narrative.expects(:enqueue_timeout_job).with(user)
          narrative.input(:reply, user, post: post)

          expect(Post.last.raw).to eq(I18n.t(
            'discourse_narrative_bot.new_user_narrative.search.not_found', base_uri: ''
          ))

          expect(narrative.get_data(user)[:state].to_sym).to eq(:tutorial_search)
        end
      end

      describe 'when post contain the right answer' do
        let(:post) { Fabricate(:post, user: discobot_user, topic: topic) }
        let(:flag) { Fabricate(:flag, post: post, user: user) }

        before do
          narrative.set_data(user,
            state: :tutorial_flag,
            topic_id: topic.id
          )

          DiscourseNarrativeBot::TrackSelector.new(:flag, user, post_id: flag.post_id).select

          expect(narrative.get_data(user)[:state].to_sym).to eq(:tutorial_search)

          expect(post.reload.topic.first_post.raw).to include(I18n.t(
            "discourse_narrative_bot.new_user_narrative.search.hidden_message",
            base_uri: '',
            search_answer: described_class.search_answer
          ))
        end

        it 'should clean up if the tutorial is skipped' do
          post.update!(raw: skip_trigger)

          expect do
            DiscourseNarrativeBot::TrackSelector.new(:reply, user, post_id: post.id).select
          end.to change { Post.count }.by(1)

          expect(first_post.reload.raw).to eq('Hello world')
          expect(narrative.get_data(user)[:state].to_sym).to eq(:end)
        end

        it 'should create the right reply' do
          post.update!(
            raw: "#{described_class.search_answer} this is a capybara"
          )

          expect do
            DiscourseNarrativeBot::TrackSelector.new(:reply, user, post_id: post.id).select
          end.to change { Post.count }.by(2)

          new_post = topic.ordered_posts.last(2).first

          expect(new_post.raw).to eq(I18n.t(
            'discourse_narrative_bot.new_user_narrative.search.reply',
            search_url: "#{Discourse.base_url}/search", base_uri: ''
          ).chomp)

          expect(first_post.reload.raw).to eq('Hello world')

          expect(narrative.get_data(user)).to include(
            "state" => "end",
            "topic_id" => new_post.topic_id,
            "track" => described_class.to_s
          )

          expect(user.badges.where(
            name: DiscourseNarrativeBot::NewUserNarrative.badge_name).exists?
          ).to eq(true)
        end

        it 'should accept a raw emoji' do
          post.update!(
            raw: "#{described_class.search_answer_emoji} this is the emoji you mentioned"
          )

          expect do
            DiscourseNarrativeBot::TrackSelector.new(:reply, user, post_id: post.id).select
          end.to change { Post.count }.by(2)

          new_post = topic.ordered_posts.last(2).first

          expect(new_post.raw).to eq(I18n.t(
            'discourse_narrative_bot.new_user_narrative.search.reply',
            search_url: "#{Discourse.base_url}/search", base_uri: ''
          ).chomp)
        end
      end
    end
  end
end<|MERGE_RESOLUTION|>--- conflicted
+++ resolved
@@ -3,16 +3,6 @@
 require 'rails_helper'
 
 describe DiscourseNarrativeBot::NewUserNarrative do
-<<<<<<< HEAD
-  let!(:welcome_topic) { Fabricate(:topic, title: 'Welcome to Discourse') }
-  let(:narrative_bot) { ::DiscourseNarrativeBot::Base.new }
-  let(:discobot_user) { narrative_bot.discobot_user }
-  let(:discobot_username) { narrative_bot.discobot_username }
-  let(:first_post) { Fabricate(:post, user: discobot_user) }
-  let(:user) { Fabricate(:user) }
-
-  let(:topic) do
-=======
   fab!(:welcome_topic) { Fabricate(:topic, title: 'Welcome to Discourse') }
   fab!(:narrative_bot) { ::DiscourseNarrativeBot::Base.new }
   fab!(:discobot_user) { narrative_bot.discobot_user }
@@ -21,7 +11,6 @@
   fab!(:user) { Fabricate(:user) }
 
   fab!(:topic) do
->>>>>>> c60084a8
     Fabricate(:private_message_topic,
       first_post: first_post,
       topic_allowed_users: [
