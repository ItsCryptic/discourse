# encoding: utf-8
#
# Never edit this file. It will be overwritten when translations are pulled from Transifex.
#
# To work with us on translations, join this project:
# https://www.transifex.com/projects/p/discourse-org/

id:
  site_settings:
    discourse_narrative_bot_enabled: 'Aktifkan Discourse Narrative Bot'
    disable_discourse_narrative_bot_welcome_post: "Matikan kiriman selamat datang dari Discourse Narrative Bot"
    discourse_narrative_bot_ignored_usernames: "Nama Pengguna yang diabaikan oleh Discourse Narrative Bot"
    discourse_narrative_bot_disable_public_replies: "Matikan balasan publik oleh Discourse Narrative Bot"
    discourse_narrative_bot_welcome_post_type: "Ketik kiriman selamat datang yang akan dikirim oleh Discourse Narrative Bot"
    discourse_narrative_bot_welcome_post_delay: "Tunggu (n) detik sebelum Discourse Narrative Bot mengirim pos selamat datang."
  badges:
    certified:
      name: Tersertifikasi
      description: "Telah menyelesaikan panduan pengguna baru kami"
      long_description: |
        Lencana ini diberikan atas keberhasilan menyelesaikan panduan interaktif pengguna baru. Anda telah bersedia mempelajari dasar penggunaan diskusi dalam forum, sekarang Anda telah tersertifikat menjadi anggota forum.
    licensed:
      name: Berlisensi
      description: "Telah menyelesaikan panduan pengguna tingkat lanjutan kami"
      long_description: |
        Lencana ini diberikan atas keberhasilan menyelesaikan panduan interaktif pengguna anggota forum lanjutan. Anda telah ahli menggunakan fasilitas lanjutan dalam diskusi — sekarang Anda telah bersertifikat penuh menjadi anggota forum.
  discourse_narrative_bot:
    bio: "Salam, saya bukan manusia asli. Saya adalah robot yang akan memandu Anda menggunakan forum ini. Untuk berkomunikasi dengan saya, kirimi saya pesan atau panggil **`@%{discobot_username}`** dimana saja."
    timeout:
      message: |-
        Salam @%{username}, hanya ingin menyapa karena saya tidak melihat Anda beberapa waktu.

        - Untuk melanjutkan, balas saya kapan saja.

        - Jika ingin melewatkan langkah ini, bilang `%{skip_trigger}`.

        - Untuk mulai kembali, bilang `%{reset_trigger}`.

        Jika Anda tidak ingin semuanya, tidak masalah. Saya hanya robot. Saya akan baik-baik saja. :sob:
    dice:
      trigger: "lempar"
      invalid: |-
        Maafkan saya,  secara matematis tidak mungkin untuk memutar kombinasi dadu. :confounded:
      not_enough_dice: |-
        Saya hanya punya %{num_of_dice} dadu. [Shameful](http://www.therobotsvoice.com/2009/04/the_10_most_shameful_rpg_dice.php), Saya tahu!
      out_of_range: |-
        Apakah Anda tahu [the maximum number of sides](https://www.wired.com/2016/05/mathematical-challenge-of-designing-the-worlds-most-complex-120-sided-dice) untuk sebuah dadu seimbang matematis adalah 120?
      results: |-
        > :game_die: %{results}
    quote:
      trigger: "kutipan"
      '1':
        quote: "Setiap kesulitan ada kemudahan"
        author: "Albert Einstein"
      '2':
        author: "Mahatma Gandhi"
      '3':
        quote: "Jangan menangis karena sudah selesai, tersenyumlah karena itu telah terjadi."
        author: "Dr Seuss"
      '4':
        quote: "Jika kamu ingin sesuatu berjalan dengan benar, lakukan sendiri."
        author: "Charles-Guillaume Étienne"
      '5':
        quote: "Percayalah kamu bisa dan kamu sudah menyelesaikannya separuh."
        author: "Theodore Roosevelt"
      '6':
        quote: "Hidup ini seperti sekotak cokelat. Kamu tidak pernah tahu apa yang akan kamu dapati."
        author: "Forrest Gump’s Mom"
      '7':
        quote: "Satu langkah kecil untuk satu orang, lompatan besar untuk umat manusia."
        author: "Neil Armstrong"
      '8':
        quote: "Lakukan satu hal yang kamu takuti untuk satu hari."
        author: "Eleanor Roosevelt"
      '9':
        quote: "Kesalahan selalu dimaafkan, jika seseorang mau berani mengakuinya."
        author: "Bruce Lee"
      '10':
        quote: "Jika pikiran seseorang mau membayangi dan mempercayai sesuatu, hal itu akan tercapai."
        author: "Napoleon Hill"
      results: |-
        > :left_speech_bubble: _%{quote}_ &mdash; %{author}
    magic_8_ball:
      trigger: 'nasib baik'
      answers:
        '1': "Yakin begini"
        '2': "Sudah diputuskan demikian"
        '3': "Tidak pakai ragu-ragu"
        '4': "Betul sekali"
        '5': "Anda dapat percaya dengan itu"
        '6': "Sesuai pandangan saya, ya"
        '7': "Hampir yakin"
        '8': "Tampaknya baik"
        '9': "Ya"
        '10': "Tandanya iya"
        '11': "Balasan tidak jelas coba lagi"
        '12': "Nanti tanya lagi"
        '13': "Sebaiknya nanti saja diberitahu"
        '14': "Tidak bisa memprediksinya sekarang"
        '15': "Konsentrasi dan tanya lagi"
        '16': "Jangan memikirkan itu"
        '17': "Balasan saya adalah tidak"
        '18': "Sumber saya bilang tida"
        '19': "Sepertinya tidak begitu bagus"
        '20': "Ragu-ragu sekali"
      result: |-
        > :crystal_ball: %{result}
    track_selector:
      reset_trigger: 'mulai'
      skip_trigger: 'lewati'
      help_trigger: 'tampilkan bantuan'
      random_mention:
        reply: |-
          Hei! Untuk tahu saya bisa melakukan apa, ketik `@%{discobot_username} %{help_trigger}`.
        tracks: |-
          Saat ini yang saya tahu saya bisa melakukan ini:

          `@%{discobot_username} %{reset_trigger} %{default_track}`
          > Mulai dengan salah satu petunjuk interaktif berikut ini: %{tracks}.
        bot_actions: |-
          `@%{discobot_username} %{dice_trigger} 2d6`
          > :game_die: 3, 6

          `@%{discobot_username} %{quote_trigger}`
          > :left_speech_bubble: _Lakukan kebaikan apa saja tanpa pamrih, ingatlah kalau suatu hari seseorang mungkin melakukan yang sama kepada kamu_ &mdash; Princess Diana

          `@%{discobot_username} %{magic_8_ball_trigger}`
          > :crystal_ball: Kamu mungkin bergantung padanya
      do_not_understand:
        first_response: |-
          Hei, terima kasih balasannya!

          Sayangnya, sebagai robot yang bodoh, saya tidak paham soal itu. :frowning:
        track_response: Bisa dicoba lagi, atau jika ingin melewati ini, ketik `%{skip_trigger}`. Bisa juga jika ingin ulang dari awal, ketik `%{reset_trigger}`.
        second_response: |-
          Aduh maaf. Saya masih belum paham. :anguished:

          Saya hanya robot, jika ingin berkomunikas dengan manusia asli, buka [our contact page](/about).

          Sementara ini, saya akan mendampingi Anda.
    new_user_narrative:
      reset_trigger: "pengguna baru"
      cert_title: "Tercatat telah berhasil menyelesaikan panduan pengguna baru."
      hello:
        title: ":robot: Salam!"
        message: |-
          Selamat datang %{title}! Terima kasih telah bergabung dengan kami.

          - Saya hanyalah sebuah robot, tapi [our friendly staff](/about) siap membantu jika butuh bantuan manusia asli.

          - Demi alasan keamanan, kami membatasi para anggota baru untuk sementara waktu. Anda akan mendapati fasilitas tambahan pengguna (and [badges](/badges)) begitu anda telah memiliki hak.

          - Kami percaya [civilized community behavior](/guidelines) selamanya.
      onebox:
        instructions: |-
          Selanjutnya, bisakah Anda membagikan salah satu tautan ini kepada saya? Balas dengan **a link on a line by itself**, otomatis tautan itu akan menjelaskan ringkasan yang menarik.

          Untuk menyalin sebuah tautan, tekan dan tahan pada ponsel, atau klik kanan pada tetikus:

          - https://en.wikipedia.org/wiki/Inherently_funny_word
          - https://en.wikipedia.org/wiki/Death_by_coconut
          - https://en.wikipedia.org/wiki/Calculator_spelling
<<<<<<< HEAD
        reply: |-
          Keren! Cara ini berlaku untuk semua <img src="%{base_uri}/images/font-awesome-link.png" width="16" height="16"> tautan. Ingat, semuanya harus sebaris _all by itself_, tanpa ada sesuatu di depan atau di belakangnya.
        not_found: |-
          Maaf, Saya tidak bisa menemukan tautan dari balasan Anda! :cry:

          Bisakan coba tautan di bawah ini, di barik tersendiri pada balasan berikutnya?

          - https://en.wikipedia.org/wiki/Exotic_Shorthair
      images:
        instructions: |-
          Ini adalah gambar kuda bertanduk unicorn:

          <img src="%{base_uri}/images/unicorn.png" width="520" height="520">

          Agar saya tahu kalau Anda suka, (siapa yang tidak suka!) tekan tombol :heart: yang ada di bawah pos ini.

          Bisakah Anda **reply with a picture?** Gambar apa saja bisa! Tarik dan taruh di sini, tekan tombol unggah atau upload, atau bisa juga salin rekan gambarnya ke sini.
=======
      images:
>>>>>>> df163cbf
        reply: |-
          Gambar yang menarik – Saya telah menekan tombol :heart: supaya Anda tahu kalau saya menghargainya :heart_eyes:
        like_not_found: |-
          Apakah Anda lupa menyukai :heart: kiriman saya [post?](%{url}) :crying_cat_face:
        not_found: |-
          Sepertinya Anda tidak memasukkan sebuah gambar jadi saya pilihkan sebuah gambar yang sepertinya I’m _sure_ you Anda akan suka.

          `%{image_url}`

          Coba selanjutnya unggah gambar lagi, atau tempelkan tautannya dalam sebuah baris tersendiri!
      formatting:
        instructions: |-
          Bisakah Anda menjadikan beberapa kata menjadi **bold** atau _italic_ dalam balasan Anda?

          - Ketik `**bold**` atau `_italic_`

          - atau, tekan tombol <kbd><b>B</b></kbd> atau <kbd><i>I</i></kbd> pada editor teks
        reply: |-
          Percobaan yang bagus! HTML dan BBCode juga bisa digunakan dalam format tulisan – untuk mempelajarinya, [lihat tutorial ini](http://commonmark.org/help) :nerd:
        not_found: |-
          Ampun deh, saya tidak menemukan format balasan yang sesuai. :pencil2:

          Mau coba lagi? Gunakan tombol <kbd><b>B</b></kbd> untuk tebal atau <kbd><i>I</i></kbd> untuk miring yang ada di editor tulisan jika masih bingung.
      quoting:
        instructions: |-
          Coba kutip komentar dalam balasan Anda? Jadi saya paham bagian mana yang dibalas.

          > Jika ini kopi, tolong bawakan teh; tapi jika ini teh, tolong bawakan kopi.
          >
          > Salah satu kelebihan bicara sendiri yaitu kamu tahu setidaknya ada seseorang yang mendengar ucapanmu.
          >
          > Beberapa orang punya cara bicara, dan yang lainnya... tidak punya gaya bicara sendiri.

          Pilih salah satu teks di atas &uarr; kutip kalimat yang diinginkan, dan tekan tombol **Quote** yang muncul saat tulisan dipilih – atau gunakan tombol **Reply** yang ada di setiap pos.

          Di bawah kutipan, ketik satu atau dua kata atau kenapa kutipan itu dipilih, saya penasaran apa balasa Anda :thinking:
        reply: |-
          Pilihan yang bagus, Anda memilih kutipan favorit saya! :left_speech_bubble:
        not_found: |-
          Hmm, sepertinya Anda tidak mengutip salah satu kalimat saya di atas?

          Pilih teks apa saja di pos di atas untuk memunculkan tombol <kbd>**Quote**</kbd>. Lalu tekan tombol **Reply** setelah memilih teks apa saja. Bisakah tolong dicoba lagi?
      bookmark:
<<<<<<< HEAD
        instructions: |-
          Jika ingin tahu lebih banyak, pilih <img src="%{base_uri}/images/font-awesome-ellipsis.png" width="16" height="16"> di bawah ini dan <img src="%{base_uri}/images/font-awesome-bookmark.png" width="16" height="16"> **bookmark this private message**.  Jika dilakukan, akan ada :gift: nanti!
        reply: |-
          Hebat! Kelak Anda dapat mudah menemukan percakapan pribadi kapan saja, langsung dari [the bookmarks tab on your profile](%{profile_page_url}/activity/bookmarks). Cukup pilih gambar profil Anda di pojok kanan atas &#8599;
        not_found: |-
          Aduh, Saya tidak meliha tanda baca dalam topik ini. Apakah Anda melihat tanda baca atau bookmark yang di bawah setiap pos? Pilih tampilkan lebih banyak <img src="%{base_uri}/images/font-awesome-ellipsis.png" width="16" height="16"> untuk melihat fasilitas lain yang dibutuhkan.
      emoji:
        instructions: |-
          Anda telah melihat saya menggunakan gambar dalam balasan saya :blue_car::dash: gambar itu disebut [emoji](https://en.wikipedia.org/wiki/Emoji). Bisa tambahkan **add an emoji** pada balasan Anda? Pilih salah satu cara ini:

          - Ketik `:) ;) :D :P :O`

          - Ketik titik dua <kbd>:</kbd> lalu sebut nama emoji `:tada:`

          - Tekan tombol emoji <img src="%{base_uri}/images/font-awesome-smile.png" width="16" height="16"> di editor, atau pada papan ketik ponsel Anda.
        reply: |-
          Hebat :sparkles: _emojitastic!_ :sparkles:
        not_found: |-
          Uups, Sepertinya tidak ada emoji di balasan Anda? Tidak... :sob:

          Cobalah ketik sebuah titik dua <kbd>:</kbd> untuk membuat pilihan emoji, lalu ketik satu kata yang diinginkan, seperti `:bird:`

          Atau, pilih tombol emoji <img src="%{base_uri}/images/font-awesome-smile.png" width="16" height="16"> di editor.

          (Jika menggunakan ponsel, anda bisa langsung menggunakan dari papan ketik juga)
=======
        reply: |-
          Hebat! Kelak Anda dapat mudah menemukan percakapan pribadi kapan saja, langsung dari [the bookmarks tab on your profile](%{profile_page_url}/activity/bookmarks). Cukup pilih gambar profil Anda di pojok kanan atas &#8599;
      emoji:
        reply: |-
          Hebat :sparkles: _emojitastic!_ :sparkles:
>>>>>>> df163cbf
      mention:
        instructions: |-
          Terkadang Anda perlu mendapatkan perhatian seseorang, walau Anda tidak membalas langsung komentar mereka. Gunakan `@` lalu ketik nama pengguna untuk memanggil mereka.

          Bisakah coba panggil **`@%{discobot_username}`** dalam balasan selanjutnya?
        reply: |-
          _Apakah Anda memanggil nama saya!?_ :raised_hand: Saya yakin iya! :wave:  Baiklah, saya sudah hadir! Terima kasih sudah menyebut nama saya.  :ok_hand:
        not_found: |-
          Saya tidak melihat nama saya disebut :frowning: Bisa dicoba lagi menyebut `@%{discobot_username}`?

          (Akhirnya, nama saya disebut _disco_, seperti tarian tahun 1970-an. Beneran [love the nightlife!](https://www.youtube.com/watch?v=B_wGI3_sGf8) :dancer:)
      flag:
<<<<<<< HEAD
        instructions: |-
          Kami berharap diskusi yang penuh keakraban, dan kami perlu bantuan Anda untuk [keep things civilized](%{guidelines_url}). Jika melihat sebuah masalah, tolong tandai secara rahasia dan biarkan penulis, atau [pengurus forum](%{about_url}), mengetahuinya.

          >  :imp: Saya telah menulis sesuatu yang buruk di sini

          Saya yakin Anda harus melakukan apa. Ayu **peringati pos ini** <img src="%{base_uri}/images/font-awesome-flag.png" width="16" height="16"> karena kurang pantas!
        reply: |-
          [Pengurus forum](/groups/staff) akan mendapatkan pemberitahuan secara rahasia tentang peringatan ini. Jika beberapa orang lainnya melakukan yang sama, secara otomatis kiriman tersebut akan disembunyikan sebagai antisipasi. (Karena saya tidak menulis sesuatu yang tidak baik :angel:, saya bisa terus bediskusi dan menghapus peringatannya sekarang.)
        not_found: |-
          Tidak..., tulisan buruk saya belum ditandai. :worried: Bisakah Anda menandainya sebagai sesuatu yang kurang pantas dengan **flag** <img src="%{base_uri}/images/font-awesome-flag.png" width="16" height="16">? Jangan lupa pilih tombol tampilkan lebih banyak <img src="%{base_uri}/images/font-awesome-ellipsis.png" width="16" height="16"> untuk melihat tindakan lain untuk setiap kiriman.
      search:
        instructions: |-
          _psst_ … Ada kejutan dalam topik ini. Jika mau mengikuti tantangannya, **pilih tombol pencarian** <img src="%{base_uri}/images/font-awesome-search.png" width="16" height="16"> yang ada di kanan atas &#8599; untuk melakukan pencarian.

          Coba cari istilah "capy&#8203;bara" dalam topik ini
        hidden_message: |-
          Bagaimana Anda melewatkan capcaybara? :wink:

          <img src="%{base_uri}/images/capybara-eating.gif"/>

          Apakah Anda sadar kalau sudah kembali ke diskusi awal? Beri makan si capcaybara yang kelaparan ini **ketik emotikon `:herb:`** dan otomatis Anda kembali ke diskusi paling bawah.
=======
        reply: |-
          [Pengurus forum](/groups/staff) akan mendapatkan pemberitahuan secara rahasia tentang peringatan ini. Jika beberapa orang lainnya melakukan yang sama, secara otomatis kiriman tersebut akan disembunyikan sebagai antisipasi. (Karena saya tidak menulis sesuatu yang tidak baik :angel:, saya bisa terus bediskusi dan menghapus peringatannya sekarang.)
      search:
>>>>>>> df163cbf
        reply: |-
          Ketemu juga :tada:

          - Untuk pencarian lebih rinci, buka [halaman pencarian penuh](%{search_url}).

          - Untuk berpindah ke komentar mana saja dalam diskusi yang panjang, coba kontrol linimasa topik yang ada di kanan (jika di ponsel ada di bawah).

          - Jika menggunakan papan ketik fisik :keyboard:, tekan <kbd>?</kbd> untuk melihat pintasan mengetik yang bermanfaat.
<<<<<<< HEAD
        not_found: |-
          Hmm… sepertinya Anda mengalami kesulitan. Mohon maaf kalau begitu. Apakah sudah mencari <img src="%{base_uri}/images/font-awesome-search.png" width="16" height="16"> untuk istilah **capy&#8203;bara**?
=======
>>>>>>> df163cbf
      end:
        message: |-
          Terima kasih sudah bersedia saya temani @%{username}! Saya berikan ini untuk Anda, Anda pantas menerima ini:

          %{certificate}

          Panduan singkat ini telah selesai! Ayo mulai lihat [**topik diskusi terbaru forum ini**](/latest) atau lihat apa saja [**kategori diskusi**](/categories). :sunglasses:

          (Jika ingin jumpa dengan saya lagi dan belajar lebih banyak, cukup ketik atau  panggil `@%{discobot_username}` kapan saja!)
      certificate:
        alt: 'Sertifikat Pencapaian'
    advanced_user_narrative:
      reset_trigger: 'anggota lanjutan'
      cert_title: "Tercatat telah berhasil menyelesaikan panduan pengguna lanjutan."
      title: ':arrow_up: Fasilitas pengguna lanjutan'
      start_message: |-
        Sebagai _advanced_ user, sudahkah anda membuka [laman pengaturan anda](/my/preferences) @%{username}? Ada banyak pengaturan demi kenyamanan Anda berforum, seperti memilih tampilan forum warna gelap atau terang.

        Sepertinya saya melantur, mari mulai!
      edit:
        bot_created_post_raw: "@%{discobot_username} adalah robot keren yang ada sejauh ini :wink:"
        instructions: |-
          Setiap orang selalu membuat kesalahan. Jangan khawatir, Anda dapat selalu mengubah tulisan Anda nantinya!

          Bisakah Anda mulai melakukan **edit** pos yang sebelumnya sudah Anda buat?
<<<<<<< HEAD
        not_found: |-
          Tampaknya Anda belum mengedit tulisan [pos](%{url}) yang saya buatkan untuk Anda. Bisa dicoba lagi?

          Gunakan ikon <img src="%{base_uri}/images/font-awesome-pencil.png" width="16" height="16"> untuk menampilkan editor tulisan.
=======
>>>>>>> df163cbf
        reply: |-
          Bagus sekali!

          Mohon diingat, perubahan yang dilakukan setelah melewati 5 menit akan sebagai revisi tulisan secara publik, dan ikon pensil kecil akan muncul di kanan atas pos dengan jumlah revisi yang dilakukan.
      delete:
<<<<<<< HEAD
        instructions: |-
          Jika Anda ingin menarik pos yang sudah dipublikasi, Anda bisa menghapusnya.

          Ayo coba lakukan dan **hapus** pos yang mana saya dengan menggunakan perintah <img src="%{base_uri}/images/font-awesome-trash.png" width="16" height="16"> **hapus**. Tapi jangan menghapus pos yang paling pertama!
        not_found: |-
          Saya tidak melihat pos yang dihapus? Ingat <img src="%{base_uri}/images/font-awesome-ellipsis.png" width="16" height="16"> tombol tampilkan lebih banyak akan membuka <img src="%{base_uri}/images/font-awesome-trash.png" width="16" height="16"> tombol untuk menghapus.
=======
>>>>>>> df163cbf
        reply: |-
          Mantap! :boom:

          Agar diskusi bisa terus berjalan, hapus segara komentar atau pos Anda sesegara mungkin. Pos akan terhapus dalam beberapa saat.
      recover:
        deleted_post_raw: 'Kenapa @%{discobot_username} menghapus pos saya? :anguished:'
<<<<<<< HEAD
        instructions: |-
          Oh tidak! Sepertinya secara tidak sengaja saya menghapus pos baru yang baru saya buat.

          Bisakah Anda bantu saya dan <img src="%{base_uri}/images/font-awesome-rotate-left.png" width="16" height="16"> **batal hapus** pos itu?
        not_found: |-
          Bingung? Ingat tampilkan lebih banyak <img src="%{base_uri}/images/font-awesome-ellipsis.png" width="16" height="16"> akan membuka <img src="%{base_uri}/images/font-awesome-rotate-left.png" width="16" height="16"> tombol batal hapus.
=======
>>>>>>> df163cbf
        reply: |-
          Fiuh, itu yang saya maksud! Terima kasih sudah memperbaikinya :wink:

          Ingat, Anda hanya memiliki waktu selama 24 jam untuk menghapus pos Anda.
      category_hashtag:
        instructions: |-
          Apakah Anda tahu kalau bisa mengunjungi kategori atau label dalam pos? Contohnya, sudah melihat kategori %{category}?

          Ketik `#` di tengah kalimat dan pilih kategori atau label yang diinginkan.
        not_found: |-
          Hmm, saya tidak melihat kategori yang dituliskan di sana. Ingat `#` tidak bisa muncul pada karakter awal. Bisakah Anda menyalin ini di balasan selanjutnya?

          ```text
          Saya membuat tautan kategori dengan #
          ```
        reply: |-
          Hebat! Cara ini bisa digunakan pada categories _and_ tags, jika pelabelan diaktifkan.
      change_topic_notification_level:
        instructions: |-
          Setiap topik memiliki tingkat pemberitahuan. Pengaturan awalnya adalah tingkat tertinggi, yakni 'watching', artinya surel pemberitahuan langsung dikirim setiap ada balasan baru. Tapi Anda bisa mengatur tingkat pemberitahuan untuk _topik_ apa_saja untuk 'watch', 'tracking' atau 'muted'.

          Mari coba ubah tingkat pemberitahuan untuk topik ini. Di topik paling bawah, Anda akan menemukan sebuah tombol yang menyatakan kalau anda **menyimak** atau watching topik ini. Bisakah anda mengubahnya menjadi **tracking** atau mengikuti?
        not_found: |-
          Sepertinya Anda masih menyimak :eyes: topik ini! Jika kesulitan mencari tombolnya, tombol tingkat pengaturan ada di bawah topik.
        reply: |-
          Percobaan yang bagus! Semoga Anda tidak membuat senyap atau mute topik ini karena saya adalah robot yang suka bicara :grin:.

          Ingat, saat membalas sebuah topik, atau membaca sebuah topik selama beberapa saat, secara otomatis tingkat pemberitahuan akan menjadi 'tracking'. Anda dapat mengubah pengaturan ini di [pengaturan pengguna Anda](/my/preferences).
      poll:
<<<<<<< HEAD
        instructions: |-
          Tahukah Anda kalau Anda bisa menambahkan pemungutan suara di pos mana saja? Coba gunakan <img src="%{base_uri}/images/font-awesome-gear.png" width="16" height="16"> roda gigi yang ada di editor tulis untuk **membuat pemungutan suara**.
        not_found: |-
          Aduh! Tampaknya tidak ada pemungutan suara dalam balasan Anda.

          Gunakan <img src="%{base_uri}/images/font-awesome-gear.png" width="16" height="16"> ikon roda gigi di editor, atau salin dan rekatkan pemungutan suara ini di balasan selanjutnya:

          ```text
          [poll]
          * :cat:
          * :dog:
          [/poll]
          ```
=======
>>>>>>> df163cbf
        reply: |-
          Hei, survei yang bagus! Apakah saya pandai mengajarkan Anda?

          [poll]
          * :+1:
          * :-1:
          [/poll]
      details:
<<<<<<< HEAD
        instructions: |-
          Kadang Anda ingin **menyembunyikan rincian** dalam balasan Anda:

          - Saat Anda berdiskusi soal alur cerita sebuah film atau TV bisa saja itu dijadikan sebuah spoiler atau sesuatu yang disembunyikan.

          - Jika pos Anda memiliki banyak pilihan rincian yang tampaknya akan terlalu banyak jika ditampilkan secara keseluruhan.

          [details=Buka ini untuk melihat cara kerja spoiler!]
          1. Pilih <img src="%{base_uri}/images/font-awesome-gear.png" width="16" height="16"> roda gigi di editor.
          2. Pilih "Hide Details" atau sembunyikan rincian.
          3. Ubah ringkasan rinciannya dan tambahkan tulisan anda.
          [/details]

          Bisakah Anda menggunakan <img src="%{base_uri}/images/font-awesome-gear.png" width="16" height="16"> roda gigi dalam editor untuk menambah bagian rincian untuk balasan selanjutnya?
=======
>>>>>>> df163cbf
        not_found: |-
          Kesulitan membuat spoiler? Coba masukkan teks di bawah ini untuk balasan selanjutnya:

          ```text
          [details=Buka ini untuk lebih jelasnya]
          Ini adalah bagian isi spoile yang disembunyikan.
          [/details]
          ```
        reply: |-
          Bagus sekali — perhatian anda to _detail_ is sangat baik sekali!
      end:
        message: |-
          Anda benar-benar seperti seorang pengguna _sesepuh forum_ :bow:

          %{certificate}

          Itulah yang saya tahu.

          Saya undur diri! Jika kangen dan ingin berbicara dengan saya, panggil saya kapan saja :sunglasses:
      certificate:
        alt: 'Pencapaian Sertifikat Bukti Pengguna Lanjutan'<|MERGE_RESOLUTION|>--- conflicted
+++ resolved
@@ -160,27 +160,7 @@
           - https://en.wikipedia.org/wiki/Inherently_funny_word
           - https://en.wikipedia.org/wiki/Death_by_coconut
           - https://en.wikipedia.org/wiki/Calculator_spelling
-<<<<<<< HEAD
-        reply: |-
-          Keren! Cara ini berlaku untuk semua <img src="%{base_uri}/images/font-awesome-link.png" width="16" height="16"> tautan. Ingat, semuanya harus sebaris _all by itself_, tanpa ada sesuatu di depan atau di belakangnya.
-        not_found: |-
-          Maaf, Saya tidak bisa menemukan tautan dari balasan Anda! :cry:
-
-          Bisakan coba tautan di bawah ini, di barik tersendiri pada balasan berikutnya?
-
-          - https://en.wikipedia.org/wiki/Exotic_Shorthair
       images:
-        instructions: |-
-          Ini adalah gambar kuda bertanduk unicorn:
-
-          <img src="%{base_uri}/images/unicorn.png" width="520" height="520">
-
-          Agar saya tahu kalau Anda suka, (siapa yang tidak suka!) tekan tombol :heart: yang ada di bawah pos ini.
-
-          Bisakah Anda **reply with a picture?** Gambar apa saja bisa! Tarik dan taruh di sini, tekan tombol unggah atau upload, atau bisa juga salin rekan gambarnya ke sini.
-=======
-      images:
->>>>>>> df163cbf
         reply: |-
           Gambar yang menarik – Saya telah menekan tombol :heart: supaya Anda tahu kalau saya menghargainya :heart_eyes:
         like_not_found: |-
@@ -224,39 +204,11 @@
 
           Pilih teks apa saja di pos di atas untuk memunculkan tombol <kbd>**Quote**</kbd>. Lalu tekan tombol **Reply** setelah memilih teks apa saja. Bisakah tolong dicoba lagi?
       bookmark:
-<<<<<<< HEAD
-        instructions: |-
-          Jika ingin tahu lebih banyak, pilih <img src="%{base_uri}/images/font-awesome-ellipsis.png" width="16" height="16"> di bawah ini dan <img src="%{base_uri}/images/font-awesome-bookmark.png" width="16" height="16"> **bookmark this private message**.  Jika dilakukan, akan ada :gift: nanti!
-        reply: |-
-          Hebat! Kelak Anda dapat mudah menemukan percakapan pribadi kapan saja, langsung dari [the bookmarks tab on your profile](%{profile_page_url}/activity/bookmarks). Cukup pilih gambar profil Anda di pojok kanan atas &#8599;
-        not_found: |-
-          Aduh, Saya tidak meliha tanda baca dalam topik ini. Apakah Anda melihat tanda baca atau bookmark yang di bawah setiap pos? Pilih tampilkan lebih banyak <img src="%{base_uri}/images/font-awesome-ellipsis.png" width="16" height="16"> untuk melihat fasilitas lain yang dibutuhkan.
-      emoji:
-        instructions: |-
-          Anda telah melihat saya menggunakan gambar dalam balasan saya :blue_car::dash: gambar itu disebut [emoji](https://en.wikipedia.org/wiki/Emoji). Bisa tambahkan **add an emoji** pada balasan Anda? Pilih salah satu cara ini:
-
-          - Ketik `:) ;) :D :P :O`
-
-          - Ketik titik dua <kbd>:</kbd> lalu sebut nama emoji `:tada:`
-
-          - Tekan tombol emoji <img src="%{base_uri}/images/font-awesome-smile.png" width="16" height="16"> di editor, atau pada papan ketik ponsel Anda.
-        reply: |-
-          Hebat :sparkles: _emojitastic!_ :sparkles:
-        not_found: |-
-          Uups, Sepertinya tidak ada emoji di balasan Anda? Tidak... :sob:
-
-          Cobalah ketik sebuah titik dua <kbd>:</kbd> untuk membuat pilihan emoji, lalu ketik satu kata yang diinginkan, seperti `:bird:`
-
-          Atau, pilih tombol emoji <img src="%{base_uri}/images/font-awesome-smile.png" width="16" height="16"> di editor.
-
-          (Jika menggunakan ponsel, anda bisa langsung menggunakan dari papan ketik juga)
-=======
         reply: |-
           Hebat! Kelak Anda dapat mudah menemukan percakapan pribadi kapan saja, langsung dari [the bookmarks tab on your profile](%{profile_page_url}/activity/bookmarks). Cukup pilih gambar profil Anda di pojok kanan atas &#8599;
       emoji:
         reply: |-
           Hebat :sparkles: _emojitastic!_ :sparkles:
->>>>>>> df163cbf
       mention:
         instructions: |-
           Terkadang Anda perlu mendapatkan perhatian seseorang, walau Anda tidak membalas langsung komentar mereka. Gunakan `@` lalu ketik nama pengguna untuk memanggil mereka.
@@ -269,33 +221,9 @@
 
           (Akhirnya, nama saya disebut _disco_, seperti tarian tahun 1970-an. Beneran [love the nightlife!](https://www.youtube.com/watch?v=B_wGI3_sGf8) :dancer:)
       flag:
-<<<<<<< HEAD
-        instructions: |-
-          Kami berharap diskusi yang penuh keakraban, dan kami perlu bantuan Anda untuk [keep things civilized](%{guidelines_url}). Jika melihat sebuah masalah, tolong tandai secara rahasia dan biarkan penulis, atau [pengurus forum](%{about_url}), mengetahuinya.
-
-          >  :imp: Saya telah menulis sesuatu yang buruk di sini
-
-          Saya yakin Anda harus melakukan apa. Ayu **peringati pos ini** <img src="%{base_uri}/images/font-awesome-flag.png" width="16" height="16"> karena kurang pantas!
-        reply: |-
-          [Pengurus forum](/groups/staff) akan mendapatkan pemberitahuan secara rahasia tentang peringatan ini. Jika beberapa orang lainnya melakukan yang sama, secara otomatis kiriman tersebut akan disembunyikan sebagai antisipasi. (Karena saya tidak menulis sesuatu yang tidak baik :angel:, saya bisa terus bediskusi dan menghapus peringatannya sekarang.)
-        not_found: |-
-          Tidak..., tulisan buruk saya belum ditandai. :worried: Bisakah Anda menandainya sebagai sesuatu yang kurang pantas dengan **flag** <img src="%{base_uri}/images/font-awesome-flag.png" width="16" height="16">? Jangan lupa pilih tombol tampilkan lebih banyak <img src="%{base_uri}/images/font-awesome-ellipsis.png" width="16" height="16"> untuk melihat tindakan lain untuk setiap kiriman.
-      search:
-        instructions: |-
-          _psst_ … Ada kejutan dalam topik ini. Jika mau mengikuti tantangannya, **pilih tombol pencarian** <img src="%{base_uri}/images/font-awesome-search.png" width="16" height="16"> yang ada di kanan atas &#8599; untuk melakukan pencarian.
-
-          Coba cari istilah "capy&#8203;bara" dalam topik ini
-        hidden_message: |-
-          Bagaimana Anda melewatkan capcaybara? :wink:
-
-          <img src="%{base_uri}/images/capybara-eating.gif"/>
-
-          Apakah Anda sadar kalau sudah kembali ke diskusi awal? Beri makan si capcaybara yang kelaparan ini **ketik emotikon `:herb:`** dan otomatis Anda kembali ke diskusi paling bawah.
-=======
         reply: |-
           [Pengurus forum](/groups/staff) akan mendapatkan pemberitahuan secara rahasia tentang peringatan ini. Jika beberapa orang lainnya melakukan yang sama, secara otomatis kiriman tersebut akan disembunyikan sebagai antisipasi. (Karena saya tidak menulis sesuatu yang tidak baik :angel:, saya bisa terus bediskusi dan menghapus peringatannya sekarang.)
       search:
->>>>>>> df163cbf
         reply: |-
           Ketemu juga :tada:
 
@@ -304,11 +232,6 @@
           - Untuk berpindah ke komentar mana saja dalam diskusi yang panjang, coba kontrol linimasa topik yang ada di kanan (jika di ponsel ada di bawah).
 
           - Jika menggunakan papan ketik fisik :keyboard:, tekan <kbd>?</kbd> untuk melihat pintasan mengetik yang bermanfaat.
-<<<<<<< HEAD
-        not_found: |-
-          Hmm… sepertinya Anda mengalami kesulitan. Mohon maaf kalau begitu. Apakah sudah mencari <img src="%{base_uri}/images/font-awesome-search.png" width="16" height="16"> untuk istilah **capy&#8203;bara**?
-=======
->>>>>>> df163cbf
       end:
         message: |-
           Terima kasih sudah bersedia saya temani @%{username}! Saya berikan ini untuk Anda, Anda pantas menerima ini:
@@ -334,42 +257,17 @@
           Setiap orang selalu membuat kesalahan. Jangan khawatir, Anda dapat selalu mengubah tulisan Anda nantinya!
 
           Bisakah Anda mulai melakukan **edit** pos yang sebelumnya sudah Anda buat?
-<<<<<<< HEAD
-        not_found: |-
-          Tampaknya Anda belum mengedit tulisan [pos](%{url}) yang saya buatkan untuk Anda. Bisa dicoba lagi?
-
-          Gunakan ikon <img src="%{base_uri}/images/font-awesome-pencil.png" width="16" height="16"> untuk menampilkan editor tulisan.
-=======
->>>>>>> df163cbf
         reply: |-
           Bagus sekali!
 
           Mohon diingat, perubahan yang dilakukan setelah melewati 5 menit akan sebagai revisi tulisan secara publik, dan ikon pensil kecil akan muncul di kanan atas pos dengan jumlah revisi yang dilakukan.
       delete:
-<<<<<<< HEAD
-        instructions: |-
-          Jika Anda ingin menarik pos yang sudah dipublikasi, Anda bisa menghapusnya.
-
-          Ayo coba lakukan dan **hapus** pos yang mana saya dengan menggunakan perintah <img src="%{base_uri}/images/font-awesome-trash.png" width="16" height="16"> **hapus**. Tapi jangan menghapus pos yang paling pertama!
-        not_found: |-
-          Saya tidak melihat pos yang dihapus? Ingat <img src="%{base_uri}/images/font-awesome-ellipsis.png" width="16" height="16"> tombol tampilkan lebih banyak akan membuka <img src="%{base_uri}/images/font-awesome-trash.png" width="16" height="16"> tombol untuk menghapus.
-=======
->>>>>>> df163cbf
         reply: |-
           Mantap! :boom:
 
           Agar diskusi bisa terus berjalan, hapus segara komentar atau pos Anda sesegara mungkin. Pos akan terhapus dalam beberapa saat.
       recover:
         deleted_post_raw: 'Kenapa @%{discobot_username} menghapus pos saya? :anguished:'
-<<<<<<< HEAD
-        instructions: |-
-          Oh tidak! Sepertinya secara tidak sengaja saya menghapus pos baru yang baru saya buat.
-
-          Bisakah Anda bantu saya dan <img src="%{base_uri}/images/font-awesome-rotate-left.png" width="16" height="16"> **batal hapus** pos itu?
-        not_found: |-
-          Bingung? Ingat tampilkan lebih banyak <img src="%{base_uri}/images/font-awesome-ellipsis.png" width="16" height="16"> akan membuka <img src="%{base_uri}/images/font-awesome-rotate-left.png" width="16" height="16"> tombol batal hapus.
-=======
->>>>>>> df163cbf
         reply: |-
           Fiuh, itu yang saya maksud! Terima kasih sudah memperbaikinya :wink:
 
@@ -399,22 +297,6 @@
 
           Ingat, saat membalas sebuah topik, atau membaca sebuah topik selama beberapa saat, secara otomatis tingkat pemberitahuan akan menjadi 'tracking'. Anda dapat mengubah pengaturan ini di [pengaturan pengguna Anda](/my/preferences).
       poll:
-<<<<<<< HEAD
-        instructions: |-
-          Tahukah Anda kalau Anda bisa menambahkan pemungutan suara di pos mana saja? Coba gunakan <img src="%{base_uri}/images/font-awesome-gear.png" width="16" height="16"> roda gigi yang ada di editor tulis untuk **membuat pemungutan suara**.
-        not_found: |-
-          Aduh! Tampaknya tidak ada pemungutan suara dalam balasan Anda.
-
-          Gunakan <img src="%{base_uri}/images/font-awesome-gear.png" width="16" height="16"> ikon roda gigi di editor, atau salin dan rekatkan pemungutan suara ini di balasan selanjutnya:
-
-          ```text
-          [poll]
-          * :cat:
-          * :dog:
-          [/poll]
-          ```
-=======
->>>>>>> df163cbf
         reply: |-
           Hei, survei yang bagus! Apakah saya pandai mengajarkan Anda?
 
@@ -423,23 +305,6 @@
           * :-1:
           [/poll]
       details:
-<<<<<<< HEAD
-        instructions: |-
-          Kadang Anda ingin **menyembunyikan rincian** dalam balasan Anda:
-
-          - Saat Anda berdiskusi soal alur cerita sebuah film atau TV bisa saja itu dijadikan sebuah spoiler atau sesuatu yang disembunyikan.
-
-          - Jika pos Anda memiliki banyak pilihan rincian yang tampaknya akan terlalu banyak jika ditampilkan secara keseluruhan.
-
-          [details=Buka ini untuk melihat cara kerja spoiler!]
-          1. Pilih <img src="%{base_uri}/images/font-awesome-gear.png" width="16" height="16"> roda gigi di editor.
-          2. Pilih "Hide Details" atau sembunyikan rincian.
-          3. Ubah ringkasan rinciannya dan tambahkan tulisan anda.
-          [/details]
-
-          Bisakah Anda menggunakan <img src="%{base_uri}/images/font-awesome-gear.png" width="16" height="16"> roda gigi dalam editor untuk menambah bagian rincian untuk balasan selanjutnya?
-=======
->>>>>>> df163cbf
         not_found: |-
           Kesulitan membuat spoiler? Coba masukkan teks di bawah ini untuk balasan selanjutnya:
 
