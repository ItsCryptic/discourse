# encoding: utf-8
#
# Never edit this file. It will be overwritten when translations are pulled from Transifex.
#
# To work with us on translations, join this project:
# https://www.transifex.com/projects/p/discourse-org/

fr:
  dates:
    short_date_no_year: "D MMM"
    short_date: "D MMM, YYYY"
    long_date: "D MMMM YYYY H:mm"
  datetime_formats: &datetime_formats
    formats:
      short: "%d-%m-%Y"
      short_no_year: "%B %-d"
      date_only: "%B %-d, %Y"
      long: "%B %-d, %Y, %l:%M%P"
  date:
    month_names: [null, janvier, février, mars, avril, mai, juin, juillet, août, septembre, octobre, novembre, décembre]
    <<: *datetime_formats
  time:
    am: "am"
    pm: "pm"
    <<: *datetime_formats
  title: "Discourse"
  topics: "Sujets"
  posts: "messages"
  loading: "Chargement"
  powered_by_html: 'Propulsé par <a href="http://www.discourse.org">Discourse</a>, le rendu est meilleur avec le JavaScript activé'
  log_in: "Se connecter"
<<<<<<< HEAD
  purge_reason: "Supprimé automatiquement comme compte abandonné et désactivé"
=======
  purge_reason: "Supprimé automatiquement comme compte abandonné et non activé"
>>>>>>> 5a2e989e
  disable_remote_images_download_reason: "Le téléchargement des images externes a été désactivé faute de place suffisante sur le disque."
  anonymous: "Anonyme"
  emails:
    incoming:
      default_subject: "Courriel entrant de %{email}"
      show_trimmed_content: "Montrer le contenu raccourci"
      maximum_staged_user_per_email_reached: "Vous avez atteint le nombre maximal d'utilisateurs qui peuvent être créés par courriel."
      errors:
        empty_email_error: "Se produit quand le courriel reçu était vide."
        no_message_id_error: "Se produit quand le courriel n'a pas d'entête \"Message-Id\"."
<<<<<<< HEAD
        auto_generated_email_error: "Se produit quand le header 'precedence' est : list, junk, bulk ou auto-reply, ou lorsque n'importe quel autre header contient : auto-submitted, auto-replied ou auto-generated."
=======
        auto_generated_email_error: "Se produit quand l'entête « precedence » est : list, junk, bulk ou auto-reply, ou lorsque n'importe quel autre entête contient : auto-submitted, auto-replied ou auto-generated."
>>>>>>> 5a2e989e
        no_body_detected_error: "Se produit quand il est impossible d'extraire le corps du message et qu'il n'y a pas de pièces-jointes."
        inactive_user_error: "Se produit quand l'expéditeur n'est pas actif."
        blocked_user_error: "Se produit quand l'expéditeur a été bloqué."
        bad_destination_address: "Se produit quand aucune des adresses de courriel des champs To/Cc/Bcc ne correspondent à une adresse de courriel entrante configurée."
        strangers_not_allowed_error: "Se produit quand un utilisateur a essayé de créer un nouveau sujet dans une catégorie dans laquelle il n'est pas membre."
        insufficient_trust_level_error: "Se produit quand un utilisateur a essayé de créer un nouveau sujet dans une catégorie pour laquelle il n'a pas le niveau de confiance nécessaire."
        reply_user_not_matching_error: "Se produit quand une réponse est venue d'une adresse de courriel différente de celle où a été envoyée la notification."
        topic_not_found_error: "Se produit quand quelqu'un répond à un sujet qui a été supprimé."
        topic_closed_error: "Se produit quand quelqu'un répond mais le sujet lié a été fermé."
        bounced_email_error: "Le courriel est un rapport de courriel rejeté."
        screened_email_error: "Arrive quand l'adresse courriel de l'expéditeur est déjà sous surveillance."
  errors: &errors
    format: '%{attribute} %{message}'
    messages:
      too_long_validation: "est limité à %{max} caractères maximum ; il y en a %{length}."
      invalid_boolean: "Vrai/Faux invalide."
      taken: "a déjà été pris"
      accepted: doit être accepté
      blank: ne peut être vide
      present: doit être vide
      confirmation: "ne correspond pas à %{attribute}"
      empty: ne peut être vide
      equal_to: doit être égal à %{count}
      even: doit être paire
      exclusion: est réservé
      greater_than: doit être supérieure à %{count}
      greater_than_or_equal_to: doit être supérieur ou égal à %{count}
      has_already_been_used: "a déjà été utilisée"
      inclusion: n'est pas inclus dans la liste
      invalid: est invalide
<<<<<<< HEAD
      is_invalid: "n'est pas valide ; merci d'être un peu plus descriptif"
=======
      is_invalid: "ne semble pas clair, est-ce une phrase complète ?"
>>>>>>> 5a2e989e
      less_than: doit être inférieure à %{count}
      less_than_or_equal_to: doit être inférieur ou égal à %{count}
      not_a_number: n'est pas un nombre
      not_an_integer: doit être un entier
      odd: doit être impair
      record_invalid: 'Validation échouée : %{errors}'
      restrict_dependent_destroy:
        one: "Impossible de supprimer l'enregistrement car certains %{record} existent et en dépendent"
        many: "Impossible de supprimer l'enregistrement car un %{record} existe et en dépend"
      too_long:
        one: est trop long (le maximum est de 1 caractère)
        other: est trop long (le maximum est de %{count} caractères)
      too_short:
        one: est trop court (le minimum est de 1 caractère)
        other: est trop court (le minimum est de %{count} caractères)
      wrong_length:
        one: c'est la mauvaise longueur (devrait être de 1 caractère)
        other: est de la mauvaise longueur (devrait être de %{count} caractères)
      other_than: "doit être différent de %{count}"
    template:
      body: 'Des problèmes ont été rencontrés sur les champs suivants : '
      header:
        one: Une erreur empêche ce %{model} d'être sauvegardé
        other: '%{count} erreurs empêchent ce %{model} d''être sauvegardé'
    embed:
      load_from_remote: "Il y a eu une erreur lors du chargement de ce message."
    site_settings:
      min_username_length_exists: "Il n'est pas possible de définir une longeur minimale de pseudo qui soit plus court qu'un pseudo qui existe déjà."
      min_username_length_range: "Il n'est pas possible de définir un minimum plus grand qu'un maximum."
      max_username_length_exists: "Il n'est pas possible de définir une longeur maximale de pseudo qui soit plus court qu'un pseudo qui existe déjà."
      max_username_length_range: "Il n'est pas possible de définir un maximum plus petit que le minimum."
      default_categories_already_selected: "Vous ne pouvez pas séléctionner une catégorie qui est utilisée dans une autre liste."
      s3_upload_bucket_is_required: "Vous ne pouvez pas activer l'upload sur S3 avant d'avoir renseigné le 's3_upload_bucket'."
  bulk_invite:
    file_should_be_csv: "Le fichier envoyé doit être au format CSV."
    error: "Il y a eu une erreur en envoyant ce fichier. Merci de réessayer plus tard."
  backup:
    operation_already_running: "Une opération est en cours d'exécution. Vous ne pouvez pas démarrer un nouveau processus pour l'instant."
    backup_file_should_be_tar_gz: "Le fichier de sauvegarde doit être une archive .tar.gz."
    not_enough_space_on_disk: "Il n'y a pas assez d'espace sur le disque pour charger cette sauvegarde."
    invalid_filename: "Le nom du fichier de sauvegarde contient des caractères invalides. Sont autorisés : a-z 0-9 . - _."
  not_logged_in: "Vous devez être connecté pour faire cela."
  not_found: "L'URL ou ressource demandée n'a pas été retrouvé."
  invalid_access: "Vous n'avez pas la permission de voir cette ressource."
  read_only_mode_enabled: "Le site est en mode lecture seule. Les interactions sont désactivées."
  reading_time: "Temps de lecture"
  likes: "J'aime"
  too_many_replies:
    one: "Nous sommes désolés, mais les nouveaux utilisateurs sont temporairement limités à 1 réponse par sujet."
    other: "Nous sommes désolés, mais les nouveaux utilisateurs sont temporairement limités à %{count} réponses par sujet."
  embed:
    start_discussion: "Démarrer la discussion"
    continue: "Continuer la discussion"
    error: "Erreur d'intégration"
    referer: "Référent :"
    mismatch: "Le référent ne correspondait à aucun des hôtes suivants :"
    no_hosts: "Aucun hôte n'a été configuré pour l'intégration."
    configure: "Configurer l'intégration"
    more_replies:
      one: "1 réponse supplémentaire"
      other: "%{count} réponses supplémentaires"
    loading: "Chargement de la discussion…"
    permalink: "Lien permanent"
    imported_from: "Il s'agit d'un sujet en provenance de l'article %{link}"
    in_reply_to: "▶ %{username}"
    replies:
      one: "1 réponse"
      other: "%{count} réponses"
  no_mentions_allowed: "Désolé, vous ne pouvez pas mentionner d'autres utilisateurs."
  too_many_mentions:
    one: "Désolé, vous ne pouvez mentionner qu'un utilisateur dans un message."
    other: "Désolé, vous ne pouvez mentionner que %{count} utilisateurs dans un message."
  no_mentions_allowed_newuser: "Désolé, les nouveaux utilisateurs ne peuvent pas mentionner d'autres utilisateurs."
  too_many_mentions_newuser:
    one: "Désolé, les nouveaux utilisateurs ne peuvent mentionner qu'un utilisateur dans un message."
    other: "Désolé, les nouveaux utilisateurs ne peuvent mentionner que %{count} utilisateurs dans un message."
  no_images_allowed: "Désolé, les nouveaux utilisateurs ne peuvent pas ajouter d'image dans les messages."
  too_many_images:
    one: "Désolé, les nouveaux utilisateurs ne peuvent ajouter qu'une image dans un message."
    other: "Désolé, les nouveaux utilisateurs ne peuvent ajouter que %{count} images dans un message."
  no_attachments_allowed: "Désolé, les nouveaux utilisateurs ne peuvent pas ajouter de fichiers dans leurs messages."
  too_many_attachments:
    one: "Désolé, les nouveaux utilisateurs ne peuvent ajouter qu'un fichier dans leurs messages."
    other: "Désolé, les nouveaux utilisateurs ne peuvent ajouter que %{count} fichiers dans leurs messages."
  no_links_allowed: "Désolé, les nouveaux utilisateurs ne peuvent pas insérer de liens dans leurs messages."
  too_many_links:
    one: "Désolé, les nouveaux utilisateurs ne peuvent insérer qu'un seul lien par message."
    other: "Désolé, les nouveaux utilisateurs ne peuvent insérer que %{count} liens par message."
  spamming_host: "Désolé, vous ne pouvez pas insérer de lien vers ce domaine."
  user_is_suspended: "Les utilisateurs suspendus ne sont pas autorisés à poster de messages."
  topic_not_found: "Une erreur est survenue. Peut-être que ce sujet a été fermé ou supprimé pendant que vous le regardiez ?"
<<<<<<< HEAD
  just_posted_that: "est trop similaire à ce que vous avez récemment posté"
  invalid_characters: "contient des caractères invalides"
  is_invalid: "est invalide ; essayez d'être plus précis"
=======
  not_accepting_pms: "Désolé, %{username} n'accepte pas de messages pour le moment."
  just_posted_that: "est trop similaire à ce que vous avez récemment posté"
  invalid_characters: "contient des caractères invalides"
  is_invalid: "ne semble pas clair, est-ce une phrase complète ?"
>>>>>>> 5a2e989e
  next_page: "page suivante →"
  prev_page: "← page précédente"
  page_num: "Page %{num}"
  home_title: "Accueil"
<<<<<<< HEAD
  topics_in_category: "Sujets dans la catégorie '%{category}'"
  rss_posts_in_topic: "Flux RSS de '%{topic}'"
  rss_topics_in_category: "Flux RSS des sujets dans la catégorie '%{category}'"
=======
  topics_in_category: "Sujets dans la catégorie « %{category} »"
  rss_posts_in_topic: "Flux RSS de « %{topic} »"
  rss_topics_in_category: "Flux RSS des sujets dans la catégorie « %{category} »"
>>>>>>> 5a2e989e
  author_wrote: "%{author} a écrit :"
  num_posts: "Messages :"
  num_participants: "Participants :"
  read_full_topic: "Lire le sujet en entier"
  private_message_abbrev: "Msg"
  rss_description:
    latest: "Sujets récents"
    hot: "Sujets populaires"
    top: "Meilleurs sujets"
    posts: "Messages récents"
    private_posts: "Derniers messages privés"
    group_posts: "Derniers messages de %{group_name}"
    group_mentions: "Dernières mentions de %{group_name}"
    user_posts: "Derniers messages par @%{username}"
    user_topics: "Derniers sujets par @%{username}"
    tag: "Sujets tagués"
  too_late_to_edit: "Ce message a été créé il y a trop longtemps. Il ne peut plus être modifié ou supprimé."
  revert_version_same: "La version actuelle est la même que la version vers laquelle vous essayez de revenir."
  excerpt_image: "image"
  queue:
    delete_reason: "Supprimé depuis la liste des messages en attente de validation"
  groups:
    errors:
      can_not_modify_automatic: "Vous ne pouvez pas modifier un groupe automatique"
      member_already_exist: "« %{username} » est déjà membre de ce groupe."
      invalid_domain: "'%{domain}' n'est pas un domaine valide."
      invalid_incoming_email: "« %{email} » n'est pas une adresse de courriel valide."
      email_already_used_in_group: "« %{email} » est déjà utilisé par le groupe « %{group_name} »."
      email_already_used_in_category: "« %{email} » est déjà utilisé par la catégorie « %{category_name} »."
    default_names:
      everyone: "tous"
      admins: "administrateurs"
      moderators: "moderateurs"
      staff: "responsables"
      trust_level_0: "niveau_confiance_0"
      trust_level_1: "niveau_confiance_1"
      trust_level_2: "niveau_confiance_2"
      trust_level_3: "niveau_confiance_3"
      trust_level_4: "niveau_confiance_4"
  education:
    until_posts:
      one: "1 message"
      other: "%{count} messages"
    new-topic: |
      Bienvenue sur %{site_name} &mdash; **merci de débuter une nouvelle conversation !**

      - Le titre vous semble-t-il intéressant lorsque vous le lisez à haute voix ? Est-ce une bonne synthèse de votre message ?

      - Qui pourrait être intéressé par cette conversation ? Pourquoi est-elle importante ? Quel genre de réponses attendez-vous ?

      - Incluez des mots fréquents dans votre sujet pour que les utilisateurs puissent le *retrouver*. Pour le regrouper avec des sujets liés, sélectionnez une catégorie.

      Pour plus d'info, [jettez un œil sur la charte de la communauté](/guidelines). Ce message apparaîtra uniquement pour vos premiers %{education_posts_text}.
    new-reply: |
      Bienvenue sur %{site_name} &mdash; **Merci de contribuer !**

      - Votre réponse améliore-t-elle la discussion ?

      - Soyez respectueux envers les membres de la communauté.

      - Les critiques constructives sont les bienvenues, mais critiquez les *idées*, pas les gens.

      Pour plus d'informations, [consulter la charte de la communauté](/guidelines). Cet encart apparaîtra pour votre premier %{education_posts_text}.
    avatar: |
      ### Avez-vous pensé à une photo de profil ?

      Vous avez posté quelques sujets et réponses, mais votre photo de profil n'est pas unique comme vous -- c'est juste une lettre.

      Avez-vous pensé à **[visiter votre profil utilisateur](%{profile_path})** et télécharger une photo qui vous représente ?

      C'est plus facile de suivre les discussions et de rencontrer des personnes intéressantes dans les conversations lorsque tout le monde a une photo de profil unique !
    sequential_replies: |
      ### Envisagez de répondre à plusieurs messages en même temps

      Plutôt que plusieurs réponses en séquence à une discussion, envisagez une seule réponse incluant plusieurs citations ou @pseudo en référence à des précédents messages.

      Vous pouvez utilisez vos précédentes réponses pour ajouter une citation en surlignant et en cliquant sur le bouton <b>Citer</b>.

      Il est plus facile pour tout le monde de lire des discussions avec peu de réponses mais traités avec profondeur que beaucoup de réponses individuelles courtes.
    dominating_topic: |
      ### Laisser les autres se joindre à la conversation

      Ce sujet est évidemment important pour vous &ndash; vous avez posté plus de %{percent}% des réponses ici.

      Êtes-vous sûr de laissez suffisamment de temps aux autres personnes afin qu'ils partagent aussi leurs points de vue?
    too_many_replies: |
      # # # Vous avez atteint la limite de réponse pour ce sujet

      Nous sommes désolés, mais les nouveaux utilisateurs sont temporairement limités à %{newuser_max_replies_per_topic} réponses par sujet.

      Au lieu d'ajouter une autre réponse, veuillez envisager de modifier vos réponses précédentes, ou visiter d'autres sujets.
    reviving_old_topic: |
      ### Déterrer ce sujet ?

      La dernière réponse à ce sujet date d'il y a plus de %{days} jours. Votre réponse va faire remonter ce sujet en haut de la liste et notifier chaque personne qui suit cette conversation.

      Êtes-vous sûr de vouloir continuer cette vieille conversation ?
  activerecord:
    attributes:
      category:
        name: "Nom de la catégorie"
      topic:
        title: 'Titre'
        featured_link: 'Lien associé'
      post:
        raw: "Corps"
      user_profile:
        bio_raw: "À propos de moi"
    errors:
      models:
        topic:
          attributes:
            base:
              warning_requires_pm: "Vous ne pouvez joindre des avertissements qu'aux messages privés."
              too_many_users: "Vous ne pouvez envoyer des avertissements qu'à un utilisateur à la fois."
              cant_send_pm: "Désolé, vous ne pouvez pas envoyer de message privé à cet utilisateur."
              no_user_selected: "Vous devez choisir un utilisateur valide."
            featured_link:
              invalid: "est invalide. L'URL doit inclure http:// ou https://."
              invalid_category: "ne peut pas être modifié dans cette catégorie."
        user:
          attributes:
            password:
              common: "fait partie des 10000 mots de passe les plus utilisés. Veuillez utiliser un mot de passe plus sécurisé."
              same_as_username: "est aussi votre pseudo. Veuillez utiliser un mot de passe plus sécurisé."
              same_as_email: "est aussi votre adresse courriel. Veuillez utiliser un mot de passe plus sécurisé."
              same_as_current: "est le même que votre mot de passe actuel."
            ip_address:
              signup_not_allowed: "L'inscription n'est pas autorisée à partir de ce compte."
        color_scheme_color:
          attributes:
            hex:
              invalid: "n'est pas une couleur valide"
        post_reply:
          base:
            different_topic: "Message et réponse doivent appartenir au même sujet."
<<<<<<< HEAD
=======
        web_hook:
          attributes:
            payload_url:
              invalid: "L'URL est invalide. Elle devrait inclure http:// ou https:// et aucun espace n'est autorisé."
>>>>>>> 5a2e989e
      <<: *errors
  user_profile:
    no_info_me: "<div class='missing-profile'>Le champs À propos de moi de votre profil est vide, <a href='/users/%{username_lower}/preferences/about-me'>voulez vous le remplir ?</a></div>"
    no_info_other: "<div class='missing-profile'>%{name} n'a pas encore renseigné le champ À propos de moi de son profil</div>"
  vip_category_name: "Salon"
  vip_category_description: "Une catégorie réservée aux membres avec un niveau de confiance 3 et plus."
  meta_category_name: "Retours sur le site"
<<<<<<< HEAD
  meta_category_description: "Discussion à propos du site, son organisation, son fonctionnement, et comment nous pouvons l'améliorer."
  staff_category_name: "Responsables"
  staff_category_description: "Catégorie privée pour les discussions de l'équipe du forum. Les sujets ne sont visibles que pour les administrateurs et les modérateurs."
=======
  meta_category_description: "Discussions à propos du site, son organisation, son fonctionnement, et comment nous pouvons l'améliorer."
  staff_category_name: "Responsables"
  staff_category_description: "Catégorie privée pour les discussions de l'équipe du forum. Les sujets ne sont visibles que pour les administrateurs et les modérateurs."
  assets_topic_title: "Ressources pour le style du site"
>>>>>>> 5a2e989e
  assets_topic_body: "Ceci est un sujet permanent, visible uniquement par l'équipe, pour stocker les images et fichiers utilisés pour le design du site. Ne pas le supprimer !\n\n\nMarche à suivre:\n\n1. Répondre à ce sujet\n2. Envoyer toutes les images que vous voulez utilisés comme logos, favicons, et tout ce que vous souhaitez. (Utiliser l'icone dans la barre d'édition ou glisser-déposer ou coller les images)\n3. Envoyer votre réponse\n4. Afin d'obtenir le chemin complet de votre image, faites un clic-droit dessus ou éditer votre message et copier le chemin.\n5. Coller le chemin de l'image dans les [paramètres requis](/admin/site_settings/category/required).\n\nDe plus, si vous souhaitez envoyer d'autres formats de fichier, modifier l'option `authorized_extensions` dans les [paramètres de fichier](/admin/site_settings/category/files)."
  discourse_welcome_topic:
    title: "Bienvenue sur Discourse"
    body: |2

      Le premier paragraphe de ce sujet épinglé sera visible comme message de bienvenue à tous les nouveaux visiteurs de votre page d'accueil. Il est important !

      **Modifier le** en une brève description de votre communauté :

      - Pour qui est-elle destinée ?
      - Que peuvent-ils y trouver ?
      - Pourquoi doivent-ils venir ici ?
      - Où peuvent-ils en lire plus (liens, ressources, etc.) ?

      <img src="/images/welcome/discourse-edit-post-animated.gif" width="508" height="106">

      Vous voulez peut-être fermer ce sujet via l'administration :wrench: (dans le coin supérieur droit et le bas) afin que des réponses ne s'accumulent pas après une annonce.
  lounge_welcome:
    title: "Bienvenue dans le salon"
    body: |2

      Félicitation ! :confetti_ball:

      Si vous voyez ce sujet, c'est que vous avez récemment été promu au niveau de confiance **habitué** (niveau de confiance 3).

      Vous pouvez désormais &hellip;

      * Modifier le titre de tous les sujets
      * Modifier la catégorie de tous les sujets
      * Avoir vos liens suivis ([automatic nofollow](http://en.wikipedia.org/wiki/Nofollow) est retiré)
      * Accès à un salon privé visible uniquement pour les membres de niveau de confiance 3 ou plus.
      * Masquer un message indésirable avec seulement un drapeau.

      Voici la [liste courante des membres habitués](/badges/3/regular). N'hésitez pas à venir dire bonjour !

      Merci d'être une part importante de cette communauté !

      (Pour plus d'information sur les niveaux de confiance [voir ce sujet][trust]. Veuillez noter que seuls les membres qui continuerons de respecter les critères garderons ce niveau de confiance.)

      [trust]: https://meta.discourse.org/t/what-do-user-trust-levels-do/4924
  category:
    topic_prefix: "À propos de la catégorie %{category}"
    replace_paragraph: "(Remplacez ce premier paragraphe par une brève description de votre nouvelle catégorie. Ce guide apparaîtra dans la zone de sélection de la catégorie, alors essayez de rester en dessous de 200 caractères. **Cette catégorie n'apparaîtra pas sur la page des catégories jusqu'à ce que vous ayez modifié cette description ou créé des sujets.**"
    post_template: "%{replace_paragraph}\n\nUtilisez les paragraphes suivants pour une plus longue description ou pour établir des règles :\n\n- À quoi sert cette catégorie ? Pourquoi les utilisateurs choisiraient-ils cette catégorie pour leur discussion ?\n\n- En quoi est-elle différente des autres catégories existantes ?\n\n- Quels sujets devraient figurer dans cette catégorie ?\n\n- Avons-nous besoin de cette catégorie ? Devrions-nous fusionner celle-ci avec une autre catégorie ?\n"
    errors:
      uncategorized_parent: "Sans catégorie ne peut pas avoir de parent"
      self_parent: "Le parent d'une sous-catégorie ne peut pas être elle-même"
      depth: "Vous ne pouvez pas imbriquer une sous-catégorie sous une autre"
      invalid_email_in: "« %{email} » n'est pas une adresse de courriel valide."
      email_already_used_in_group: "« %{email} » est déjà utilisé par le groupe « %{group_name} »."
      email_already_used_in_category: "« %{email} » est déjà utilisé par la catégorie « %{category_name} »."
    cannot_delete:
      uncategorized: "Vous ne pouvez pas supprimer Sans Catégorie"
      has_subcategories: "Vous ne pouvez pas supprimer cette catégorie car elle a des sous-catégories."
      topic_exists:
        one: "Vous ne pouvez pas supprimer cette catégorie car elle contient 1 sujet. Le plus vieux sujet est %{topic_link}."
        other: "Vous ne pouvez pas supprimer cette catégorie car elle contient %{count} sujets. Le plus vieux sujet est %{topic_link}."
      topic_exists_no_oldest: "Vous ne pouvez pas supprimer cette catégorie car le nombre de sujet est de %{count}."
    uncategorized_description: "Sujets qui n'ont pas besoin d'une catégorie ou qui ne correspondent à aucune catégorie existante."
  trust_levels:
    newuser:
      title: "nouvel utilisateur"
    basic:
      title: "utilisateur de base"
    member:
      title: "membre"
    regular:
      title: "habitué"
    leader:
      title: "meneur"
    change_failed_explanation: "Vous avez essayé de rétrograder %{user_name} au niveau '%{new_trust_level}'. Cependant son niveau de confiance est déjà '%{current_trust_level}'. %{user_name} restera au niveau  '%{current_trust_level}' -  Si vous souhaitez rétrograder un utilisateur vous devez verrouiller le niveau de confiance au préalable"
  rate_limiter:
    slow_down: "Vous avez réalisé cette action un trop grand nombre de fois, essayez à nouveau plus tard."
    too_many_requests: "Nous avons une limite journalière du nombre d'actions qui peuvent être effectuées. Veuillez patienter %{time_left} avant de recommencer."
    by_type:
      first_day_replies_per_day: "Vous avez atteint le nombre maximum de réponses qu'un nouvel utilisateur peut créer pour son premier jour. Patientez s'il vous plaît %{time_left} avant d'essayer à nouveau."
      first_day_topics_per_day: "Vous avez atteint le nombre maximum de sujets qu'un nouvel utilisateur peut créer pour son premier jour. Patientez s'il vous plaît %{time_left} avant d'essayer à nouveau."
      create_topic: "Vous créez des sujets trop rapidement. Patientez s'il vous plaît %{time_left} avant d'essayer à nouveau."
      create_post: "Vous répondez trop rapidement. Patientez s'il vous plaît %{time_left} avant d'essayer à nouveau."
      delete_post: "Vous effacez des messages trop rapidement. Patientez s'il vous plaît %{time_left} avant d'essayer à nouveau."
      public_group_membership: "Vous rejoignez et/ou quittez des groupes trop souvent. Veuillez attendre %{time_left} avant d'essayer à nouveau."
      topics_per_day: "Vous avez atteint le nombre maximum de nouveaux sujets pour aujourd'hui. Patientez s'il vous plaît %{time_left} avant d'essayer à nouveau."
      pms_per_day: "Vous avez atteint le nombre maximum de nouveaux messages pour aujourd'hui. Patientez s'il vous plaît %{time_left} avant d'essayer à nouveau."
      create_like: "Vous avez atteint le nombre maximum de J'aime pour aujourd'hui. Patientez s'il vous plaît %{time_left} avant d'essayer à nouveau."
      create_bookmark: "Vous avez atteint le nombre maximum de favoris pour aujourd'hui. Patientez s'il vous plaît %{time_left} avant d'essayer à nouveau."
      edit_post: "Vous avez atteint le nombre maximum de modifications pour aujourd'hui. Patientez s'il vous plaît %{time_left} avant d'essayer à nouveau."
      live_post_counts: "Vous demandez le nombre de posts en activité trop rapidement. Veuillez respecter le temps d'attente %{time_left} avant de réessayer."
      unsubscribe_via_email: "Vous avez atteint le nombre maximum de désinscriptions par email pour aujourd'hui. Patientez s'il vous plaît %{time_left} avant d'essayer à nouveau."
      topic_invitations_per_day: "Vous avez atteint le nombre maximum d'invitations dans un sujet pour aujourd'hui. Patientez s'il vous plaît %{time_left} avant d'essayer à nouveau."
    hours:
      one: "1 heure"
      other: "%{count} heures"
    minutes:
      one: "1 minute"
      other: "%{count} minutes"
    seconds:
      one: "1 seconde"
      other: "%{count} secondes"
  datetime:
    distance_in_words:
      half_a_minute: "< 1m"
      less_than_x_seconds:
        one: "< 1s"
        other: "< %{count}s"
      x_seconds:
        one: "1s"
        other: "%{count}s"
      less_than_x_minutes:
        one: "1m"
        other: "%{count}m"
      x_minutes:
        one: "1h"
        other: "%{count}h"
      about_x_hours:
        one: "1h"
        other: "%{count}h"
      x_days:
        one: "1j"
        other: "%{count}j"
      about_x_months:
        one: "1 mois "
        other: "%{count} mois"
      x_months:
        one: "1 mois"
        other: "%{count} mois"
      about_x_years:
        one: "1 an"
        other: "%{count} ans"
      over_x_years:
        one: "> 1 an"
        other: "> %{count} ans"
      almost_x_years:
        one: "1 an"
        other: "%{count} ans"
    distance_in_words_verbose:
      half_a_minute: "à l'instant"
      less_than_x_seconds:
        one: "à l'instant"
        other: "à l'instant"
      x_seconds:
        one: "il y a une seconde"
        other: "il y a %{count} secondes"
      less_than_x_minutes:
        one: "il y a moins d'une minute"
        other: "il y a moins de %{count} minutes"
      x_minutes:
        one: "il y a 1 minute"
        other: "il y a %{count} minutes"
      about_x_hours:
        one: "il y a 1 heure"
        other: "il y a %{count} heures"
      x_days:
        one: "il y a un jour"
        other: "il y a %{count} jours"
      about_x_months:
        one: "il y a environ un mois"
        other: "il y a environ %{count} mois"
      x_months:
        one: "il y a un mois"
        other: "il y a %{count} mois"
      about_x_years:
        one: "il y a environ un an"
        other: "il y a environ %{count} ans"
      over_x_years:
        one: "il y a plus d'un an"
        other: "il y a plus de %{count} ans"
      almost_x_years:
        one: "il y a presque un an"
        other: "il y a presque %{count} ans"
  password_reset:
    no_token: "Désolé, le lien pour le changement de mot de passe est trop ancien. Cliquez sur Connexion puis redemandez un mot de passe afin d'obtenir un nouveau lien. "
    choose_new: "Veuillez choisir un nouveau mot de passe"
    choose: "Veuillez choisir un mot de passe"
    update: 'Mettre à jour le mot de passe '
    save: 'Définir le mot de passe'
    title: 'Réinitialiser le mot de passe'
    success: "Vous avez modifié votre mot de passe avec succès et vous êtes maintenant connecté."
    success_unapproved: "Vous avez modifié votre mot de passe avec succès."
    continue: "Continuez vers %{site_name}"
  change_email:
    confirmed: "Votre adresse de courriel a été mise à jour."
    please_continue: "Continuer vers %{site_name}"
    error: "Il y a eu une erreur lors de la modification de votre adresse de courriel. Elle est peut-être déjà utilisée ?"
    error_staged: "Une erreur est survenue lors de la modification de votre adresse courriel. Cette adresse est déjà utilisée par un utilisateur en attente."
    already_done: "Désolé, ce lien de confirmation n'est plus valide. Votre adresse de courriel a peut-être déjà été changée ?"
    authorizing_old:
      title: "Merci d'avoir confirmé votre adresse de courriel"
      description: "Nous envoyons un courriel sur votre nouvelle adresse pour confirmation."
  activation:
    action: "Cliquer ici pour activer votre compte"
    already_done: "Désolé, ce lien de confirmation n'est plus valide. Votre compte est peut-être déjà activé ?"
    please_continue: "Votre nouveau compte est confirmé ; vous allez être redirigé vers la page d'accueil."
    continue_button: "Continuer vers %{site_name}"
    welcome_to: "Bienvenue sur %{site_name} !"
    approval_required: "Un modérateur doit approuver manuellement votre nouveau compte avant que vous accédiez au forum. Vous recevrez un courriel lorsque que votre compte sera approuvé !"
    missing_session: "Nous ne pouvons pas détecter si votre compte a été créé, veuillez vérifier que vous avez activé les cookies."
  post_action_types:
    off_topic:
      title: 'Hors-sujet'
      description: 'Étant donné le titre et le premier message de cette discussion, ce message n''est pas pertinent dans ce contexte et devrait probablement être déplacé ailleurs.'
      long_form: 'signalé comme hors-sujet'
    spam:
      title: 'Spam'
      description: 'Ce message est une publicité. Elle n''est pas utile ou pertinente dans ce sujet, mais est uniquement de nature promotionnelle.'
      long_form: 'signalé comme spam'
      email_title: '« %{title} » a été signalé comme spam'
      email_body: "%{link}\n\n%{message}"
    inappropriate:
      title: 'Inapproprié'
      description: 'Ce message contient du contenu qu''une personne raisonnable jugerait offensant, abusif ou en violation de la <a href="/guidelines">charte de notre communauté</a>.'
      long_form: 'signalé comme inapproprié'
    notify_user:
      title: 'Envoyer un message à @{{username}} '
      description: 'Je veux parler à cette personne directement et de manière privée à propos de son message.'
      long_form: 'utilisateur contacté'
      email_title: 'Votre message sur « %{title} »'
      email_body: "%{link}\n\n%{message}"
    notify_moderators:
      title: "Autre chose"
<<<<<<< HEAD
      description: 'Ce message nécessite l''attention des responsables pour une autre raison que celle(s) mentionnée(s) ci-dessus.'
      long_form: 'signalé aux responsables'
      email_title: 'Un message dans "%{title}" nécessite l''attention des responsables'
=======
      description: 'Ce message demande l''attention des responsables pour une autre raison..'
      long_form: 'signalé aux responsables'
      email_title: 'Un message dans « %{title} » nécessite l''attention des responsables'
>>>>>>> 5a2e989e
      email_body: "%{link}\n\n%{message}"
    bookmark:
      title: 'Mettre un signet'
      description: 'Mettre un signet'
      long_form: 'signet ajouté'
    like:
      title: 'J''aime'
      description: 'Aimer ce message'
      long_form: 'a été aimé'
    vote:
      title: 'Vote'
      description: 'Votez pour ce message'
      long_form: 'a voté pour ce message'
  user_activity:
    no_bookmarks:
      self: "Vous n'avez mis de signets à aucun message ; mettre des signets vous permet de facilement les retrouver par la suite."
      others: "Aucun signet."
    no_likes_given:
      self: "Vous n'avez aimé aucun message"
      others: "Aucun message aimé"
  topic_flag_types:
    spam:
      title: 'Spam'
      description: 'Ce message est une publicité. Il n''est pas utile ou pertinent pour ce site, mais de nature promotionnelle.'
      long_form: 'signalé comme spam'
    inappropriate:
      title: 'Inapproprié'
      description: 'Ce message contient du contenu qu''une personne raisonnable jugerait offensant, abusif ou en violation de la <a href="/guidelines">charte de notre communauté</a>.'
      long_form: 'signalé comme inapproprié'
    notify_moderators:
      title: "Autre chose"
      description: 'Ce sujet demande l''attention des responsables d''après la <a href=''/fguidelines''>charte de la communauté</a>, <a href=''%{tos_url}''>les conditions générales de service</a> ou pour une autre raison.'
      long_form: 'signalé pour modération'
      email_title: 'Le sujet « %{title} » nécessite l''attention d''un modérateur'
      email_body: "%{link}\n\n%{message}"
  flagging:
    you_must_edit: '<p>Votre message a été signalé par la communauté. Veuillez <a href="/my/messages">regarder vos messages directs</a>.</p>'
    user_must_edit: '<p>Ce message a été signalé par la communauté et temporairement masqué.</p>'
  archetypes:
    regular:
      title: "Sujet normal"
    banner:
      title: "Sujet à la une"
      message:
        make: "Ce sujet est maintenant à la une. Il sera affiché en haut de chaque page jusqu’à ce qu'il soit ignoré par un utilisateur."
        remove: "Ce sujet n'est plus à la une. Il ne sera plus affiché en haut de chaque page."
  unsubscribed:
    title: "Désabonné !"
    description: "Vous avez été désabonné. Pour modifier vos paramètres de courriel, <a href='%{url}'>visitez vos préférences utilisateurs</a>."
    topic_description: "Pour vous ré-abonner à %{link}, utilisez le contrôle des notifications en bas ou à droite du sujet."
  unsubscribe:
    title: "Se désabonner"
    stop_watching_topic: "Arrêter de surveiller ce sujet, %{link}"
    mute_topic: "Ignorer toutes les notifications pour ce sujet, %{link}"
    unwatch_category: "Arrêter de surveiller tous les sujets dans %{category}"
    mailing_list_mode: "Désactiver la liste de diffusion"
    disable_digest_emails: "Ne plus m'envoyer de résumés par courriel"
    all: "Ne pas m'envoyer de courriel de %{sitename}"
    different_user_description: "Vous êtes actuellement connecté avec un utilisateur différent de celui à qui le courriel est adressé. Veuillez vous déconnecter, ou utiliser le mode anonyme, et essayer à nouveau."
    not_found_description: "Désolé, nous ne pouvons pas vous désabonner. Il est possible que le lien de votre courriel soit expiré."
    log_out: "Déconnexion"
  user_api_key:
    title: "Autoriser l'accès d'application"
    authorize: "Autoriser"
    read: "lecture"
    read_write: "lecture/écriture"
    description: "« %{application_name} » demande l'accès suivant à votre compte :"
    no_trust_level: "Désolé, vous n'avez pas le niveau de confiance requis pour accéder à l'API utilisateur"
    generic_error: "Désolé, nous n'avons pu générer de clés pour l'API utilisateur, cette fonctionnalité peut être désactivée par l'administrateur"
    scopes:
      message_bus: "Mises à jour en temps réel"
      notifications: "Lire et supprimer les notifications"
      push: "Envoyer des notifications à des services externes"
      session_info: "Lire les informations de la session utilisateur"
      read: "Tout lire"
      write: "Tout écrire"
  reports:
    visits:
      title: "Visites d'utilisateurs"
      xaxis: "Jour"
      yaxis: "Nombre de visites"
    signups:
      title: "Nouveaux utilisateurs"
      xaxis: "Jour"
      yaxis: "Nombre de nouveaux utilisateurs"
    profile_views:
<<<<<<< HEAD
      title: "Vues du profil utilisateur"
=======
      title: "Vues des profils d'utilisateurs"
>>>>>>> 5a2e989e
      xaxis: "Jour"
      yaxis: "Nombre de profils utilisateurs consultés"
    topics:
      title: "Sujets"
      xaxis: "Jour"
      yaxis: "Nombre de nouveaux sujets"
    posts:
      title: "Messages"
      xaxis: "Jour"
      yaxis: "Nombre de nouveaux messages"
    likes:
      title: "J'aime"
      xaxis: "Jour"
      yaxis: "Nombre de nouveau J'aime"
    flags:
      title: "Signalements"
      xaxis: "Jour"
      yaxis: "Nombre de signalements"
    bookmarks:
      title: "Signets"
      xaxis: "Jour"
      yaxis: "Nombre de nouveaux signets"
    starred:
      title: "Favoris"
      xaxis: "Jour"
      yaxis: "Nombre de nouveaux sujets favoris"
    users_by_trust_level:
      title: "Utilisateurs par niveau de confiance"
      xaxis: "Niveau de confiance"
      yaxis: "Nombre d'utilisateurs"
    emails:
      title: "Courriels envoyés"
      xaxis: "Jour"
      yaxis: "Nombre de courriels"
    user_to_user_private_messages:
      title: "Utilisateur à utilisateur"
      xaxis: "Jour"
      yaxis: "Nombre de messages"
    system_private_messages:
      title: "Système"
      xaxis: "Jour"
      yaxis: "Nombre de messages"
    moderator_warning_private_messages:
      title: "Avertissements aux modérateurs"
      xaxis: "Jour"
      yaxis: "Nombre de messages"
    notify_moderators_private_messages:
      title: "Notifications aux modérateurs"
      xaxis: "Jour"
      yaxis: "Nombre de messages"
    notify_user_private_messages:
      title: "Notifications aux utilisateurs"
      xaxis: "Jour"
      yaxis: "Nombre de messages"
    top_referrers:
      title: "Meilleurs référants"
      xaxis: "Utilisateurs"
      num_clicks: "Clics"
      num_topics: "Sujets"
    top_traffic_sources:
      title: "Meilleures sources de traffic"
      xaxis: "Domaine"
      num_clicks: "Clics"
      num_topics: "Sujets"
      num_users: "Utilisateurs"
    top_referred_topics:
      title: "Sujets les plus référencés"
      xaxis: "Sujet"
      num_clicks: "Clics"
    page_view_anon_reqs:
      title: "Anonyme"
      xaxis: "Jour"
      yaxis: "Nombre de vues par les utilisateurs non connectés"
    page_view_logged_in_reqs:
      title: "Connecté"
      xaxis: "Jour"
      yaxis: "Nombre de vues par les utilisateurs connectés"
    page_view_crawler_reqs:
      title: "Crawlers Web"
      xaxis: "Jour"
      yaxis: "Nombre de vues par les robots d'indexation"
    page_view_total_reqs:
      title: "Total"
      xaxis: "Jour"
      yaxis: "Total de pages vues"
    page_view_logged_in_mobile_reqs:
      title: "Nombre de vues par les utilisateurs connectés"
      xaxis: "Jour"
      yaxis: "Nombre de vues par les utilisateurs connectés sur mobile"
    page_view_anon_mobile_reqs:
      title: "Nombre de vues par les utilisateurs non connectés"
      xaxis: "Jour"
      yaxis: "Nombre de vues par les utilisateurs non connectés sur mobile"
    http_background_reqs:
      title: "Arrière-plan"
      xaxis: "Jour"
<<<<<<< HEAD
      yaxis: "Requêtes de mise à jour en temps réel ou de suivi"
=======
      yaxis: "Requêtes utilisées pour la mise à jour et le suivi en temps réel"
>>>>>>> 5a2e989e
    http_2xx_reqs:
      title: "Statut 2xx (OK)"
      xaxis: "Jour"
      yaxis: "Requêtes traitées avec succès (Statut 2xx)"
    http_3xx_reqs:
      title: "HTTP 3xx (Redirection)"
      xaxis: "Jour"
      yaxis: "Requêtes de redirection (Statut 3xx)"
    http_4xx_reqs:
      title: "HTTP 4xx (Erreur du client)"
      xaxis: "Jour"
      yaxis: "Erreurs du client (Statut 4xx)"
    http_5xx_reqs:
      title: "HTTP 5xx (Erreur du serveur)"
      xaxis: "Jour"
      yaxis: "Erreurs du serveur (Statut 5xx)"
    http_total_reqs:
      title: "Total"
      xaxis: "Jour"
      yaxis: "Total des requêtes"
    time_to_first_response:
      title: "Délai de première réponse"
      xaxis: "Jour"
      yaxis: "Temps moyen (heures)"
    topics_with_no_response:
      title: "Sujets sans réponses"
      xaxis: "Jour"
      yaxis: "Total"
    mobile_visits:
      title: "Visites d'utilisateurs"
      xaxis: "Jour"
      yaxis: "Nombre de visites"
  dashboard:
    rails_env_warning: "Votre serveur fonctionne dans l'environnement de %{env}."
    host_names_warning: "Votre fichier config/database.yml utilise le nom d'hôte par défaut. Veuillez renseigner votre nom d'hôte."
    gc_warning: 'Votre serveur utilise les paramètres par défaut de collection du GC de ruby, ce qui ne vous donnera pas les meilleures performances. Merci de lire ce sujet sur <a href="http://meta.discourse.org/t/tuning-ruby-and-rails-for-discourse/4126">l''optimisation des performances de Ruby et Rails pour Discourse</a>.'
    sidekiq_warning: 'Sidekiq n''est pas lancé. De nombreuses tâches, comme l''envoi des courriels, sont exécutées de manière asynchrone par sidekiq. Assurez-vous d''avoir au moins un processus sidekiq de lancé. <a href="https://github.com/mperham/sidekiq">En savoir plus sur sidekiq</a>.'
    queue_size_warning: 'Le nombre de jobs dans la file d''attente est de %{queue_size}, ce qui est assez élevé. Cela peut indiquer un problème avec le(s) process Sidekiq, ou la nécessité d''ajouter davantage de workers.'
    memory_warning: 'Votre serveur dispose de moins de 1 Go de mémoire vive. Au moins 1 Go de RAM est recommandé.'
    google_oauth2_config_warning: 'Le serveur est configuré pour permettre l''authentification via Google Oauth2 (enable_google_oauth2_logins), mais les paramètres client id et client secret ne sont pas renseignés. Allez dans les <a href="/admin/site_settings">Paramètres du Site</a> et mettez les à jour. <a href="https://meta.discourse.org/t/configuring-google-login-for-discourse/15858" target="_blank">Voir le guide pour en savoir plus</a>.'
    facebook_config_warning: 'Le serveur est configuré pour permettre l''authentification par Facebook (enable_facebook_logins), mais les paramètres facebook_app_id et facebook_app_secret ne sont pas renseignés. Allez dans les <a href="/admin/site_settings">Paramètres</a> et mettez les à jour. <a href="https://meta.discourse.org/t/configuring-facebook-login-for-discourse/13394" target="_blank">Voir le guide pour en savoir plus</a>.'
    twitter_config_warning: 'Le serveur est configuré pour permettre l''authentification par Twitter (enable_twitter_logins), mais les paramètres key et secret ne sont pas renseignés. Allez dans les <a href="/admin/site_settings">Paramétres</a> et mettez les à jour. <a href="https://meta.discourse.org/t/configuring-twitter-login-for-discourse/13395" target="_blank">Voir le guide pour en savoir plus</a>.'
    github_config_warning: 'Le serveur est configuré pour permettre l''authentification par GitHub (enable_github_logins), mais les paramètres github_client_id et github_client_secret ne sont pas renseignés. Allez dans les <a href=\"/admin/site_settings\">Paramètres</a> et mettez les à jour. <a href="https://meta.discourse.org/t/configuring-github-login-for-discourse/13745" target="_blank">Voir le guide pour en savoir plus</a>.'
    s3_config_warning: 'Le serveur est configuré pour charger les fichiers vers s3, mais au moins un de ces paramètre n''est pas configuré : s3_access_key_id, s3_secret_access_key or s3_upload_bucket. Allez dans les <a href=\"/admin/site_settings\">Paramètres</a> pour les renseignés. <a href="http://meta.discourse.org/t/how-to-set-up-image-uploads-to-s3/7229" target="_blank">Voir le guide "Comment charger les images sur S3 ?" pour en savoir plus</a>'
    s3_backup_config_warning: 'Le serveur est configuré pour envoyer les sauvegardes sur S3, mais l''un des paramètres suivants n''est pas renseigné : s3_access_key_id, s3_secret_access_key ou s3_backup_bucket. Allez dans les <a href="/admin/site_settings">Paramètres</a> et mettez les à jour. <a href="http://meta.discourse.org/t/how-to-set-up-image-uploads-to-s3/7229" target="_blank">Voir « Comment mettre en place une sauvegarde sur S3 ? » pour en savoir plus</a>.'
    image_magick_warning: 'Le serveur est configuré pour créer des aperçus des grandes images, mais ImageMagick n''est pas installé. Installez ImageMagick en utilisant votre gestionnaire de paquets favori ou bien allez ici <a href="http://www.imagemagick.org/script/binary-releases.php" target="_blank">pour télécharger la dernière version</a>.'
    failing_emails_warning: 'Il y a %{num_failed_jobs} tâches d''envois de courriel en erreur. Vérifiez votre fichier app.yml et assurez-vous de la conformité des paramètres du serveur de courriel. <a href="/sidekiq/retries" target="_blank">Voir aussi les processus en échec dans Sidekiq</a>.'
<<<<<<< HEAD
    default_logo_warning: "Modifier le logo de votre site. Mettez à jour les <a href='/admin/site_settings'>paramètres du site</a> suivant : logo_url, logo_small_url et favicon_url."
    contact_email_missing: "Saisissez l'adresse courriel de contact pour votre site web afin qu'on puisse vous contacter pour des problèmes urgents sur votre site. Mettez-le à jour dans les <a href='/admin/site_settings'>Paramètres du site</a>."
    contact_email_invalid: "L'adresse courriel de contact du site est invalide. Mettez-le à jour dans les <a href='/admin/site_settings'>paramètre du site</a>."
    title_nag: "Saisissez le nom de votre site. Modifier le titre sous <a href='/admin/site_settings'>Paramètres du site</a>."
    site_description_missing: "Saisissez une phrase courte décrivant votre site et qui apparaîtra dans les moteurs de recherche. Mettez site_description à jour dans les <a href='/admin/site_settings'>Paramètres du site</a>."
    consumer_email_warning: "Votre site est configuré pour envoyer les courriels en utilisant Gmail (ou un autre site de courriels pour utilisateur standard). <a href='http://support.google.com/a/bin/answer.py?hl=fr&answer=166852' target='_blank'>Gmail limite le nombre d'emails que vous pouvez envoyer</a>. Nous vous conseillons d'utiliser un autre service d'envoi de courriels afin d'assurer une meilleure délivrabilité."
    site_contact_username_warning: "Saisissez le pseudo d'un responsable sympathique à partir duquel sera envoyé les messages importants. Mettez à jour site_contact_username dans les <a href='/admin/site_settings'>Paramètres du site</a>."
    notification_email_warning: "Les courriels de notification ne serot pas envoyés depuis une adresse de courriel valide sur votre domaine ; l'envoie des courriels sera aléatoire et peu fiable. Veuillez saisir une adresse de courriel locale dans notification_email  dans les <a href='/admin/site_settings'>Paramètres du site</a>."
=======
>>>>>>> 5a2e989e
    subfolder_ends_in_slash: "Votre configuration de sous-répertoire est erronée; DISCOURSE_RELATIVE_URL_ROOT se termine avec une barre oblique ."
    email_polling_errored_recently:
      one: "La vérification des courriels a généré une erreur au cours des 24 dernières heures. Vérifiez <a href='/logs' target='_blank'>le journal</a> pour plus de détails."
      other: "La vérification des courriels a généré %{count} erreurs au cours des 24 dernières heures. Vérifiez <a href='/logs' target='_blank'>le journal</a> pour plus de détails."
    missing_mailgun_api_key: "Le serveur est configuré pour envoyer des courriels via Mailgun mais vous n'avez pas spécifié une clé API utilisée pour vérifier les messages du webhook."
    bad_favicon_url: "Impossible de charger la favicon. Vérifiez le paramètre favicon_url dans les <a href='/admin/site_settings'>paramètres du site</a>"
    poll_pop3_timeout: "La connexion vers le serveur POP3 a expiré. Les courriels entrants n'ont pas pu être téléchargés. Veuillez vérifier <a href='/admin/site_settings/category/email'>les paramètres POP3</a> et votre fournisseur de service courriel."
    poll_pop3_auth_error: "La connexion vers le serveur POP3 échoue avec une erreur d'authentification. Veuillez vérifier <a href='/admin/site_settings/category/email'>les paramètres POP3</a>."
  site_settings:
    censored_words: "Mots qui seront automatiquement remplacés par &#9632;&#9632;&#9632;&#9632;"
    censored_pattern: "Expressions régulières qui seront automatiquement remplacées par &#9632;&#9632;&#9632;&#9632;"
    delete_old_hidden_posts: "Supprimer automatiquement les messages cachés plus de 30 jours."
    default_locale: "La langue par défaut de cette instance de Discourse (code ISO 639-1)"
    allow_user_locale: "Autoriser les utilisateurs à choisir la langue de l'interface dans leurs préférences"
<<<<<<< HEAD
    set_locale_from_accept_language_header: "configurer la langue de l'interface pour les utilisateurs anonymes à partir des entêtes de langue de leur navigateur. (EXPÉRIMENTAL, ne fonctionne pas avec le cache anonyme)"
=======
    set_locale_from_accept_language_header: "configurer la langue de l'interface pour les visiteurs à partir des entêtes de langue de leur navigateur. (EXPÉRIMENTAL, ne fonctionne pas avec le cache anonyme)"
>>>>>>> 5a2e989e
    min_post_length: "Longueur minimale autorisée des messages en nombre de caractères"
    min_first_post_length: "Longueur minimale d'un premier message (corps de sujet) en nombre de caractères"
    min_private_message_post_length: "Longueur minimale des messages en nombre de caractères"
    max_post_length: "Longueur maximale autorisée des messages en nombres de caractères"
    topic_featured_link_enabled: "Activer la création de sujets avec lien"
    show_topic_featured_link_in_digest: "Afficher les sujets avec lien dans le résumé par courriel."
    min_topic_title_length: "Longueur minimale autorisée des titres de sujet en nombre de caractères"
    max_topic_title_length: "Longueur maximale autorisée des titres de sujet en nombre de caractères"
    min_private_message_title_length: "Longueur minimale pour un titre de message en nombre de caractères"
    min_search_term_length: "Longueur minimale autorisée du texte saisie avant de lancer une recherche en nombre de caractères"
    search_tokenize_chinese_japanese_korean: "Forcer la tokenisation dans la recherche chinois/japonais/koréen, même sur des sites non-CJK."
    search_prefer_recent_posts: "Si la recherche dans votre forum est lente, cette option tente l'indéxation des messages les plus récents en premier"
    search_recent_posts_size: "Combien de messages récents à garder dans l'index"
    allow_uncategorized_topics: "Autorise la création de sujets sans catégorie. ATTENTION : S'il existe des sujets non-catégorisés, vous devez les catégoriser avant de désactiver cette fonction."
    allow_duplicate_topic_titles: "Autoriser la création de sujet avec le même titre."
    unique_posts_mins: "Combien de temps avant qu'un utilisateur puisse poster le même contenu à nouveau"
    educate_until_posts: "Lors de la rédaction des (n) premiers nouveaux sujets de l'utilisateur, afficher le panneau d'aide à la saisie."
    title: "Le nom du site, utilisé dans la balise title."
    site_description: "Décrivez ce site en une seule phrase, utilisée dans le tag meta description."
    contact_email: "Adresse de courriel du contact clé pour ce site. Utilisée pour des notifications critiques telles que des signalements en attente ou des faits urgents en provenance du formulaire de contact de la page À propos."
<<<<<<< HEAD
    contact_url: "Adresse de contact pour ce site. Utilisée sur la formulaire de contact sur la page 'a propos' pour les notifications critiques."
=======
    contact_url: "Adresse de contact pour ce site. Utilisée sur la formulaire de contact sur la page À propos pour les notifications critiques."
>>>>>>> 5a2e989e
    queue_jobs: "SEULEMENT POUR LES DÉVELOPPEURS ! ATTENTION ! Par défaut, empiler les travaux dans sidekiq. Si désactivé, votre site sera cassé."
    crawl_images: "Récupérer les images provenant de sources tierces pour y insérer les dimensions correctes (hauteur et largeur)."
    download_remote_images_to_local: "Transformer les images distantes en images locales en les téléchargeant ; cela permet d'éviter les liens morts."
    download_remote_images_threshold: "Quantité minimum d'espace disque requise pour télécharger localement des images distantes (en pourcentage)"
    download_remote_images_max_days_old: "Ne pas télécharger les images distantes pour les messages plus anciens que n jours."
    disabled_image_download_domains: "Les images distantes de ces domaines ne seront jamais téléchargées. Liste délimitée par des pipes (|)."
<<<<<<< HEAD
    editing_grace_period: "Pendant (n) secondes après la publication d'un message, l'édition de ce dernier ne provoquera pas d'historisation."
=======
    editing_grace_period: "Pendant (n) secondes après la publication d'un message, la modification de ce dernier ne provoquera pas d'historisation."
>>>>>>> 5a2e989e
    post_edit_time_limit: "L'auteur peut modifier ou supprimer ses messages pendant (n) minutes après leur publication. Mettre à 0 pour l'autoriser sans limite de temps."
    edit_history_visible_to_public: "Autoriser tout le monde à voir les versions précédentes d'un message modifié. Quand désactivé, seuls les responsables peuvent voir l'historique."
    delete_removed_posts_after: "Les messages retirés par leur auteur seront automatiquement supprimés après (n) heures. Pour une valeur renseignée à 0, les messages seront supprimés immédiatement."
    max_image_width: "Largeur maximale des images dans un message"
    max_image_height: "Hauteur maximale autorisée des images dans un message"
    category_featured_topics: "Nombre de sujets affichés par catégorie sur la page /categories. Après avoir modifié cette valeur, il faut jusqu'à 15 minutes pour que la page des catégories soit mise à jour."
    show_subcategory_list: "Voir les sous-catégories à la place de la liste des sujets lorsqu'on entre dans la catégorie."
    fixed_category_positions: "Si coché, vous pourrez modifier l'ordre des catégories. Si décoché, elle seront triées par ordre d'activité."
    fixed_category_positions_on_create: "Si coché, le classement des catégories sera maintenu dans la fenêtre de création de sujet (nécessite fixed_category_positions)."
    add_rel_nofollow_to_user_content: "Ajouter rel nofollow à tous les contenus des utilisateurs, sauf les liens internes (incluant les domaines parents). Si vous modifiez ceci, vous devez exécuter la commande  \"rake posts:rebake\""
    exclude_rel_nofollow_domains: "Une liste de domaines pour lesquels l'attribut nofollow ne sera pas ajouté aux liens. tld.com autorisera automatiquement sub.tld.com également. Au minimum, vous devriez ajouter le domaine de premier niveau (TLD) de ce site pour aider les robots d'indexation à trouver tout le contenu. Si d'autres parties du site sont sur d'autre domaines, ajoutez-les aussi."
    post_excerpt_maxlength: "Longueur maximale d'un extrait / résumé de message."
    show_pinned_excerpt_mobile: "Afficher les extraits des sujets épinglés en vue mobile."
    show_pinned_excerpt_desktop: "Afficher les extraits des sujets épinglés en vue bureau."
    post_onebox_maxlength: "Longueur maximale d'un message emboîté en nombre de caractères."
    onebox_domains_blacklist: "Une liste de domaines que ne seront jamais transformés en Onebox."
    max_oneboxes_per_post: "Nombre maximum de Onebox dans un message."
    logo_url: "L'image de votre logo situé en haut à gauche de votre site doit être de forme rectangulaire large. Si vous laissez ce champ vide, le nom de votre site apparaitra."
    digest_logo_url: "L'image alternative de votre logo utilisée en haut du résumé par courriel de votre site. Elle devrait idéalement être en forme de large rectangle et ne pas être une image SVG. Si vide, `logo_url` sera utilisé."
    logo_small_url: "Le petit logo situé en haut à gauche de votre site doit être de forme carré. Si vous laissez ce champ vide, un logo de maison apparaîtra."
    favicon_url: "Un favicon pour votre site, voir http://fr.wikipedia.org/wiki/Favicon, pour fonctionner correctement à travers un CDN il doit être PNG."
    mobile_logo_url: "L'image fixe utilisée tout en haut à gauche de votre site mobile. Devrait-être de forme carrée. Si laissé vide, `logo_url` sera utilisé. ex: http://example.com/uploads/default/logo.png"
    apple_touch_icon_url: "Icône utilisée pour les appareils d'Apple. Taille recommandée 144 px par 144 px."
    notification_email: "L'adresse de courriel dans le champs De qui sera utilisée pour envoyer les courriels systèmes essentiels. Le nom de domaine spécifié  doit avoir les informations SPF, DKIM et PTR inversé renseignés correctement pour que le courriel arrive à destination."
    email_custom_headers: "Une liste délimité par des (|) pipes d'entêtes de courriel"
    email_subject: "Format du sujet personnalisable pour les courriels standards. Voir https://meta.discourse.org/t/customize-subject-format-for-standard-emails/20801"
    force_https: "Forcer votre site en HTTPS uniquement. MISE EN GARDE : n'activez PAS cette fonction tant que vous n'avez pas vérifié que le HTTPS est complètement configuré et fonctionne absolument partout ! Avez-vous vérifié que vos CDN, vos connexions via réseaux sociaux ainsi que tous les logos / dépendances tiers sont tous compatibles HTTPS eux aussi ?"
    summary_score_threshold: "Le score minimum requis pour qu'un message soit inclus dans le 'Résumé de ce sujet'"
    summary_posts_required: "Nombre minimum de messages dans un sujet avant que le 'Résumé du sujet' soit activé"
    summary_likes_required: "Nombre de J'aime minimum dans un sujet avant que le 'Résumé du sujet' soit activé"
<<<<<<< HEAD
    summary_percent_filter: "Quand un utilisateur clique sur 'Résumé du sujet', montrer le top % des messages"
    summary_max_results: "Nombre maximum de messages retournés par 'Résumé de ce sujet'"
=======
    summary_percent_filter: "Quand un utilisateur clique sur « Résumer ce sujet », montrer le top % des messages"
    summary_max_results: "Nombre maximum de messages retournés par « Résumer ce sujet »"
>>>>>>> 5a2e989e
    enable_private_messages: "Autoriser les utilisateurs de niveau de confiance 1 à créer des messages et à répondre (configurable via le niveau de confiance minimum pour envoyer des messages). Notez que les responsables peuvent toujours envoyer des messages."
    enable_long_polling: "Utiliser les requêtes longues pour le flux de notifications."
    long_polling_base_url: "Racine de l'URL utilisée pour les requêtes longues (dans le cas de l'utilisation d'un CDN pour fournir du contenu dynamique, pensez à le configurer en mode \"origin pull\") par exemple : http://origin.site.com"
    long_polling_interval: "Délai d'attente du serveur avant de répondre aux clients lorsqu'il n'y a pas de données à envoyer\n(réservé aux utilisateurs connectés)"
    polling_interval: "À quelle fréquence les clients connectés devraient-ils requêter le serveur, en millisecondes (sans utiliser les requêtes longues)"
    anon_polling_interval: "À quelle fréquence en millisecondes les clients anonymes doivent requêter le serveur"
    background_polling_interval: "À quelle fréquence les clients devraient-ils requêter le serveur, en millisecondes (lorsque la fenêtre est en arrière-plan)"
    flags_required_to_hide_post: "Les messages seront automatiquement cachés lorsque le compteur de signalements atteint cette limite (0 pour jamais) et un avertissement sera envoyé à l'utilisateur"
    cooldown_minutes_after_hiding_posts: "Nombre de minutes qu'un utilisateur doit attendre avant de pouvoir modifier un message masqué suite à un signalement de la communauté"
    max_topics_in_first_day: "Le nombre maximum de sujets qu'un utilisateur est autorisé à créer dans la période de 24h après avoir créé son premier message"
    max_replies_in_first_day: "Le nombre maximum de réponses qu'un utilisateur est autorisé à créer dans la période de 24h après avoir créé son premier message"
    tl2_additional_likes_per_day_multiplier: "Augmenter la limite de J'aime par jour pour les utilisateurs de niveau 2 (membres) en la multipliant par ce nombre"
    tl3_additional_likes_per_day_multiplier: "Augmenter la limite de J'aime par jour pour les utilisateurs de niveau 3 (réguliers) en la multipliant par ce nombre"
    tl4_additional_likes_per_day_multiplier: "Augmenter la limite de J'aime par jour pour les utilisateurs de niveau 4 (meneurs) en la multipliant par ce nombre"
    num_spam_flags_to_block_new_user: "Si les messages d'un nouvel utilisateur obtiennent ce nombre de signalements pour spam de la part de num_users_to_block_new_user utilisateurs différents, masquer tous ses messages et l'empêcher de poster à l'avenir. 0 désactive cette fonctionnalité."
    num_users_to_block_new_user: "Si les messages d'un nouvel utilisateur obtiennent num_spam_flags_to_block_new_user signalements d'autant d'utilisateurs différents, masquer tous ses messages et l'empêcher de poster à l'avenir. 0 désactive cette fonctionnalité."
    num_tl3_flags_to_block_new_user: "Si les messages d'un nouvel utilisateur obtiennent\nce nombre de signalements de la part de num_tl3_users_to_block_new_user utilisateurs de niveau de confiance 3 différents, masquer tous ses messages et l'empêcher de poster à l'avenir. 0 désactive cette fonctionnalité."
    num_tl3_users_to_block_new_user: "Si les messages d'un nouvel utilisateur obtiennent num_tl3_flags_to_block_new_user signalements d'autant d'utilisateurs de niveau de confiance 3 différents, masquer tous ses messages et l'empêcher de poster à l'avenir. 0 désactive cette fonctionnalité."
    notify_mods_when_user_blocked: "Si un utilisateur est bloqué automatiquement, envoyer un message à tous les modérateurs."
    flag_sockpuppets: "Si un nouvel utilisateur répond à un sujet avec la même adresse IP que le nouvel utilisateur qui a commencé le sujet, alors leurs messages seront automatiquement marqués comme spam."
    traditional_markdown_linebreaks: "Utiliser le retour à la ligne traditionnel dans Markdown, qui nécessite deux espaces pour un saut de ligne."
    allow_html_tables: "Autoriser la saisie des tableaux dans le Markdown en utilisant les tags HTML : TABLE, THEAD, TD, TR, TH sont autorisés (nécessite un rebake de tous les anciens messages contenant des tableaux)"
    post_undo_action_window_mins: "Nombre de minutes pendant lesquelles un utilisateur peut annuler une action sur un message (J'aime, signaler, etc.)"
    must_approve_users: "Les responsables doivent approuver les nouveaux utilisateurs afin qu'ils puissent accéder au site. ATTENTION : activer cette option sur un site en production suspendra l'accès des utilisateurs existants qui ne sont pas des responsables !"
    pending_users_reminder_delay: "Avertir les modérateurs si des nouveaux utilisateurs sont en attente d'approbation depuis x heures. Mettre -1 pour désactiver les notifications."
    maximum_session_age: "L'utilisateur restera connecté pour n heures après la dernière visite"
    ga_tracking_code: "Obsolète : code de suivi Google Analytics (ga.js), par exemple : UA-12345678-9 ; voir http://google.com/analytics"
    ga_domain_name: "Obsolète : nom de domaine Google Analytics (ga.js), par exemple : monsite.com ; voir http://google.com/analytics"
    ga_universal_tracking_code: "Code de suivi Google Universal Analytics (analytics.js), par exemple : UA-12345678-9 ; voir http://google.com/analytics"
    ga_universal_domain_name: "Nom de domaine Google Universal Analytics (analytics.js), par exemple : monsite.com ; voir http://google.com/analytics"
    gtm_container_id: "ID du conteneur Google Tag Manager, par exemple : GTM-ABCDEF"
<<<<<<< HEAD
    gtm_ua_domain_name: "Nom de domaine Universal Analytics via Google Tag Manager. La valeur 'auto' est recommandée."
=======
>>>>>>> 5a2e989e
    enable_escaped_fragments: "Utiliser l'API Ajax-Crawling de Google si aucun robot n'est détecté. Voir https://developers.google.com/webmasters/ajax-crawling/docs/learn-more"
    enable_noscript_support: "Activer le support des moteurs de recherches standards via le tag noscript"
    allow_moderators_to_create_categories: "Autoriser les modérateurs à créer de nouvelles catégories"
    cors_origins: "Requêtes cross-origin (CORS) autorisées. Chaque origine doit inclure http:// ou https://. la variable d'environnement DISCOURSE_ENABLE_CORS doit être renseignée à true pour activer CORS."
    use_admin_ip_whitelist: "Les administrateurs ne peuvent se connecter que s'ils sont à une adresse IP définie dans la liste des IP surveillées (Admin > Journaux > IP surveillés)."
    top_menu: "Déterminer les éléments qui apparaissent dans la navigation de la page d'accueil, et dans quel ordre. Exemple latest|new|unread|categories|top|read|posted|bookmarks"
    post_menu: "L'ordre des éléments dans le menu de rédaction. Exemple like|edit|flag|delete|share|bookmark|reply"
    post_menu_hidden_items: "Les éléments du menu qui seront cachés par défaut jusqu’à extension du menu."
    share_links: "Choix des éléments qui doivent apparaître dans la fenêtre de partage, et leur ordre."
    track_external_right_clicks: "Suivi des clics sur les liens externes (ex. : ouverture dans un nouvel onglet) désactivé par défaut car nécessite une ré-écriture de toutes les URLs"
    site_contact_username: "Un pseudo de responsable valide pour envoyer tous les message automatiques. Si laissé vide, le compte système sera utilisé."
    send_welcome_message: "Envoyer à tous les nouveaux utilisateurs un message de bienvenue avec un guide de démarrage rapide."
    suppress_reply_directly_below: "Ne pas afficher le panneau extensible des réponses d'un message quand la seule réponse est juste en dessous ce dernier."
    suppress_reply_directly_above: "Ne pas afficher 'en réponse à' sur un message quand la seule réponse est juste en dessus de ce dernier."
    suppress_reply_when_quoting: "Ne pas affiché le panneau \"En réponse à\" sur un message qui répond à une citation."
    max_reply_history: "Nombre maximum de réponses à développer lors du développement d'une \"réponse à\""
    topics_per_period_in_top_summary: "Nombre de meilleurs sujets affichés dans le résumé par défaut des meilleurs sujets."
    topics_per_period_in_top_page: "Nombre de meilleurs sujets affichés lorsqu'on sélectionne \"Voir plus\" des meilleurs sujets."
    redirect_users_to_top_page: "Rediriger automatiquement les nouveaux utilisateurs et les longues absences sur la page Top."
    top_page_default_timeframe: "Période par défaut pour la page la plus vue."
    show_email_on_profile: "Afficher l'adresse du courriel de l'utilisateur sur leur page utilisateur (seulement visible pour l'utilisateur et les équipes techniques)"
    prioritize_username_in_ux: "Afficher le pseudonyme en premier sur la page d'un utilisateur, sa carte et ses messages (si désactivé, le nom est affiché en premier)"
    email_token_valid_hours: "Les jetons (tokens) de Mot de passe oublié / Activation de comptes sont valides (n) jours."
    enable_badges: "Activer le système de badges"
    enable_whispers: "Autoriser les communications privées entre responsables au sein d'un sujet."
    allow_index_in_robots_txt: "Préciser dans robots.txt que le site est autorisé à être indexé par les robots des moteurs de recherche."
    email_domains_blacklist: "Liste des domaines de courriel qui ne sont pas autorisés lors de la création de compte, délimitée par des pipes. Exemple : mailinator.com|trashmail.net"
    email_domains_whitelist: "Liste des domaines de courriel avec lesquelles les utilisateurs DOIVENT s'enregistrer, délimités par un pipe. ATTENTION : les utilisateurs ayant une adresse de courriel sur un autre domaine ne pourront pas s'enregistrer."
    forgot_password_strict: "Ne pas mentionner l'existence d'un compte utilisateur quand un utilisateur utilise le formulaire d'oubli de mot de passe."
    log_out_strict: "Lors de la déconnexion, déconnecter TOUTES les sessions pour l'utilisateur sur tous les appareils"
    version_checks: "Ping les serveurs de Discourse afin d'obtenir les mises à jours et affiche les nouveaux messages d'information dans le tableau de bord /admin"
    new_version_emails: "Envoyer un courriel à contact_email quand une nouvelle version de Discourse est disponible."
    port: "SEULEMENT POUR LES DÉVELOPPEURS ! ATTENTION ! Utiliser ce port HTTP plutôt que celui par défaut 80. Laissez vide par défaut 80."
    force_hostname: "SEULEMENT POUR LES DÉVELOPPEURS ! ATTENTION ! Voulez-vous spécifier un nom d'hôte dans l'URL ? Sinon, laisser vide par défaut."
    invite_expiry_days: "Combien de temps (en jours) les clés d'invitation sont-elles valides"
    invite_passthrough_hours: "Combien de temps un utilisateur peut encore utilisé une clé d'invitation après son expiration, en heure"
    invite_only: "L'inscription publique est désactivée, tous les nouveaux utilisateurs doivent explicitement être invités par les membres ou l'équipe du forum."
    login_required: "Authentification requise pour lire le contenu du site, interdit l'accès anonyme."
    min_username_length: "Longueur minimum des pseudos en caractères."
    max_username_length: "Longueur maximum des pseudos en nombre de caractères."
    reserved_usernames: "Pseudos pour lesquels l'inscription n'est pas autorisée."
    min_password_length: "Longueur minimale du mot de passe."
    min_admin_password_length: "Longueur minimale du mot de passe pour l'administrateur."
<<<<<<< HEAD
    block_common_passwords: "Ne pas autoriser les mots de passe qui font parti des 10 000 les plus utilisés."
    enable_sso: "Activer l'authentification unique via un site externe (ATTENTION: LES ADRESSES EMAIL *DOIVENT* ÊTRE VALIDÉES PAR LE SITE EXTERNE !)"
=======
    block_common_passwords: "Ne pas autoriser les mots de passe qui font partie des 10 000 les plus utilisés."
    enable_sso: "Activer l'authentification unique via un site externe (ATTENTION : LES ADRESSES COURRIEL *DOIVENT* ÊTRE VALIDÉES PAR LE SITE EXTERNE !)"
>>>>>>> 5a2e989e
    verbose_sso_logging: "Conserver les diagnostics liés au SSO dans /logs"
    enable_sso_provider: "Implémenter le procotole Discourse de provider SSO à /session/sso_provider, requiert sso_secret"
    sso_url: "URL de l'authentification unique SSO (doit inclure http:// ou http://)"
    sso_secret: "Chaîne de caractères secrète utilisée pour authentifier les informations SSO par cryptographie, assurez-vous qu'elle est de 10 caractères ou plus"
    sso_overrides_bio: "Écrase la biographie du profil utilisateur et empêche son changement"
    sso_overrides_email: "Surcharger les emails locaux avec les emails externes d'un SSO à chaque connexion, et prévenir les modifications locales. (ATTENTION : Des écarts peuvent se produire dus aux règles locales sur les emails)"
    sso_overrides_username: "Surcharger les pseudos locaux avec les pseudos externes d'un SSO à chaque connexion, et prévenir les modifications locales. (ATTENTION : des écarts peuvent se produire dûes aux différences de longueur et d'exigences sur les pseudos)"
    sso_overrides_name: "Surcharger les noms complets locaux avec les noms complets externes d'un SSO à chaque connexion, et prévenir les modifications locales."
    sso_overrides_avatar: "Surcharge les avatars des utilisateurs avec les avatars d'un SSO. Si activé, il est fortement recommandé de désactiver allow_uploaded_avatars."
    sso_not_approved_url: "Rediriger les comptes SSO non validés vers cette URL"
    sso_allows_all_return_paths: "Ne pas restreindre le domaine pour les return_paths fournis par le SSO (par défaut, le chemin de retour doit être sur le site actuel)"
    enable_local_logins: "Activer les comptes locaux avec pseudo et mot de passe. (Note : ceci doit être activé pour que les invitations fonctionnent)"
    allow_new_registrations: "Autorise l'inscription des nouveaux utilisateurs. Décocher pour prévenir la création de nouveau compte."
    enable_signup_cta: "Afficher un rappel aux visiteurs pour les encourager à créer un compte."
    enable_yahoo_logins: "Activer l'authentification Yahoo"
    enable_google_oauth2_logins: "Activer l'authentification Google Oauth2. C'est la méthode d'authentification que Google supporte désormais. Nécessite une clé et une phrase secrète."
    google_oauth2_client_id: "Identifiante du client de votre application Google."
    google_oauth2_client_secret: "Clé secrète du client de votre application Google."
    enable_twitter_logins: "Activer l'authentification Twitter, nécessite twitter_consumer_key et  twitter_consumer_secret"
    twitter_consumer_key: "Clé utilisateur pour l'authentification Twitter, enregistrée sur http://dev.twitter.com"
    twitter_consumer_secret: "Secret utilisateur pour l'authentification Twitter, enregistré sur http://dev.twitter.com"
    enable_instagram_logins: "Activer l'authentification Instagram, nécessite instagram_consumer_key et  instagram_consumer_secret"
    instagram_consumer_key: "« Consumer key » pour l'identification Instagram"
    instagram_consumer_secret: "« Consumer secret » pour l'identification Instagram"
    enable_facebook_logins: "Activer l'authentification Facebook, nécessite facebook_app_id et  facebook_app_secret"
    facebook_app_id: "App id pour l'authentification Facebook, enregistré sur https://developers.facebook.com/apps"
    facebook_app_secret: "App secret pour l'authentification Facebook, enregistré sur https://developers.facebook.com/apps"
    facebook_request_extra_profile_details: "Remplir les champs À propos de moi, Localisation et Site internet depuis Facebook (nécessite que votre application soit autorisée par Facebook)."
    enable_github_logins: "Activer l'authentification GitHub, nécessite github_client_id et github_client_secret"
    github_client_id: "Id client pour l'authentification Github, enregistré sur https://github.com/settings/applications"
    github_client_secret: "Secret client  pour l'authentification Github, enregistré sur https://github.com/settings/applications"
    readonly_mode_during_backup: "Activer le mode lecture seule pendant une sauvegarde"
    allow_restore: "Autoriser la restauration, qui peut remplacer TOUTES les données du site ! Laissez à faux, sauf si vous envisagez de faire restaurer une sauvegarde"
    maximum_backups: "Nombre maximum de sauvegardes à conserver sur le disque. Les anciennes sauvegardes seront automatiquement supprimées"
    automatic_backups_enabled: "Activer les sauvegardes automatiques tels que définis dans les fréquences de sauvegarde"
    backup_frequency: "Fréquence de création des sauvegardes du site, en jours."
    enable_s3_backups: "Envoyer vos sauvegardes à S3 lorsqu'elles sont terminées. IMPORTANT : Vous devez avoir renseigné vos identifiants S3 dans les paramètres de fichiers."
    s3_backup_bucket: "Bucket distant qui contiendra les sauvegardes. ATTENTION: Vérifiez que c'est un bucket privé"
    s3_disable_cleanup: "Désactiver la suppression des sauvegardes de S3 lors de leur suppression locale."
    backup_time_of_day: "Heure (UTC) de planification de la sauvegarde."
    backup_with_uploads: "Inclure les fichiers envoyés dans les sauvegardes. Si désactivé, seule la base de données sera sauvegardée."
    active_user_rate_limit_secs: "A quelle fréquence mettre à jour le champ 'last_seen_at' (Dernière vu à), en secondes."
    verbose_localization: "Afficher des informations de debug sur l'interface à coté des textes traduits."
    previous_visit_timeout_hours: "Combien d'heures pour qu'une visite soit considérée comme la visite « précédente »."
    top_topics_formula_log_views_multiplier: "formule pour la valeur de multiplicateur de vues de journal (n) dans les sujets tendance : `log(views_count) * (n) + op_likes_count * 0.5 + LEAST(likes_count / posts_count, 3) + 10 + log(posts_count)`"
    top_topics_formula_first_post_likes_multiplier: "formule pour la valeur de multiplicateur de premiers J'aime (n) dans les sujets tendance: `log(views_count) * 2 + op_likes_count * (n) + LEAST(likes_count / posts_count, 3) + 10 + log(posts_count)`"
    top_topics_formula_least_likes_per_post_multiplier: "formule pour la valeur de multiplicateur de moins de J'aime par message (n) dans les sujets tendance: `log(views_count) * 2 + op_likes_count * 0.5 + LEAST(likes_count / posts_count, (n)) + 10 + log(posts_count)`"
    rebake_old_posts_count: "Nombre d'anciens messages à être régénéré toutes les 15 minutes."
    rate_limit_create_topic: "Après la création d'un sujet, les utilisateurs doivent attendre (n) secondes avant de pouvoir en créer un nouveau."
    rate_limit_create_post: "Après avoir posté un message, les utilisateurs doivent attendre (n) secondes avant de pouvoir en poster un nouveau."
    rate_limit_new_user_create_topic: "Après la création d'un sujet, les nouveaux utilisateurs doivent attendre (n) secondes avant de pouvoir en créer un nouveau."
    rate_limit_new_user_create_post: "Après avoir posté un message, les nouveaux utilisateurs doivent attendre (n) secondes avant de pouvoir en poster un nouveau."
    max_likes_per_day: "Nombre maximum de J'aime par utilisateur chaque jour."
    max_flags_per_day: "Nombre maximum de signalement par utilisateur chaque jour."
    max_bookmarks_per_day: "Nombre maximum de signets par utilisateur et par jour."
    max_edits_per_day: "Nombre maximum de modifications par utilisateur chaque jour."
    max_topics_per_day: "Nombre maximum de sujet qu'utilisateur peut créer par jour."
    max_private_messages_per_day: "Nombre maximum de messages que les utilisateurs peuvent créer chaque jour."
    max_invites_per_day: "Nombre maximum d'invitations qu'un utilisateur peut envoyer par jour."
    max_topic_invitations_per_day: "Nombre maximum d'invitations à un sujet qu'un utilisateur peut envoyer par jour."
    alert_admins_if_errors_per_minute: "Nombre d'erreurs par minute nécessaires pour déclencher une alerte administrateur. Une valeur de 0 désactive cette fonctionnalité. N. B. : nécessite un redémarrage."
    alert_admins_if_errors_per_hour: "Nombre d'erreurs par heure nécessaires pour déclencher une alerte administrateur. Une valeur de 0 désactive cette fonctionnalité. N. B. : nécessite un redémarrage."
    categories_topics: "Nombre de sujets à afficher dans la page /categories."
    suggested_topics: "Nombre de sujets suggérés affichés en bas d'un sujet."
    limit_suggested_to_category: "Afficher uniquement les sujets de la catégorie courante dans les sujets similaires."
    suggested_topics_max_days_old: "Les sujets suggérés ne devraient pas être plus anciens que n jours."
    clean_up_uploads: "Retirer les fichiers téléchargés orphelins pour prévenir les hébergements illégaux. ATTENTION: vous devriez faire une sauvegarde de votre répertoire /uploads avant d'activer ce paramètre."
    clean_orphan_uploads_grace_period_hours: "La période de grâce (en heures) avant qu'un fichier envoyé orphelin soit retiré."
    purge_deleted_uploads_grace_period_days: "La période de grâce (en jours) avant qu'un fichier envoyé et supprimé soit effacé."
    purge_unactivated_users_grace_period_days: "Période de grâce (en jours) avant qu'un utilisateur qui n'a pas activé son compte soit supprimé."
    enable_s3_uploads: "Placez les fichiers envoyés sur un stockage Amazon S3. IMPORTANT: nécessite un accès valide à S3  (l'identifiant et la clé secrète)."
    s3_use_iam_profile: 'Utiliser un role AWS EC2 IAM pour la récupération des clés. NOTE: si activé, surcharge les paramètres "s3 access key id" et "s3 secret access key".'
    s3_upload_bucket: "Le nom du bucket Amazon S3 qui contiendra les fichiers téléchargés. ATTENTION : doit être en minuscule, sans points et sans caractères de soulignement."
    s3_access_key_id: "L' access key Amazon S3 qui sera utilisée pour uploader les images."
    s3_secret_access_key: "La clé secrète Amazon S3 qui va être utilisée pour uploader des images."
    s3_region: "Le nom de la région Amazon S3 qui va être utilisée pour uploader des images."
    s3_cdn_url: "L'adresse du CDN à utiliser pour toutes les ressources s3 (par exemple : https://cdn.monsite.com). ATTENTION : après avoir changé ce paramètre, vous devez régénérer la totalité des messages existants. "
    avatar_sizes: "Liste des tailles des avatars automatiquement générés"
    external_system_avatars_enabled: "Utilisez un service d'avatars externe."
    external_system_avatars_url: "URL du service d'avatars externe. Les remplacements autorisés sont {username} {first_letter} {color} {size}"
    default_opengraph_image_url: "URL de l'image par défaut pour les balises Open Graph."
    twitter_summary_large_image_url: "URL de l'image par défaut de la carte de résumé Twitter (devrait au moins mesurer 280px en largeur et 150px en hauteur). "
    allow_all_attachments_for_group_messages: "Autorise toutes les pièces-jointes pour les messages de groupes."
    convert_pasted_images_to_hq_jpg: "Convertir les images copiées en fichier JPEG haute qualité."
    convert_pasted_images_quality: "Qualité du fichier JPEG converti (1 est la plus faible, 100 est la meilleure)."
    enable_flash_video_onebox: "Activer l'utilisation de swf et flv (Adobe Flash) dans les boites imbriquées. ATTENTION : cela pourrait introduire un risque de sécurité."
    default_invitee_trust_level: "Niveau de confiance par défaut (0-4) pour les invités."
    default_trust_level: "Niveau de confiance par défaut (entre 0 et 4) pour tous les nouveaux utilisateurs. ATTENTION ! Changer ce paramètre peut vous exposer à des spams."
    tl1_requires_topics_entered: "À combien de sujets un nouvel utilisateur doit avoir participé pour être promu au niveau de confiance 1."
    tl1_requires_read_posts: "Combien de messages un nouvel utilisateur doit avoir lu pour être promu au niveau de confiance 1."
    tl1_requires_time_spent_mins: "Combien de minutes un nouvel utilisateur doit avoir passées à lire des messages pour être promu au niveau de confiance 1."
    tl2_requires_topics_entered: "À combien de sujets un utilisateur doit avoir participé pour être promu au niveau de confiance 2."
    tl2_requires_read_posts: "Combien de message un utilisateur doit avoir lu pour être promu au niveau de confiance 2."
    tl2_requires_time_spent_mins: "Combien de minutes un utilisateur doit avoir passées à lire des messages pour être promu au niveau de confiance 2."
    tl2_requires_days_visited: "Combien de jours un utilisateur doit visiter le site pour être promu au niveau de confiance 2."
    tl2_requires_likes_received: "Combien de J'aime un utilisateur doit recevoir pour être promu au niveau de confiance 2."
    tl2_requires_likes_given: "Combien de J'aime un utilisateur doit donner pour être promu au niveau de confiance 2."
<<<<<<< HEAD
    tl2_requires_topic_reply_count: "A combien de sujet un utilisateur doit avoir participé pour être promu au niveau de confiance 2."
=======
    tl2_requires_topic_reply_count: "À combien de sujets un utilisateur doit avoir participé pour être promu au niveau de confiance 2."
>>>>>>> 5a2e989e
    tl3_time_period: "Période de temps requise pour accéder au niveau de confiance 3 (en jours)"
    tl3_requires_days_visited: "Nombre minimum de jours qu'un utilisateur doit avoir passé sur le site dans les (tl3 time period) derniers jours pour être éligible au niveau de confiance 3. Fixer à plus que la période pour désactiver les promotions. (0 ou plus)"
    tl3_requires_topics_replied_to: "Nombre minimum de sujets auquel un utilisateur doit avoir répondu dans les (tl3 time period) derniers jours pour être éligible au niveau de confiance 3. (0 ou plus)"
    tl3_requires_topics_viewed: "Le pourcentage de sujets créés dans les (tl3 time period) derniers jours qu'un utilisateur doit avoir vu pour être éligible au niveau de confiance 3. (0 à 100)"
    tl3_requires_topics_viewed_cap: "Le nombre maximum requis de sujets vus dans les (tl3 time period) derniers jours."
    tl3_requires_posts_read: "Le pourcentage de messages créés dans les (tl3 time period) derniers jours qu'un utilisateur doit avoir vu pour être éligible au niveau de confiance 3. (0 à 100)"
    tl3_requires_posts_read_cap: "Le nombre maximum requis de messages lus dans les (tl3 time period) derniers jours."
    tl3_requires_topics_viewed_all_time: "Nombre minimum de sujets qu'un utilisateur doit avoir vu pour être promu au niveau de confiance 3."
    tl3_requires_posts_read_all_time: "Nombre minimum de messages qu'un utilisateur doit avoir vu pour être promu au niveau de confiance 3."
    tl3_requires_max_flagged: "L'utilisateur ne doit pas avoir plus de x messages signalés par x utilisateurs différents dans les (tl3 time period) derniers jours pour être éligible au niveau de confiance 3, x étant la valeur de ce paramètre. (0 ou plus)"
    tl3_promotion_min_duration: "Nombre minimum de jours qu'un utilisateur restera promu au niveau de confiance 3 avant de pouvoir être rétrogradé au niveau de confiance 2."
    tl3_requires_likes_given: "Le nombre minimum de J'aime à donner dans les (tl3 time period) derniers jours pour être éligible au niveau de confiance 3."
    tl3_requires_likes_received: "Le nombre minimum de J'aime à recevoir dans les (tl3 time period) derniers jours pour être éligible au niveau de confiance 3."
    tl3_links_no_follow: "Ne pas retirer rel=nofollow sur les liens des messages par les utilisateurs de niveau de confiance 3."
    min_trust_to_create_topic: "Le niveau de confiance minimum pour créer un nouveau sujet."
    min_trust_to_edit_wiki_post: "Le niveau de confiance minimum requis pour modifier les messages de type wiki."
    min_trust_to_edit_post: "Le niveau de confiance minimum requis pour modifier des messages."
    min_trust_to_allow_self_wiki: "Le niveau de confiance minimum requis pour transformer ses propres messages en type wiki."
    min_trust_to_send_messages: "Le niveau de confiance minimum pour être autorisé à créer des nouveaux messages privés."
    newuser_max_links: "Combien de liens un nouvel utilisateur peut-il ajouter à un message."
    newuser_max_images: "Combien d'images un nouvel utilisateur peut-il ajouter à un message."
    newuser_max_attachments: "Combien de fichiers un nouvel utilisateur peut-il ajouter à un message."
    newuser_max_mentions_per_post: "Nombre maximum de @pseudo qu'un nouvel utilisateur peut mentionner dans un message."
    newuser_max_replies_per_topic: "Nombre maximum de réponses qu'un nouvel utilisateur peut faire dans une même discussion avant que quelqu'un lui réponde."
    max_mentions_per_post: "Nombre maximal de @pseudo que tout le monde peut mentionner dans un message."
    max_users_notified_per_group_mention: "Nombre maximum d'utilisateurs qui peuvent recevoir une notification si un groupe est mentionné (si le seuil est atteint, aucune notification ne sera envoyée)"
    create_thumbnails: "Créer un aperçu pour les images imbriquées qui sont trop large pour le message."
    email_time_window_mins: "Attendre (n) minutes avant l'envoi des courriels de notification, afin de laisser une chance aux utilisateurs de modifier ou finaliser leurs messages."
    private_email_time_window_seconds: "Attendre (n) secondes avant d'envoyer des courriels de notification privés, afin de donner aux utilisateurs la chance d'éditer et de finaliser leurs messages."
    email_posts_context: "Combien de réponses précédentes doit-on inclure dans les courriels de notifications pour situer le contexte."
    flush_timings_secs: "À quelle fréquence les données de timing doivent être vider, en secondes."
    title_max_word_length: "Le nombre maximum de caractères dans le titre d'un sujet."
    title_min_entropy: "L'entropie minimale (caractères unique, les caractères en langues étrangères compte pour plus) requise pour le titre d'un sujet."
    body_min_entropy: "L'entropie minimale (caractères unique, les caractères en langues étrangères compte pour plus) requise pour le corps d'un message."
    allow_uppercase_posts: "Autoriser des messages ou titres de sujets entièrement en majuscules."
    title_fancy_entities: "Convertir les caractères ASCII commun en jolies entitées HTML dans les titres des sujets, comme SmartyPants http://daringfireball.net/projects/smartypants/"
    min_title_similar_length: "La taille minimale d'un titre avant que l'on vérifie l'existence de sujets identiques."
    min_body_similar_length: "La taille minimale d'un message avant que l'on vérifie l'existence de sujets identiques."
    desktop_category_page_style: "Style visuel de la page /categories."
    category_colors: "Une liste de couleurs en hexadécimale autorisées pour les catégories."
    category_style: "Style visuel pour les badges de catégorie."
    max_image_size_kb: "La taille maximale des images en Ko. Doit être configuré dans nginx (client_max_body_size) / apache ou proxy aussi."
    max_attachment_size_kb: "La taille maximale des fichiers envoyés en Ko. Doit être configurer dans nginx (client_max_body_size) / apache ou proxy aussi."
    authorized_extensions: "Une liste d'extensions de fichier autorisées pour les envois sur le serveur (mettre '*' pour autoriser tous les types)"
    max_similar_results: "Combien de sujets similaires sont afficher lorsqu'un utilisateur est en train de créer un nouveau sujet. La comparaison se base sur le titre et le contenu."
    title_prettify: "Corrige les coquilles les plus communes dans les titres (intégralité du titre en majuscule, première lettre en minuscule, de multiples ! et ?, un . inutile à la fin, etc.)"
    topic_views_heat_low: "Après ce nombre de vues, le champ Vues sera légèrement mis en évidence."
    topic_views_heat_medium: "Après ce nombre de vues, le champ Vues sera modérément mis en évidence."
    topic_views_heat_high: "Après ce nombre de vues, le champ Vues sera fortement mis en évidence."
    cold_age_days_low: "Après ce nombre de jours de conversation, la date de dernière activité est légèrement estompée."
    cold_age_days_medium: "Après ce nombre de jours de conversation, la date de dernière activité est modérément estompée."
    cold_age_days_high: "Après ce nombre de jours de conversation, la date de dernière activité est fortement estompée."
    history_hours_low: "Un message modifié durant ce nombre d'heures aura l'indicateur de modification légèrement mis en évidence"
    history_hours_medium: "Un message modifié durant ce nombre d'heures aura l'indicateur de modification modérément mis en évidence."
    history_hours_high: "Un message modifié durant ce nombre d'heures aura l'indicateur de modification fortement mis en évidence."
    topic_post_like_heat_low: "Après le dépassement de ce ratio J'aime/message, le compteur de messages est légèrement mis en évidence."
    topic_post_like_heat_medium: "Après le dépassement de ce ratio J'aime/message, le compteur de messages est modérément mis en évidence."
    topic_post_like_heat_high: "Après le dépassement de ce ratio J'aime/message, le compteur de messages est fortement mis en évidence."
    faq_url: "Si vous disposez déjà d'une FAQ/Règles de la communauté, hébergée ailleurs, que vous souhaitez utiliser, vous pouvez renseigner l'URL complète ici."
<<<<<<< HEAD
    tos_url: "Si vous disposez déjà de CGU, hébergées ailleurs, que vous souhaitez utiliser, vous pouvez renseigner leur URL complète ici."
    privacy_policy_url: "Si vous disposez déjà d'une Politique de Confidentialité, hébergée ailleurs, que vous voulez utiliser, vous pouvez renseigner son URL complète ici."
    newuser_spam_host_threshold: "Combien de fois un nouvel utilisateur peut publier un lien vers le même hôte dans la limite de leur `newuser_spam_host_threshold` messages avant d'être considérés comme du spam."
    white_listed_spam_host_domains: "Une liste des domaines exclus des hôtes testés comme spam. Les nouveaux utilisateurs ne seront jamais restreint dans la création de message contenant des liens vers ses domaines. "
=======
    tos_url: "Si vous disposez déjà de conditions générales d'utilisation hébergées ailleurs que vous souhaitez utiliser, vous pouvez renseigner leur URL complète ici."
    privacy_policy_url: "Si vous disposez déjà d'une politique de confidentialité hébergée ailleurs que vous voulez utiliser, vous pouvez renseigner son URL complète ici."
    newuser_spam_host_threshold: "Combien de fois un nouvel utilisateur peut publier un lien vers le même hôte dans la limite de leur `newuser_spam_host_threshold` messages avant d'être considérés comme du spam."
    white_listed_spam_host_domains: "Une liste des domaines exclus des hôtes testés comme spam. Les nouveaux utilisateurs ne seront jamais empêchés de créer des messages contenant des liens vers ces domaines. "
>>>>>>> 5a2e989e
    staff_like_weight: "Quel poids supplémentaire donner aux J'aime de l'équipe."
    topic_view_duration_hours: "Compte la vue d'un sujet une seule fois par IP ou par utilisateur toutes les N heures"
    user_profile_view_duration_hours: "Compte la vue d'un profil d'utilisateur une seule fois par IP ou par utilisateur qui visite toutes les N heures"
    levenshtein_distance_spammer_emails: "Lorsque des courriels correspondent à des spammer, la différence du nombre de caractère permettra toujours une correspondance floue."
    max_new_accounts_per_registration_ip: "S'il y a déjà (n) Niveau de confiance 0 comptes à partir de cette adresse IP ( et aucun n'est un membre du personnel ou au NC2 ou ultérieure), ne plus accepter de nouvelles inscriptions de cette IP."
    min_ban_entries_for_roll_up: "En cliquant sur le bouton Consolider, une liste d'au moins (N) adresses interdites sera remplacée par une plage de sous réseau."
    max_age_unmatched_emails: "Effacer les adresses de courriel sous surveillance  sans correspondance après (N) jours"
    max_age_unmatched_ips: "Effacer les adresses IP sous surveillenace sans correspondance après (N) jours"
    num_flaggers_to_close_topic: "Nombre minimum de signalements uniques requis pour automatiquement suspendre un sujet pour intervention"
    num_flags_to_close_topic: "Nombre minimum de signalements uniques requis pour automatiquement suspendre un sujet pour intervention"
    auto_respond_to_flag_actions: "Activer la réponse automatique lors du traitement d'un signalement."
    min_first_post_typing_time: "Minimum de temps en millisecondes qu'un utilisateur doit passer à la saisie de son premier commentaire, si le seuil n'est pas atteint, il rejoindra automatiquement la file des commentaires en cours d'approbation. Mettre à 0 pour désactiver (non recommandé)"
    auto_block_fast_typers_on_first_post: "Bloque automatiquement les utilisateurs qui n'ont pas respecté min_first_post_typing_time"
    auto_block_fast_typers_max_trust_level: "Niveau de confiance maximum pour bloquer automatiquement les 'dactylo rapides'"
    auto_block_first_post_regex: "Regex non sensible à la casse qui, si elle est déclenchée, bloquera le premier message de l'utilisateur et l'enverra dans la file d'attente d'approbation.\nExemple: rageux|a[bc]a bloquera les premiers messages contenant rageux ou aba ou aca."
    reply_by_email_enabled: "Activer les réponses aux sujets via courriel."
    reply_by_email_address: "Modèle pour la réponse par courriel entrant; exemple : %{reply_key}@reply.example.com ou replies+%{reply_key}@example.com"
<<<<<<< HEAD
    alternative_reply_by_email_addresses: "Liste des templates alternatifs pour les adresses des courriels entrants de la réponse par courriel."
=======
    alternative_reply_by_email_addresses: "Liste des templates alternatifs pour les adresses des courriels entrants de la réponse par courriel. Exemple : %{reply_key}@reply.example.com|replies+%{reply_key}@example.com"
>>>>>>> 5a2e989e
    incoming_email_prefer_html: "Utiliser le HTML au lieu du texte pour les courriels entrants. Peut causer des problèmes de formatage inattendus !"
    disable_emails: "Désactiver l'envoi de les courriels depuis Discourse."
    strip_images_from_short_emails: "Retirer les images des courriels dont la taille est inférieur à 2800 Octets"
    short_email_length: "Taille des courriels courts en Octets"
    display_name_on_email_from: "Affiche les noms complets dans le champ From du courriel."
    unsubscribe_via_email: "Autorise les utilisateurs à se désinscrire des courriels en envoyant un courriel avec \"unsubscribe\" dans le sujet ou le corps du message."
    unsubscribe_via_email_footer: "Inclure un lien dans le pied des courriels envoyés pour se désabonner"
    delete_email_logs_after_days: "Efface les journaux de messagerie après (N) jours. 0 pour conserver indéfiniment."
    max_emails_per_day_per_user: "Nombre maximum de courriels à envoyer aux utilisateurs par jour. 0 pour désactiver la limite"
    enable_staged_users: "Créer automatiquement les utilisateurs en attente lors du traitement des courriels entrants."
    maximum_staged_users_per_email: "Nombre maximum d'utilisateurs créés lors du traitement d'un courriel entrant."
<<<<<<< HEAD
    auto_generated_whitelist: "Liste des adresses courriel qui ne seront pas vérifiées pour du contenu généré automatiquement."
    block_auto_generated_emails: "Bloquer les courriels entrants identifiés comme générés automatiquement."
    ignore_by_title: "Ignorer les courriels entrants selon leur titre."
    mailgun_api_key: "Clé API secrète de Mailgun utilisée pour vérifier les messages du webhook."
    soft_bounce_score: "Score ajouté à l'utilisateur lorsqu'un rejet temporaire se produit."
    hard_bounce_score: "Score ajouté à l'utilisateur lorsqu'un rejet permanent se produit."
    bounce_score_threshold: "Score maximum à partir duquel nous allons arrêter d'envoyer des courriel à un utilisateur."
    bounce_score_threshold_deactivate: "Score maximum à partir duquel nous allons désactiver un utilisateur."
    reset_bounce_score_after_days: "Rétablir automatiquement le score de rejet après X jours."
=======
    auto_generated_whitelist: "Liste des adresses courriel qui ne seront pas vérifiées pour du contenu généré automatiquement. Exemple : foo@bar.com|discourse@bar.com"
    block_auto_generated_emails: "Bloquer les courriels entrants identifiés comme générés automatiquement."
    ignore_by_title: "Ignorer les courriels entrants selon leur titre."
    mailgun_api_key: "Clé API secrète de Mailgun utilisée pour vérifier les messages du webhook."
    soft_bounce_score: "Score de rejet ajouté à l'utilisateur lorsqu'un rejet temporaire se produit."
    hard_bounce_score: "Score de rejet ajouté à l'utilisateur lorsqu'un rejet permanent se produit."
    bounce_score_threshold: "Score de rejet maximum à partir duquel nous allons arrêter d'envoyer des courriels à un utilisateur."
    bounce_score_threshold_deactivate: "Score de rejet maximum à partir duquel nous allons désactiver un utilisateur."
    reset_bounce_score_after_days: "Rétablir automatiquement le score de rejet après X jours."
    attachment_content_type_blacklist: "Liste des mots-clés utilisés pour filtrer les pièces jointes en fonction du type de contenu."
    attachment_filename_blacklist: "Liste des mots-clés utilisés pour filtrer les pièces jointes en fonction du nom de fichier."
    enable_forwarded_emails: "[BÊTA] Autoriser les utilisateurs de créer des sujets en transferant un courriel."
    always_show_trimmed_content: "Toujours montrer la partie réduite des courriels entrants. ATTENTION : cela peut révéler les adresses courriels."
>>>>>>> 5a2e989e
    manual_polling_enabled: "Envoyer les courriels en utilisant l'API des réponses par courriel."
    pop3_polling_enabled: "Utiliser POP3 pour les réponses via courriel."
    pop3_polling_ssl: "Utiliser SSL pour les connections au serveur POP3. (Recommandé)"
    pop3_polling_openssl_verify: "Vérifier le certificat TLS du serveur (activé par défaut)"
    pop3_polling_period_mins: "La période en minute entre chaque vérification du compte POP3 des courriels.\nNote: nécessite un redémarrage de la machine."
    pop3_polling_port: "Le port pour le pooling des courriels via POP3."
    pop3_polling_host: "L'hôte pour le pooling des courriels via POP3."
    pop3_polling_username: "Le nom d'utilisateur du compte POP3 pour le pooling des courriels."
    pop3_polling_password: "Le mot de passe du compte POP3 pour le pooling des courriels."
    log_mail_processing_failures: "Enregistrer tous les problèmes de mails sur\nhttp://yoursitename.com/logs"
    email_in: "Autoriser les utilisateurs à poster de nouveaux sujets par courriel (requêtes via pop3 requise). Configurer les adresses dans l'onglet \"Paramètres\" de chaque catégorie."
    email_in_min_trust: "Le niveau de confiance minimum qu'un utilisateur doit avoir pour être autorisé à poster de nouveaux sujets par courriel."
    email_prefix: "Le [label] qui sera utilisé dans le sujet des courriels. Par défaut il prend la valeur de 'title'."
    email_site_title: "Le titre du site utilisé comme expéditeur pour les courriels du site. Par défaut il prend la valeur de 'title'. Si votre 'title\" utilise des caractères interdits dans les courriels, utiliser ce paramètre."
    minimum_topics_similar: "Combien de sujets ont besoin d'exister dans la base de données avant que des sujets similaires soit présentés lors de la rédaction de nouveaux sujets."
    relative_date_duration: "Nombre de jours après la création d'un message à partir desquels les dates seront affichées en absolu (20 Fév) plutôt qu'en relatif (7j)"
    delete_user_max_post_age: "Interdire la suppression des utilisateurs dont le premier message est date de plus de (n) jours."
    delete_all_posts_max: "Le nombre maximum de messages qui peuvent être supprimés en une seule fois avec le bouton Supprimer tous les messages. Si un utilisateur a plus que ce nombre de messages, ses messages ne pourront pas être supprimés en une seule fois et l'utilisateur ne pourra pas être supprimé."
    username_change_period: "Le nombre de jours après l'enregistrement pour pouvoir modifier le pseudo (0 pour empêcher la modification de pseudo)."
    email_editable: "Autoriser les utilisateurs à modifier leur adresse de courriel après l'inscription."
    logout_redirect: "URL vers laquelle rediriger le navigateur après déconnexion (par exemple : http://unsite.com/deconnexion)"
    allow_uploaded_avatars: "Autoriser les utilisateurs à télécharger une photo de profil personnalisé."
    allow_animated_avatars: "Autoriser les utilisateurs à télécharger une photo de profil de type gif animé. ATTENTION: lancer la commande rake avatars:refresh après avoir modifié ceci."
    allow_animated_thumbnails: "Créer des aperçus animés pour les gifs animés."
    default_avatars: "URLs des avatars qui seront utilisés par défaut pour les nouveaux utilisateurs jusqu'à ce qu'ils les modifient."
    automatically_download_gravatars: "Télécharger les gravatars pour les utilisateurs lors de la création de compte ou de la modification de courriel."
<<<<<<< HEAD
    digest_topics: "Le nombre maximum de sujets à afficher dans le résumé par courriel."
=======
    digest_topics: "Le nombre maximum de sujets populaires à afficher dans le résumé par courriel."
    digest_posts: "Le nombre maximum de messages populaires à afficher dans le résumé par courriel."
    digest_other_topics: "Le nombre maximum de sujets à afficher dans la section « Nouveautés dans les sujets et catégories que vous suivez » du résumé par courriel."
>>>>>>> 5a2e989e
    digest_min_excerpt_length: "Longueur minimale (en caractères) de l'extrait des messages dans le résumé par courriel."
    delete_digest_email_after_days: "Ne pas envoyer de résumés par courriel aux utilisateurs qui n'ont pas visité le site depuis plus de (n) jours."
    digest_suppress_categories: "Ne pas inclure ces catégories dans les résumés par courriel."
    disable_digest_emails: "Désactiver les résumés par courriel pour tous les utilisateurs."
<<<<<<< HEAD
=======
    email_accent_bg_color: "La couleur d'accentuation utilisée comme arrière-plan de certains éléments des courriels HTML. Entrez un nom de couleur (« red ») ou une valeur hexadécimale (« #FF0000 »)."
    email_accent_fg_color: "La couleur des textes rendus sur la couleur d'arrière-plan des courriels HTML. Entrez un nom de couleur (« white ») ou une valeur hexadécimale (« #FFFFFF »)."
    email_link_color: "La couleur des liens dans les courriels HTML. Entrez un nom de couleur (« blue ») ou une valeur hexadécimale (« #0000FF »)."
>>>>>>> 5a2e989e
    detect_custom_avatars: "Vérifier ou non si les utilisateurs ont envoyé une photo de profil personnalisée."
    max_daily_gravatar_crawls: "Nombre maximum de fois que Discourse vérifiera Gravatar pour des avatars personnalisés en une journée."
    public_user_custom_fields: "Une liste blanche des champs personnalisés pour un utilisateur  qui peuvent être affichés publiquement."
    staff_user_custom_fields: "Une liste blanche des champs personnalisés pour un utilisateur qui peuvent être vus par l'équipe."
    enable_user_directory: "Fournir un répertoire des utilisateurs"
    enable_group_directory: "Proposer un répertoire pour parcourir les groupes"
    allow_anonymous_posting: "Permettre aux utilisateurs de passer en mode anonyme"
    anonymous_posting_min_trust_level: "Le niveau de confiance minimum pour passer en mode anonyme."
    anonymous_account_duration_minutes: "Pour protéger l'anonymat, créer un nouveau compte anonyme tous les N minutes pour chaque utilisateur. Exemple: si 600 est choisi, dès 600 minutes après le dernier message ET que l'utilisateur passe en mode anonyme, un nouveau compte anonyme lui sera crée."
    hide_user_profiles_from_public: "Cacher les cartes, les profils et le répertoire d'utilisateurs aux visiteurs."
    user_website_domains_whitelist: "Les sites Web des utilisateurs vont être vérifiés contre ces domaines. Liste délimitée par des pipes (|)."
    allow_profile_backgrounds: "Autoriser les utilisateurs à envoyer des arrières-plans de profil."
    sequential_replies_threshold: "Nombre de messages successifs qu'un utilisateur peut poster dans un sujet avant d'être averti d'avoir posté un nombre excessif de réponses qui se suivent."
    enable_mobile_theme: "Les appareils mobiles utilisent un thème adapté aux mobiles, avec la possibilité de passer à la totalité du site. Désactivez cette option si vous voulez utiliser une feuille de style personnalisée qui répond à tous les types de client."
    dominating_topic_minimum_percent: "Quel est le pourcentage de messages un utilisateur doit poster dans un sujet avant d'être rappelé à l'ordre pour laissé la communauté répondre."
    disable_avatar_education_message: "Désactiver le message incitant à changer l'avatar."
    suppress_uncategorized_badge: "Ne pas afficher le badge pour les sujets non catégorisés dans les listes des sujets."
    permalink_normalizations: "Appliquer l'expression régulière suivante avant de détecter les permaliens, par exemple /(\\/topic.*)\\?.*/\\1 supprimera les chaînes de requête des chemins de sujet. Le format est regex+string, utilisez \\1 etc. pour capturer des séquences"
    global_notice: "Affiche un bandeau global URGENT pour tout les utilisateurs du site, laissez vide pour le cacher (HTML autorisé)."
    disable_edit_notifications: "Désactiver les notifications de modifications par l'utilisateur système lorsque l'option 'download_remote_images_to_local' est activée."
    automatically_unpin_topics: "Désépingler automatiquement le sujet lorsque l'utilisateur atteint la fin."
    read_time_word_count: "Nombre de mots par minute servant de base de calcul à l'estimation du temps de lecture."
    topic_page_title_includes_category: "Le titre de la page du sujet inclut le nom de la catégorie."
<<<<<<< HEAD
=======
    native_app_install_banner: "Propose aux visiteurs réguliers d'installer l'application Discourse native."
    max_prints_per_hour_per_user: "Nombre maximum d'accès à la page /print (mettre à 0 pour désactiver)"
>>>>>>> 5a2e989e
    full_name_required: "Le nom complet est requis dans le profil utilisateur."
    enable_names: "Autoriser l'affichage des noms complets des utilisateurs dans leur profil, sur leur carte d'utilisateur et dans les courriels. Décocher pour cacher les noms complets partout."
    display_name_on_posts: "Afficher le nom complet de l'utilisateur dans ses messages en plus de son @pseudo."
    show_time_gap_days: "Si deux messages sont publiés à ce nombre de jours d'écart, affichez cette durée dans le sujet."
    invites_per_page: "Afficher les invitations sur la page de l'utilisateur."
    short_progress_text_threshold: "Si le nombre de messages dans un sujet dépasse ce nombre, la barre de progression affichera uniquement le numéro de message actuel. Si vous modifiez la largeur de la barre de progression, vous devrez peut-être modifier cette valeur."
    default_code_lang: "Coloration syntaxique par défaut appliquée à la syntaxe des langages de programmation des blocs de code GitHub (lang-auto, Ruby, Python, etc)"
    warn_reviving_old_topic_age: "Lorsque quelqu'un commence à répondre à un sujet dont la dernière réponse est vielle de plusieurs jours, un avertissement sera affiché. Désactiver la fonctionnalité en indiquant: 0."
    autohighlight_all_code: "Forcer la mise en évidence de tout les textes dans les balises code, même si ils ne correspondent à aucun langage de programmation."
    highlighted_languages: "Règles de coloration syntaxique supportées. (Attention : supporter trop de langages peut impacter les performances) voir : https://highlightjs.org/static/demo/ pour une démo"
    feed_polling_enabled: "EMBARQUER UNIQUEMENT: Embarqué le flux RSS/ATOM en tant que messages."
    feed_polling_url: "EMBARQUER UNIQUEMENT: Url du flux RSS/ATOM à embarqué."
    embed_by_username: "Pseudo de l'utilisateur Discourse qui crée les sujets embarqués."
    embed_username_key_from_feed: "Clé pour extraire le pseudo du flux."
    embed_title_scrubber: "Expression régulière pour nettoyer les titres intégrables."
    embed_truncate: "Tronquer les messages embarqués."
    allowed_href_schemes: "Préfixes autorisés dans les liens en plus de http et https."
    embed_post_limit: "Nombre maximum de messages à embarquer."
    embed_username_required: "Un pseudo d'utilisateur pour la création du sujet est nécessaire."
    embed_whitelist_selector: "Sélecteur CSS pour les éléments qui seront autorisés dans les contenus embarqués."
    embed_blacklist_selector: "Sélecteur CSS pour les éléments qui seront interdits dans les contenus embarqués."
    notify_about_flags_after: "Si il y a des signalements qui n'ont pas été traités après ce nombre d'heure, envoyer un courriel à contact_email.  Désactiver la fonctionnalité en indiquan 0."
    show_create_topics_notice: "Si le site contient moins de 5 sujets publics, afficher un message pour demander aux administrateurs de créer d'autres sujets."
    delete_drafts_older_than_n_days: Supprimer les brouillons plus vieux que (n) jours.
    bootstrap_mode_min_users: "Nombre minimum d'utilisateurs nécessaire pour désactiver le mode de démarrage (mettre à 0 pour désactiver)"
    vacuum_db_days: "Exécuter VACUUM ANALYZE pour récupérer de l'espace dans la base de données après une migration (mettre à 0 pour désactiver)"
    prevent_anons_from_downloading_files: "Refuser le téléchargement de pièces jointes aux visiteurs. ATTENTION : cela empêchera de fonctionner les ressources envoyées en pièce jointe qui ne sont pas des images."
    slug_generation_method: "Choisissez une méthode de génération d'identifiant. \"encodé\" générera des chaines de caractères encodées avec des pourcentages. \"aucune\" désactivera complètement les identifiants."
    enable_emoji: "Activer les emojis"
    emoji_set: "Comment aimeriez-vous vos emoji ?"
    enforce_square_emoji: "Forcer tous les Emojis à être carrés."
    approve_post_count: "Le nombre de messages d'un utilisateur nouveau ou basique devant être approuvés"
    approve_unless_trust_level: "Les messages des utilisateurs qui n'ont pas atteint ce niveau de confiance doivent être approuvés"
<<<<<<< HEAD
=======
    approve_new_topics_unless_trust_level: "Les nouveaux sujets des utilisateurs en dessous de ce niveau de confiance doivent être approuvés"
>>>>>>> 5a2e989e
    notify_about_queued_posts_after: "Si des messages sont en attente de modération depuis ce nombre d'heures, un courriel sera envoyé à l'email de contact. Mettre 0 pour désactiver ces courriels."
    auto_close_messages_post_count: "Nombre maximum de messages dans un message privé avant qu'il ne soit automatiquement fermé (0 pour désactiver)"
    auto_close_topics_post_count: "Nombre maximum de messages dans un sujet avant qu'il ne soit automatiquement fermé (0 pour désactiver)"
    code_formatting_style: "Le bouton Code dans l'éditeur utilisera ce style de formatage par défaut"
    default_email_digest_frequency: "Par défaut, à quelle fréquence les utilisateurs reçoivent les résumés par courriel."
    default_include_tl0_in_digests: "Par défaut, inclure les messages des nouveaux utilisateurs dans les résumés par courriel. Les utilisateurs peuvent changer cela dans leurs préférences."
    default_email_private_messages: "Envoyer un courriel quand quelqu'un envoie un message à un utilisateur."
    default_email_direct: "Envoyer un courriel quand quelqu'un cite/répond à/mentionne ou invite un utilisateur."
    default_email_mailing_list_mode: "Envoyer un courriel pour chaque nouveau message."
    default_email_mailing_list_mode_frequency: "Par défaut, les utilisateurs ayant activé la liste de diffusion recevront des courriels à cette fréquence."
    disable_mailing_list_mode: "Interdire aux utilisateurs l'activation de la liste de diffusion."
    default_email_always: "Envoyer une notification courriel même quand l'utilisateur est actif."
    default_email_previous_replies: "Inclure par défaut les réponses précédentes dans les courriels."
    default_email_in_reply_to: "Inclure par défaut l'extrait du message auquel se fait la réponse dans les courriels."
    default_other_new_topic_duration_minutes: "Paramètre global de temps pendant lequel un sujet est considéré comme nouveau."
    default_other_auto_track_topics_after_msecs: "Paramètre global fixant le temps par défaut au bout duquel un sujet est suivi automatiquement."
    default_other_notification_level_when_replying: "Niveau de notification global par défaut quand un utilisateur répond à un sujet."
    default_other_external_links_in_new_tab: "Par défaut, ouvrir tous les liens externes dans un nouvel onglet"
    default_other_enable_quoting: "Par défaut, proposer la citation du texte surligné."
    default_other_dynamic_favicon: "Par défaut, faire apparaître le nombre de sujets récemment créés ou mis à jour sur l'icône navigateur."
    default_other_disable_jump_reply: "Par défaut, ne pas se déplacer au nouveau message après avoir répondu."
    default_other_like_notification_frequency: "Par défaut, notifier les utilisateurs d'un J'aime"
    default_topics_automatic_unpin: "Par défaut, désépingler automatiquement le sujet lorsque l'utilisateur atteint la fin."
    default_categories_watching: "Liste de catégories surveillées par défaut."
    default_categories_tracking: "Liste de catégories suivies par défaut."
    default_categories_muted: "Liste de catégories silencées par défaut."
    default_categories_watching_first_post: "Liste des catégories dont le premier message de chaque nouveau sujet sera surveillé par défaut."
    max_user_api_reqs_per_day: "Nombre maximum de requêtes de l'API utilisateur par clé et par jour"
    max_user_api_reqs_per_minute: "Nombre maximum de requêtes de l'API utilisateur par clé et par minute"
    allow_user_api_keys: "Autoriser la génération des clés de l'API utilisateur"
    allow_user_api_key_scopes: "Liste des champs d'action autorisés pour les clés de l'API utilisateur"
    max_api_keys_per_user: "Nombre maximum de clés de l'API utilisateur par utilisateur"
    min_trust_level_for_user_api_key: "Niveau de confiance requis pour générer des clés pour l'API utilisateur"
    allowed_user_api_auth_redirects: "URL autorisées pour la redirection d'authentification pour les clés de l'API utilisateur"
    allowed_user_api_push_urls: "URL autorisées pour le service push du serveur vers l'API utilisateur"
    tagging_enabled: "Activer les tags sur les sujets ?"
    min_trust_to_create_tag: "Le niveau de confiance minimum requis pour créer un tag."
    max_tags_per_topic: "Le nombre maximum de tags pouvant être ajoutés à un sujet."
    max_tag_length: "Le nombre maximum de caractères pouvant être utilisés pour un tag."
    max_tag_search_results: "Lors d'une recherche de tags, le nombre maximum de résultats à afficher."
    show_filter_by_tag: "Afficher une liste déroulante pour filtrer une liste de sujet par tag."
    max_tags_in_filter_list: "Nombre maximum de tags à afficher dans la liste déroulante de filtres. Les tags les plus utilisés seront affichés."
    tags_sort_alphabetically: "Afficher les tags par ordre alphabétique. Par défaut, ils sont affichés par ordre de popularité."
    tag_style: "Style visuel pour tag badges."
    staff_tags: "Une liste de tags qui ne peuvent être appliqués que par des responsables."
    min_trust_level_to_tag_topics: "Niveau de confiance minimum requis pour taguer des sujets"
<<<<<<< HEAD
    suppress_overlapping_tags_in_list: "Cacher les tags de la liste s'ils recouvrent le titre"
    remove_muted_tags_from_latest: "Ne pas afficher les sujets avec des tags silencieux dans la liste des sujets récents."
=======
    suppress_overlapping_tags_in_list: "Si des tags correspondent exactement à des mots du titre d'un sujet, ne pas afficher ces tags"
    remove_muted_tags_from_latest: "Ne pas afficher les sujets avec des tags silencieux dans la liste des sujets récents."
    company_short_name: "Nom de société (court)"
    company_full_name: "Nom de société (complet)"
    company_domain: "Domaine de la société"
>>>>>>> 5a2e989e
    errors:
      invalid_email: "Adresse de courriel invalide."
      invalid_username: "Il n'y a pas d'utilisateur ayant ce pseudo."
      invalid_integer_min_max: "La valeur doit être comprise entre %{min} et %{max}."
      invalid_integer_min: "La valeur doit être de %{min} ou plus."
      invalid_integer_max: "La valeur ne peut pas être supérieur à %{max}."
      invalid_integer: "La valeur doit être un entier."
      regex_mismatch: "La valeur ne correspond pas au format requis."
      must_include_latest: "Le menu du haut doit contenir l'onglet 'latest'."
      invalid_string: "Valeur invalide."
      invalid_string_min_max: "Doit être compris(e) entre %{min} et %{max} caractères."
      invalid_string_min: "Doit être d'au moins %{count} caractères."
      invalid_string_max: "Ne doit pas être supérieur à %{max} caractères."
<<<<<<< HEAD
      invalid_reply_by_email_address: "La valeur doit contenir '%{reply_key}' et être différente de la notification email."
      invalid_alternative_reply_by_email_addresses: "Toutes les valeurs doivent contenir '%{reply_key}' et être différentes de l'adresse courriel de notification."
      pop3_polling_host_is_empty: "Vous devez indiquer le \"nom d'un serveur pop3\" avant d'activer le relevé via POP3."
      pop3_polling_username_is_empty: "Vous devez indiquer le \"login utilisateur pop3\" avant d'activer le relevé via POP3."
      pop3_polling_password_is_empty: "Vous devez indiquer le \"mot de passe pop3\" avant d'activer le relevé via POP3."
=======
      invalid_reply_by_email_address: "La valeur doit contenir « %{reply_key} » et être différente du courriel de notification."
      invalid_alternative_reply_by_email_addresses: "Toutes les valeurs doivent contenir « %{reply_key} » et être différentes du courriel de notification."
      pop3_polling_host_is_empty: "Vous devez définir « pop3 polling host » avant d'activer le relevé via POP3."
      pop3_polling_username_is_empty: "Vous devez définir « pop3 polling username » avant d'activer le relevé via POP3."
      pop3_polling_password_is_empty: "Vous devez définir « pop3 polling password » avant d'activer le relevé via POP3."
>>>>>>> 5a2e989e
      pop3_polling_authentication_failed: "Echec d'authentication POP3. Veuillez contrôler vos détails POP3."
      reply_by_email_address_is_empty: "Vous devez renseigner une 'adresse de réponse par courriel' avant d'activer la réponse par courriel."
      email_polling_disabled: "Vous devez activer le relevé manuel ou via POP3 avant d'activer les réponses par courriel."
      user_locale_not_enabled: "Vous devez d'abord activer 'allow user locale' avant d'activer ce paramètre."
<<<<<<< HEAD
=======
      invalid_regex: "L'expression régulière est invalide ou non autorisée."
>>>>>>> 5a2e989e
  search:
    within_post: "#%{post_number} par %{username}"
    types:
      category: 'Catégories'
      topic: 'Résultats'
      user: 'Utilisateurs'
  sso:
    not_found: "Votre compte n'a pas été trouvé. Merci de contacter l'administrateur du site."
    account_not_approved: "Votre compte est en attente d'approbation. Vous recevrez une notification par courriel lorsque vous êtes approuvé."
    unknown_error: "Il y a un problème avec votre compte. Merci de contacter l'administrateur du site."
    timeout_expired: "La connexion au compte a expiré, veuillez essayer de vous reconnecter."
  original_poster: "Créateur du sujet"
  most_posts: "Le plus de messages"
  most_recent_poster: "Auteur le plus récent"
  frequent_poster: "Auteur fréquent"
  redirected_to_top_reasons:
<<<<<<< HEAD
    new_user: "Bienvenue dans notre communauté ! Retrouvez ici nos sujets les plus populaires."
    not_seen_in_a_month: "Bienvenue à nouveau! Nous ne vous avons pas vu depuis un moment. Voici les meilleurs sujets de discussions depuis votre absence."
=======
    new_user: "Bienvenue dans notre communauté ! Voici les sujets récents les plus populaires."
    not_seen_in_a_month: "Heureux de vous revoir parmi nous ! Nous ne vous avons pas vu depuis un moment. Voici les sujets les plus populaires depuis votre absence."
>>>>>>> 5a2e989e
  merge_posts:
    edit_reason:
      one: "Un message a été fusionné par %{username}"
      other: "%{count} messages ont été fusionnés par %{username}"
    errors:
      different_topics: "Des messages appartenant à différents sujets ne peuvent pas être fusionnés."
      different_users: "Des messages appartenant à différents utilisateurs ne peuvent pas être fusionnés."
  move_posts:
    new_topic_moderator_post:
      one: "Un message a été déplacé vers un nouveau sujet : %{topic_link}"
      other: "%{count} messages ont été déplacés vers un nouveau sujet : %{topic_link}"
    existing_topic_moderator_post:
      one: "Un message a été intégré dans un sujet existant : %{topic_link}"
      other: "%{count} messages ont été intégrés dans un sujet existant : %{topic_link}"
  change_owner:
    post_revision_text: "Auteur du message changé de %{old_user} vers %{new_user}"
    deleted_user: "un utilisateur supprimé"
  emoji:
    errors:
      name_already_exists: "Désolé, le nom « %{name} » est déjà utilisé par un autre emoji."
      error_while_storing_emoji: "Désolé,  il y a eu une erreur lors de l'enregistrement de l'emoji."
  topic_statuses:
    archived_enabled: "Ce sujet est maintenant archivé. Il est gelé et ne peut plus être modifié d'aucune façon."
    archived_disabled: "Ce sujet est maintenant désarchivé. Il n'est plus figé et peut être modifié."
    closed_enabled: "Ce sujet est maintenant fermé. Les nouvelles réponses ne sont plus autorisées."
    closed_disabled: "Ce sujet est maintenant ouvert. Les nouvelles réponses sont autorisées."
    autoclosed_message_max_posts:
      one: "Ce message a été automatiquement fermé après avoir atteint la limite maximum de 1 réponse."
      other: "Ce message a été automatiquement fermé après avoir atteint la limite maximum de %{count} réponses."
    autoclosed_topic_max_posts:
      one: "Ce sujet a été automatiquement fermé après avoir atteint la limite maximum de 1 réponse."
      other: "Ce sujet a été automatiquement fermé après avoir atteint la limite maximum de %{count} réponses."
    autoclosed_enabled_days:
      one: "Cette discussion a été automatiquement fermée après un jour. Aucune réponse n'est permise dorénavant."
      other: "Ce sujet a été automatiquement fermé après %{count} jours. Aucune réponse n'est permise dorénavant."
    autoclosed_enabled_hours:
      one: "Cette discussion a été automatiquement fermée après une heure. Aucune réponse n'est permise dorénavant."
      other: "Ce sujet a été automatiquement fermé après %{count} heures. Aucune réponse n'est permise dorénavant."
    autoclosed_enabled_minutes:
      one: "Cette discussion a été automatiquement fermée après une minute. Aucune réponse n'est permise dorénavant."
      other: "Ce sujet a été automatiquement fermé après %{count} minutes. Aucune réponse n'est permise dorénavant."
    autoclosed_enabled_lastpost_days:
      one: "Cette discussion a été automatiquement fermée après un jour. Aucune réponse n'est permise dorénavant."
      other: "Ce sujet a été automatiquement fermé après %{count} jours. Aucune réponse n'est permise dorénavant."
    autoclosed_enabled_lastpost_hours:
      one: "Cette discussion a été automatiquement fermée après 1 heure suivant le dernier commentaire. Aucune réponse n'est permise dorénavant."
      other: "Ce sujet a été automatiquement fermé après %{count} heures suivant le dernier commentaire. Aucune réponse n'est permise dorénavant."
    autoclosed_enabled_lastpost_minutes:
      one: "Cette discussion a été automatiquement fermée une minute après le dernier message. Aucune réponse n'est permise dorénavant."
      other: "Ce sujet a été automatiquement fermé %{count} minutes après le dernier message. Aucune réponse n'est permise dorénavant."
    autoclosed_disabled: "Ce sujet est maintenant ouvert. Les nouvelles réponses sont autorisées."
    autoclosed_disabled_lastpost: "Ce sujet est maintenant ouvert. Vous pouvez y participer."
    pinned_enabled: "Ce sujet est maintenant épinglé. Il apparaîtra en haut de sa catégorie jusqu'à ce qu'il soit désépinglé par un modérateur, ou individuellement par les utilisateurs eux-mêmes."
    pinned_disabled: "Ce sujet est maintenant dé-épinglé. Il n'apparaîtra plus en haut de sa categorie."
    pinned_globally_enabled: "Ce sujet est maintenant épinglé pour tous. Il apparaîtra en haut de sa catégorie et de chaque liste de sujets jusqu'à ce qu'il soit désépinglé par un modérateur, ou individuellement par les utilisateurs eux-mêmes."
    pinned_globally_disabled: "Ce sujet est maintenant désépinglé. Il n'apparaîtra plus en haut de sa catégorie."
    visible_enabled: "Ce sujet est maintenant visible. Il sera affiché dans la liste des sujets."
    visible_disabled: "Ce sujet est maintenant invisible. Il ne sera plus affiché dans la liste des sujets. Le seul moyen d'y accéder est par lien direct."
  login:
    not_approved: "Votre compte n'a pas encore été approuvé. Vous serez notifié par courriel quand cela sera fait."
    incorrect_username_email_or_password: "pseudo, adresse de courriel ou mot de passe incorrect"
    wait_approval: "Merci de vous être inscrit. Nous vous informerons lorsque votre compte aura été approuvé."
    active: "Votre compte est activé et prêt à l'emploi."
    activate_email: "<p>Vous avez presque fini ! Un courriel de confirmation a été envoyé à <b>%{email}</b>. Suivez les instructions pour activer votre compte.</p><p>S'il ne vous parvient pas, vérifiez le répertoire des courriers indésirables ou essayez de vous reconnecter pour envoyer une nouvelle demande d'activation.</p>"
    not_activated: "Vous ne pouvez pas vous connecter pour le moment. Nous vous avons envoyé un courriel d'activation. Merci de suivre les instructions qui s'y trouve pour activer votre compte."
    not_allowed_from_ip_address: "Vous ne pouvez pas vous connecter en tant que %{username} depuis cette adresse IP."
    admin_not_allowed_from_ip_address: "Vous ne pouvez pas vous connecter depuis cette adresse IP."
    suspended: "Vous ne pouvez pas vous connecter jusqu'au %{date}."
    suspended_with_reason: "Compte suspendu jusqu'à %{date} : %{reason}"
    errors: "%{errors}"
    not_available: "Indisponible. Essayez %{suggestion} ?"
    something_already_taken: "Quelque chose c'est mal passé. Peut-être que votre pseudo ou votre adresse de courriel est déjà enregistré ? Essayez le lien : j'ai oublié mon mot de passe."
    omniauth_error: "Désolé, une erreur est survenue lors de l'autorisation de votre compte. Vous n'avez peut-être pas approuvé l'autorisation ?"
    omniauth_error_unknown: "Quelque chose s'est mal passé lors de votre connexion, merci de réessayer."
    authenticator_error_no_valid_email: "Aucune adresse courriel associée à %{account] n'est autorisée. Vous devriez configurer votre compte avec une autre adresse."
    new_registrations_disabled: "La création de nouveau compte n'est pas autorisé pour le moment."
    password_too_long: "Les mots de passe sont limités à 200 caractères."
    email_too_long: "L'email renseigné est trop long. Les noms de boîte ne doivent pas dépasser 254 caractères, et les noms de domaines ne doivent pas dépasser 253 caractères."
    reserved_username: "Ce pseudo n'est pas autorisé."
    missing_user_field: "Vous n'avez pas renseigné l'ensemble des champs utilisateur"
    close_window: "Identification terminée. Fermez cette fenêtre pour continuer."
    already_logged_in: "Oups, on dirait que vous essayez d'accepter une invitation d'un autre utilisateur. Si vous n'êtes pas %{current_user}, veuillez vous déconnecter et réessayer."
  user:
    no_accounts_associated: "Aucun compte associé"
    deactivated: "A été désactivé à cause de trop de courriels rejetés vers '%{email}'."
    username:
      short: "doit être d'au moins %{min} caractères"
      long: "ne doit pas être supérieur à %{max} caractères"
      characters: "doit inclure uniquement des chiffres, lettres et caractères de soulignement"
      unique: "doit être unique"
      blank: "doit être présent"
      must_begin_with_alphanumeric_or_underscore: "doit commencer par une lettre, un chiffre ou un tiret bas"
      must_end_with_alphanumeric: "doit finir par une lettre ou un chiffre"
      must_not_contain_two_special_chars_in_seq: "ne doit pas contenir une séquence de 2 caractères spéciaux ou plus (.-_)"
      must_not_end_with_confusing_suffix: "ne doit pas se terminer avec un suffixe déroutant comme .json ou .png etc."
    email:
      not_allowed: "n'est pas autorisé pour ce fournisseur de courriels. Merci d'utiliser une autre adresse."
      blocked: "n'est pas autorisé."
<<<<<<< HEAD
      revoked: "N'enverra plus de courriels à '%{email}' jusqu'à %{date}."
=======
      revoked: "N'enverra plus de courriels à « %{email} » jusqu'à %{date}."
>>>>>>> 5a2e989e
    ip_address:
      blocked: "Les nouvelles inscriptions ne sont pas acceptées depuis votre adresse IP."
      max_new_accounts_per_registration_ip: "Les nouvelles inscriptions ne sont pas autorisées depuis votre adresse IP (limite atteinte). Contactez un responsable."
    website:
      domain_not_allowed: "Site Web invalide. Les domaines autorisés sont : %{domains}"
  flags_reminder:
    flags_were_submitted:
      one: "Un signalement a été soumis il y a plus d'une heure. Veuillez la passer en revue."
      other: "Des signalements ont été soumis il y a plus de %{count} heures. Veuillez les passer en revue."
    subject_template:
      one: "un signalement en attente de traitement"
      other: "%{count} signalements en attente de traitement."
  unsubscribe_mailer:
    subject_template: "Confirmez que vous ne souhaitez plus recevoir de courriels de mises à jour de %{site_title}"
    text_body_template: |
      Quelqu’un (est-ce vous ?) a demandé à ne plus envoyer de courriels de mises à jour de %{site_domain_name} à cette adresse.
      Pour confirmer, merci de cliquer sur ce lien :

      %{confirm_unsubscribe_link}


      Si vous souhaitez continuer à recevoir ces courriels, vous pouvez ignorer ce message.
  invite_mailer:
    subject_template: "%{invitee_name} vous a invité(e) à participer à « %{topic_title} » sur %{site_domain_name}"
    text_body_template: |
      %{invitee_name} vous a invité(e) dans une discussion

      > **%{topic_title}**
      >
      > %{topic_excerpt}

      sur

      > %{site_title} -- %{site_description}

      Si cela vous intéresse, cliquez sur le lien ci-dessous :

      %{invite_link}

      Cette invitation provient d'un utilisateur de confiance, vous pouvez donc répondre immédiatement.
  custom_invite_mailer:
    subject_template: "%{invitee_name} vous a invité(e) à participer à « %{topic_title} » sur %{site_domain_name}"
    text_body_template: |
      %{invitee_name} vous a invité(e) dans une discussion

      > **%{topic_title}**
      >
      > %{topic_excerpt}

      sur

      > %{site_title} -- %{site_description}

      Message de %{invitee_name} :

      %{user_custom_message}

      Si cela vous intéresse, cliquez sur le lien ci-dessous :

      %{invite_link}

      Cette invitation provient d'un utilisateur de confiance, vous pouvez donc répondre immédiatement.
  custom_invite_mailer:
    subject_template: "%{invitee_name} vous a invité(e) à participer à '%{topic_title}' sur %{site_domain_name}"
    text_body_template: |
      %{invitee_name} vous a invité(e) dans une discussion

      > **%{topic_title}**
      >
      > %{topic_excerpt}

      sur

      > %{site_title} -- %{site_description}

      Message de %{invitee_name} :

      %{user_custom_message}

      Si cela vous intéresse, cliquez sur le lien ci-dessous :

      %{invite_link}

      Cette invitation provient d'un utilisateur de confiance, vous pouvez donc répondre immédiatement.
  invite_forum_mailer:
    subject_template: "%{invitee_name} vous a invité(e) à rejoindre %{site_domain_name}"
    text_body_template: |
      %{invitee_name} vous a invité(e) à rejoindre

      > **%{site_title}**
      >
      > %{site_description}

      Si cela vous intéresse, cliquez sur le lien ci-dessous :

      %{invite_link}

      Cette invitation provient d'un utilisateur de confiance, un compte sera automatiquement créé pour vous.
  custom_invite_forum_mailer:
    subject_template: "%{invitee_name} vous a invité(e) à rejoindre %{site_domain_name}"
    text_body_template: |
      %{invitee_name} vous a invité(e) à rejoindre

      > **%{site_title}**
      >
      > %{site_description}

      Message de %{invitee_name} :

      %{user_custom_message}

      Si cela vous intéresse, cliquez sur le lien ci-dessous :

      %{invite_link}

      Cette invitation provient d'un utilisateur de confiance, un compte sera automatiquement créé pour vous.
  invite_password_instructions:
    subject_template: "Renseignez le mot de passe pour votre compte utilisateur %{site_name} "
    text_body_template: |
      Merci d'avoir accepté l'invitation sur %{site_name} -- Bienvenue !

      Cliquer sur ce lien pour choisir un mot de passe maintenant :
      %{base_url}/users/password-reset/%{email_token}

      (Si le lien est expiré, choisissez "J'ai oublié mon mot de passe" lorsque vous essayez de vous connecter avec votre adresse mail.)
  test_mailer:
    subject_template: "[%{site_name}] Test de délivrabilité d'un courriel"
    text_body_template: |
      Ceci est un courriel de test de

      [**%{base_url}**][0]

      Assurer la distribution de courriel est compliqué. Voici un certain nombre de points importants que vous devez vérifier au préalable :

      - Soyez *certain* de renseigner l'adresse `notification email` dans les paramètres. **Le nom de domaine renseigné dans l'addresse "from" des courriels que vous envoyez sera le nom de domaine utilisé pour la validation**.

      - Sachez comment consulter le format brut d'un courriel dans votre client de courriel et vérifier les entêtes pour obtenir des indices importants. Dans Gmail, il s'agit de l'option "show original" dans le menu contextuel situé en haut à droite de chaque courriel.

      - **IMPORTANT :** Votre FAI a-t-il un enregistrement DNS inverse renseigné pour associer les noms de domaine et les adresses IP depuis lesquelles vous envoyez des courriels ? [Testez votre enregistrement inverse PTR][2] ici. Si votre FAI n'a pas renseigné correctement votre enregistrement DNS inverse, il est très improbable que vos courriels soient délivrés.

      - L'[enregistrement SPF][8] de votre nom de domaine est-il correct ? [Testez votre enregistrement SPF][1] ici. Veuillez noter que le type officiel d'enregistrement est TXT pour le SPF.

      - L'[enregistrement DKIM][3] de votre nom de domaine est-il correct ? Ceci augmentera de manière significative la bonne distribution de vos courriels. [Testez votre enregistrement DKIM][7] ici.

      - Si vous maintenez votre propre serveur de courriel, assurez-vous que les IPs de votre serveur ne sont sur [aucune liste noire de courriel][4]. Vérifiez également qu'il envoie un "fully qualified hostname" résolvable en DNS dans son message HELO. Si ce n'est pas le cas, vos courriels seront rejetés par de nombreux services de courriel.

      - Nous vous recommandons d'**envoyer un courriel de test à [mail-tester.com][mt]** pour vérifier que tout ce qui est mentionné ci-dessus fonctionne bien.

      (La manière *la plus facile* est de créer un compte gratuit sur [SendGrid][sg], [SparkPost][sp], [Mailgun][mg] ou [Mailjet][mj], qui ont des options gratuites et qui seront suffisants pour de petites communautés. Vous devrez malgré tout configurer les entrées SPF et DKIM dans votre DNS !)

      Nous espérons que vous avez bien reçu ce courriel de test de distribution !

      Bonne chance,

      vos amis de [Discourse](http://www.discourse.org)

      [0]: %{base_url}
      [1]: http://www.kitterman.com/spf/validate.html
      [2]: http://mxtoolbox.com/ReverseLookup.aspx
      [3]: http://www.dkim.org/
      [4]: http://whatismyipaddress.com/blacklist-check
      [7]: https://www.mail-tester.com/spf-dkim-check
      [8]: http://www.openspf.org/SPF_Record_Syntax
      [sg]: https://goo.gl/r1WMF6
      [sp]: https://www.sparkpost.com/
      [mg]: http://www.mailgun.com/
      [mj]: https://www.mailjet.com/pricing
      [mt]: http://www.mail-tester.com/
  new_version_mailer:
    subject_template: "[%{site_name}] Nouvelle version de Discourse, mise à jour disponible"
<<<<<<< HEAD
    text_body_template: |
=======
    text_body_template: |+
>>>>>>> 5a2e989e
      Hourra, une nouvelle version de [Discourse](http://www.discourse.org) est disponible !

      Votre version : %{installed_version}
      Nouvelle version : **%{new_version}**

      - Mettez à jour depuis votre navigateur sur [%{base_url}/admin/upgrade](%{base_url}/admin/upgrade).

      - Consultez les nouveautés sur l'historique [GitHub](https://github.com/discourse/discourse/commits/master).

<<<<<<< HEAD
      - Visitez [meta.discourse.org](http://meta.discourse.org) pour des nouvelles, des discussions, et de l'aide concernant Discourse.
=======
      - Visitez [meta.discourse.org](https://meta.discourse.org) pour des nouvelles, des discussions, et de l'aide concernant Discourse.

>>>>>>> 5a2e989e
  new_version_mailer_with_notes:
    subject_template: "[%{site_name}] mise à jour disponible"
    text_body_template: |
      Hourra, une nouvelle version de [Discourse](http://www.discourse.org) est disponible !

      Votre version : %{installed_version}
      Nouvelle version : **%{new_version}**

      - Mettez à jour depuis votre navigateur sur [%{base_url}/admin/upgrade](%{base_url}/admin/upgrade).

      - Consultez les nouveautés sur l'historique [GitHub](https://github.com/discourse/discourse/commits/master).

<<<<<<< HEAD
      - Visitez [meta.discourse.org](http://meta.discourse.org) pour des nouvelles, des discussions, et de l'aide concernant Discourse.
=======
      - Visitez [meta.discourse.org](https://meta.discourse.org) pour des nouvelles, des discussions, et de l'aide concernant Discourse.
>>>>>>> 5a2e989e

      ### Notes de version

      %{notes}
  queued_posts_reminder:
    subject_template:
      one: "[%{site_name}] 1 message en attente de modération"
      other: "[%{site_name}] %{count} messages en attente de modération"
    text_body_template: |
      Bonjour,

      Des messages de nouveaux utilisateurs sont en attente de modération. [Approuvez ou rejetez-les ici](%{base_url}/queued-posts).
  flag_reasons:
    off_topic: "Votre message a été signalé comme étant **hors sujet** : la communauté considère qu'il ne correspond au sujet en discussion qui est défini par son titre et son premier message."
    inappropriate: "Votre message a été signalé comme étant **inapproprié** : la communauté considère que son contenu est offensif, abusif ou enfreint notre [charte](/guidelines)."
    spam: "Votre message a été signalé comme étant du **spam** : la communauté considère qu'il s'agit d'une publicité, ou du contenu trop promotionnel au lieu d'être utile et pertinent au sujet."
    notify_moderators: "Votre message a été **signalé aux modérateurs** : la communauté considère qu'il nécessite l'intervention d'un responsable."
  flags_dispositions:
    agreed: "Merci de nous en informer. Nous sommes en accord avec votre signalement et nous travaillons à sa résolution."
    agreed_and_deleted: "Merci de nous en informer. Nous sommes en accord avec votre signalement et avons supprimé le message."
    disagreed: "Merci de nous en informer. Nous travaillons à sa résolution."
    deferred: "Merci de nous en informer. Nous travaillons à sa résolution."
    deferred_and_deleted: "Merci de nous en informer. Nous avons supprimé le message."
  temporarily_closed_due_to_flags: "Ce sujet est temporairement fermé à cause d'un grand nombre de signalements de la communauté."
  system_messages:
    post_hidden:
      subject_template: "Message caché suite à des signalements de la communauté"
      text_body_template: |+
        Bonjour,

        Ceci est un message automatique de %{site_name} pour vous informer que votre message a été caché.

        %{base_url}%{url}

        %{flag_reason}

        Plusieurs membres de la communauté ont signalé ce message avant qu'il soit masqué, merci de modifier votre message en fonction des raisons invoquées. **Vous pouvez modifier votre message après %{edit_delay} minutes, il sera alors automatiquement démasqué.**

        Cependant, si votre message est masqué par la communauté une seconde fois, il le restera jusqu'à ce qu'un membre de l'équipe s'en occupe – et il est possible que des actions supplémentaires soient entreprises, y compris la suspension de votre compte.

        Afin d'être guidé, merci de vous référer à notre [charte](%{base_url}/guidelines).

<<<<<<< HEAD
    usage_tips:
      text_body_template: |
        Voici quelques astuces pour vous aider à démarrer :

        ## Lire

        Pour en lire plus, **faites défiler vers le bas !**

        Lorsque de nouveaux sujets ou de nouvelles réponses sont publiés, ils apparaissent automatiquement ; inutile de rafraîchir la page.

        ## Navigation

        - Pour effectuer une recherche, accéder à votre profil ou utiliser le menu <kbd>☰</kbd>, cliquez sur les **icônes en haut à droite**.

        - Sélectionner le titre d'un sujet, vous dirigera toujours vers **la nouvelle réponse non lue** dans celui-ci. Pour aller au début ou à la fin, sélectionnez le compteur de réponses ou la date de la dernière réponse.

        <img src="%{base_url}/images/welcome/topic-list-select-areas-2x.png" width="593" height="59">

        - Pendant la lecture d'un sujet, sélectionnez la barre de progression à droite pour aller au début, à la fin ou au dernier message lu. Sur les écrans plus petits, sélectionner le compteur en bas à droite pour le développer :

        <img src="%{base_url}/images/welcome/progress-bar-2x.png" width="153" height="181">

        Vous pouvez aussi appuyer sur <kbd>?</kbd> pour afficher la liste des raccourcis clavier.

        ## Répondre

        Pour insérer une citation, sélectionner le texte que vous souhaitez citer, puis appuyer sur n'importe quel bouton <img src="%{base_url}/images/welcome/reply-post-2x.png" width="25" height="23"> Répondre pour ouvrir l'éditeur de message. Répétez cette opération pour insérer plusieurs citations.

        <img src="%{base_url}/images/welcome/quote-reply-2x.png" width="326" height="128">

        Vous pouvez continuer la lecture pendant la rédaction de votre réponse et des brouillons seront automatiquement sauvegardés.

        Pour signaler à quelqu'un votre réponse, mentionnez son nom. Tapez un `@` pour commencer à choisir un utilisateur.

        <img src="%{base_url}/images/welcome/username-completion-2x.png" width="191" height="125">

        Pour insérer un [émoticône standard Emoji](http://www.emoji.codes/), utilisez le caractère `:` et tapez son nom ou utilisez des émoticônes traditionnels comme `;)`.

        <img src="%{base_url}/images/welcome/emoji-completion-2x.png" width="144" height="153">

        Pour générer l'aperçu d'un lien, mettez le lien seul sur une ligne.

        <img src="%{base_url}/images/welcome/link-oneboxing-animation.gif" width="480" height="228">

        Votre réponse peut être mise en forme en utilisant du HTML basique, du BBCode ou du [Markdown](http://commonmark.org/help/) :

        Ceci est **gras**.
        Ceci est <b>gras</b>.
        Ceci est [b]gras<[/b].

        Pour plus d'astuces de mise en forme, [essayer notre tutoriel interactif !](http://commonmark.org/help/tutorial/)

        ## Actions

        Il y a des boutons d'actions en bas de chaque message :

        <img src="%{base_url}/images/welcome/like-link-flag-bookmark-2x.png" width="162" height="42">

        - Pour signifier à quelqu'un que vous appréciez son message, cliquez sur le **cœur**. Partagez votre amour !

        - Obtenez un lien vers n'importe quelle réponse en cliquant sur le bouton **lien**.

        - Utiliser le bouton <kbd>&hellip;</kbd> pour faire apparaître plus d'actions. **Signaler** pour porter un problème à la connaissance de l'auteur ou [des responsable](%{base_url}/about). **Ajouter aux signets** pour retrouver ultérieurement ce message dans votre profil.

        ## Notifications

        Quand quelqu'un vous répond, vous cite, mentionne votre `@pseudo` ou même crée un lien vers un de vos messages, un nombre apparaîtra immédiatement en haut à droite de la page. Cliquez dessus pour accéder à vos **notifications**.

        <img src="%{base_url}/images/welcome/notification-panel-2x.png" width="160" height="54">

        N'ayez pas la crainte de manquer une réponse ; vous serez notifié par courriel de toutes les notifications survenant durant votre absence.

        ## Vos préférences

        - Tout sujet vieux de **moins de 2 jours** est considéré comme nouveau.

        - Tout sujet auquel vous avez **participé** (création, réponses ou lecture pendant une période prolongée) sera automatiquement suivi.

        En face de ces sujets, vous verrez la mention "nouveau" ou bien le nombre de messages non lus :

        <img src="%{base_url}/images/welcome/topics-new-unread-2x.png" width="341" height="106">

        Vous pouvez changer les paramètres de notification de chaque sujet en utilisant la commande de notification, à droite de la page d'un sujet.

        <img src="%{base_url}/images/welcome/topic-notification-control-2x.png" width="608" height="312">

        Vous pouvez aussi configurer les notifications par catégorie, si vous voulez surveiller ou non chaque nouveau sujet d'une catégorie spécifique.

        Pour changer n'importe lequel de ces paramètres, allez dans [vos préférences](%{base_url}/my/preferences).

        ## Une communauté basée sur la confiance

        C'est un plaisir de vous recevoir ! Au fur et à mesure de votre participation, vous allez progressivement gagner la confiance de la communauté. Vous deviendrez un membre à part entière et les limitations fonctionnelles propres à chaque nouvel utilisateur seront levées. À un niveau de confiance [suffisamment élevé](https://meta.discourse.org/t/what-do-user-trust-levels-do/4924), vous aurez accès à de nouvelles fonctionnalités vous permettant de nous aider à gérer la communauté.
=======
>>>>>>> 5a2e989e
    welcome_user:
      subject_template: "Bienvenue sur %{site_name} !"
      text_body_template: |
        Merci d'avoir rejoint %{site_name} et bienvenue !

        %{new_user_tips}

        Nous croyons au [comportement communautaire civilisé](%{base_url}/guidelines) en tous temps.

        Amusez-vous bien !

        (Si, en tant que nouvel utilisateur, vous avez besoin de communiquer avec un [responsable](%{base_url}/about), répondez simplement à ce message.)
    welcome_invite:
      subject_template: "Bienvenue sur %{site_name} !"
      text_body_template: |
        Merci d'avoir accepté votre invitation sur %{site_name} et bienvenue !

        Nous avons créé un nouveau compte : **%{username}**, et vous y êtes connecté. Vous pouvez changer votre pseudo en allant sur [votre profil][prefs].

        Pour vous reconnecter :

        1. Toujours **utiliser la même adresse de courriel que celle de l'invitation** que vous avez reçue. Autrement, nous ne pourrons pas vous reconnaître.

        2. Créer un mot de passe unique sur votre [sur votre profil][prefs] et connectez-vous avec.

        %{new_user_tips}

        Nous croyons au [comportement communautaire civilisé](%{base_url}/guidelines) en tous temps.

        Amusez-vous bien !

        (Si, en tant que nouvel utilisateur, vous avez besoin de communiquer avec un [responsable](%{base_url}/about), répondez simplement à ce message).

        [prefs]: %{user_preferences_url}
    backup_succeeded:
      subject_template: "Sauvegarde terminée avec succès"
      text_body_template: |
        La sauvegarde a réussi.

        Rendez-vous dans la section [Sauvegardes](%{base_url}/admin/backups) pour la télécharger.

        Voici le détail :

        ```text
        %{logs}
        ```
    backup_failed:
      subject_template: "Échec de la sauvegarde"
      text_body_template: |
        La sauvegarde a échoué.

        Voici le détail :

        ```text
        %{logs}
        ```
    restore_succeeded:
      subject_template: "Restauration terminée avec succès"
      text_body_template: |
        La restauration a réussi.

        Voici le détail :

        ```text
        %{logs}
        ```
    restore_failed:
      subject_template: "Échec de la restauration"
      text_body_template: |
        La restauration a échoué.

        Voici le détail :

        ```text
        %{logs}
        ```
    bulk_invite_succeeded:
      subject_template: "Envoi des invitations en masse réussi"
      text_body_template: "Votre envoi d'invitations en masse a été effectué. %{sent} invitations envoyées."
    bulk_invite_failed:
      subject_template: "Envoi des invitations en masse effectué avec des erreurs"
      text_body_template: |
        Votre envoi d'invitations en masse a été effectué. %{sent} invitations envoyées avec %{failed} erreur(s).

        Voici le détail:

        ```
        %{logs}
        ```
    csv_export_succeeded:
      subject_template: "Exportation des données terminée"
      text_body_template: |
        L'exportation de vos données a réussi!  :dvd:

        <a class="attachment" href="%{download_link}">%{file_name}</a> (%{file_size})

        Le lien de téléchargement ci-dessus expire après 48h.
    csv_export_failed:
      subject_template: "Échec de l'exportation des données "
      text_body_template: "Nous sommes désolés, l'exportation de vos données a échoué. Veuillez consulter les journaux ou contacter un responsable."
    email_reject_insufficient_trust_level:
<<<<<<< HEAD
      subject_template: "[%{site_name}] Incident d'email -- Niveau de confiance insuffisant "
=======
      subject_template: "[%{site_name}] Problème de courriel -- Niveau de confiance insuffisant "
>>>>>>> 5a2e989e
      text_body_template: |
        Nous sommes désolés, mais l'envoi de votre courriel à %{destination} (intitulé %{former_title}) n'a pas fonctionné.

        Votre compte n'a pas le niveau de confiance requis pour créer un nouveau sujet via cette adresse de courriel. Si vous pensez qu'il s'agit d'une erreur, contacter un responsable.
    email_reject_user_not_found:
<<<<<<< HEAD
      subject_template: "[%{site_name}] Erreur de courriel -- L'utilisateur est introuvable"
=======
      subject_template: "[%{site_name}] Problème de courriel -- L'utilisateur est introuvable"
>>>>>>> 5a2e989e
      text_body_template: |
        Nous sommes désolés, mais l'envoi de votre courriel à %{destination} (intitulé %{former_title}) n'a pas fonctionné.

        Votre réponse a été envoyée depuis une adresse inconnue. Essayez de l'envoyer depuis une autre adresse, ou contactez un responsable.
    email_reject_screened_email:
<<<<<<< HEAD
      subject_template: "[%{site_name}] Erreur de courriel -- Courriel bloqué"
=======
      subject_template: "[%{site_name}] Problème de courriel -- Courriel bloqué"
>>>>>>> 5a2e989e
      text_body_template: |
        Nous sommes désolés, mais l'envoi de votre courriel à %{destination} (intitulé %{former_title}) n'a pas fonctionné.

        Votre réponse a été envoyée depuis une adresse bloquée. Essayez de l'envoyer depuis une autre adresse ou contactez un responsable.
    email_reject_inactive_user:
      subject_template: "[%{site_name}] Problème de courriel -- Compte inactivé"
      text_body_template: |
        Malheureusement votre courriel à %{destination} (titled %{former_title}) a échoué.

        Le compte associé avec cette adresse existe n'est pas activé. Veuillez activer votre compte avant d'envoyer des courriels.
    email_reject_blocked_user:
      subject_template: "[%{site_name}] Problème de courriel -- Utilisateur bloqué"
      text_body_template: |
        Malheureusement votre courriel à %{destination} (titled %{former_title}) a échoué.

        Le compte associé avec cette adresse a été bloqué.
    email_reject_reply_user_not_matching:
      subject_template: "[%{site_name}] Problème de courriel -- Adresse de réponse inattendue"
      text_body_template: |
        Malheureusement votre courriel à %{destination} (titled %{former_title}) a échoué.

        Votre réponses nous est parvenue d'une autre adresse courriel que celle attendue, nous ne savons donc pas s'il s'agit de la même personne. Essayez de l'envoyer depuis une autre adresse, ou contactez un responsable.
    email_reject_no_account:
      subject_template: "[%{site_name}] Problème de courriel - Compte utilisateur inconnu"
      text_body_template: |
        Nous sommes désolés, mais l'envoi de votre courriel à %{destination} (intitulé %{former_title}) n'a pas fonctionné.

        Aucun compte utilisateur avec cette adresse n'a été trouvé. Essayez de l'envoyer depuis une autre adresse ou contactez un responsable.
    email_reject_empty:
      subject_template: "[%{site_name}] Problème de courriel - sans contenu"
      text_body_template: |
        Nous sommes désolés, mais l'envoi de votre courriel à %{destination} (intitulé %{former_title}) n'a pas fonctionné.

        Assurez-vous d'avoir écrit votre réponse au début du courriel.

        Si vous obtenez ce message alors que vous _aviez_ inclus une réponse, réessayez avec un formatage plus simple.
    email_reject_parsing:
      subject_template: "[%{site_name}] Problème de courriel -- Contenu non reconnu"
      text_body_template: |
        Nous sommes désolés, mais l'envoi de votre courriel à %{destination} (intitulé %{former_title}) n'a pas fonctionné.

        Nous n'avons pas pu trouver votre réponse dans le courriel. **Assurez-vous que votre réponse se trouve au début du courriel** -- nous ne pouvons pas traiter les réponses en ligne.
    email_reject_invalid_access:
      subject_template: "[%{site_name}] Problème de courriel -- Accès invalide"
      text_body_template: |
        Nous sommes désolés, mais l'envoi de votre courriel à %{destination} (intitulé %{former_title}) n'a pas fonctionné.

        Votre compte n'a pas le niveau de confiance requis pour créer un nouveau sujet dans cette catégorie. Si vous pensez qu'il s'agit d'une erreur, contactez un responsable.
    email_reject_strangers_not_allowed:
      subject_template: "[%{site_name}] Problème de courriel -- Accès invalide"
      text_body_template: |
        Nous sommes désolés, mais l'envoi de votre courriel à %{destination} (intitulé %{former_title}) n'a pas fonctionné.

        La catégorie vers laquelle vous avez envoyé ce courriel autorise uniquement les réponses d'utilisateurs avec un compte valide et une adresse de courriel connue. Si vous pensez qu'il s'agit d'une erreur, contactez un responsable.
    email_reject_invalid_post:
      subject_template: "[%{site_name}] Problème de courriel -- Erreur d'envoi d'un message"
      text_body_template: |
        Nous sommes désolés, mais l'envoi de votre courriel à %{destination} (intitulé %{former_title}) n'a pas fonctionné.

        Cela peut-être à cause d'un format trop complexe, d'un message trop long ou trop court. Veuillez réessayer ou rédigez votre message directement sur le site si le problème persiste.
    email_reject_invalid_post_specified:
      subject_template: "[%{site_name}] Problème de courriel -- Erreur d'envoi d'un message"
      text_body_template: |
        Nous sommes désolés, mais l'envoi de votre courriel à %{destination} (intitulé %{former_title}) n'a pas fonctionné.

        Raison :

        %{post_error}

        Si vous pouvez corriger les erreurs, veuillez réessayer.
<<<<<<< HEAD
    email_reject_rate_limit_specified:
      subject_template: "[%{site_name}] Problème de courriel -- Limitation du débit"
      text_body_template: |+
        Nous sommes désolés, mais l'envoi de votre courriel à %{destination} (intitulé %{former_title}) n'a pas fonctionné.

        Raison : %{rate_limit_description}

=======
>>>>>>> 5a2e989e
    email_reject_invalid_post_action:
      subject_template: "[%{site_name}] Problème de courriel -- Action Post invalide"
      text_body_template: |
        Nous sommes désolés, mais l'envoi de votre courriel à %{destination} (intitulé %{former_title}) n'a pas fonctionné.

        Le Post Action n'était pas reconnu. Veuillez réessayer ou rédigez votre message directement sur le site si le problème persiste.
    email_reject_reply_key:
      subject_template: "[%{site_name}] Problème de courriel -- Mauvaise clé de réponse"
      text_body_template: |
        Nous sommes désolés, mais l'envoi de votre courriel à %{destination} (intitulé %{former_title}) n'a pas fonctionné.

        La clé de réponse est invalide ou inconnue et nous ne pouvons pas savoir à quel message s’adresse cette réponse. Contactez un responsable.
    email_reject_bad_destination_address:
      subject_template: "[%{site_name}] Problème de courriel - Adresse de destinataire inconnue"
      text_body_template: |
        Nous sommes désolés, mais l'envoi de votre courriel à %{destination} (intitulé %{former_title}) n'a pas fonctionné.

        Aucune des adresses de destination n'est reconnue. Veuillez vérifier que vous envoyez bien à l'adresse de courriel fournie par les responsables.
    email_reject_topic_not_found:
<<<<<<< HEAD
      subject_template: "[%{site_name}] Erreur de courriel -- Le sujet est introuvable"
=======
      subject_template: "[%{site_name}] Problème de courriel -- Le sujet est introuvable"
>>>>>>> 5a2e989e
      text_body_template: |
        Nous sommes désolés, mais l'envoi de votre courriel à %{destination} (intitulé %{former_title}) n'a pas fonctionné.

        Le sujet à lequel vous répondez n'existe plus. Si vous pensez qu'il s'agit d'une erreur, contactez un responsable.
    email_reject_topic_closed:
<<<<<<< HEAD
      subject_template: "[%{site_name}] Erreur de courriel -- Le sujet est fermé"
=======
      subject_template: "[%{site_name}] Problème de courriel -- Le sujet est fermé"
>>>>>>> 5a2e989e
      text_body_template: |
        Nous sommes désolés, mais l'envoi de votre courriel à %{destination} (intitulé %{former_title}) n'a pas fonctionné.

        Le sujet à lequel vous répondez est actuellement fermé et n'accepte plus de réponses. Si vous pensez qu'il s'agit d'une erreur, contactez un responsable.
    email_reject_auto_generated:
      subject_template: "[%{site_name}] Problème de courriel - Réponse automatique"
      text_body_template: |
        Nous sommes désolés, mais l'envoi de votre courriel à %{destination} (intitulé %{former_title}) n'a pas fonctionné.

        Votre courriel a été marqué comme "automatiquement généré", ce qui signifie qu'il a été créé par un ordinateur au lieu d'être rédigé par un humain ; nous ne pouvons pas accepter ces types de courriel. Si vous pensez qu'il s'agit d'une erreur, contacter un responsable.
    email_error_notification:
      subject_template: "[%{site_name}] Problème de courriel -- Erreur d'authentification POP3"
      text_body_template: |
        Malheureusement il y a eu un erreur d'authentification lors de la récupération des courriels depuis le serveur POP.

        Assurez-vous que les paramètres de connexion POP sont corrects dans les [paramètres du site](%{base_url}/admin/site_settings/category/email).

        S'il y a une interface web pour le compte POP, vous devrez peut-être vous y connecter pour vérifier les paramètres.
    too_many_spam_flags:
      subject_template: "Nouveau compte bloqué"
      text_body_template: |
        Bonjour,

        Ceci est un message automatique de %{site_name} pour vous informer que vos messages ont été temporairement masqués suite à des signalements de la communauté.

        Par mesure de précaution, votre nouveau compte a été bloqué et vous ne pourrez plus créer de nouvelles réponses et sujets tant qu'un responsable n'a pas vérifié votre compte. Veuillez nous excuser pour la gêne occasionnée.

        Pour plus d'informations, merci de vous référer à la [charte de la communauté](%{base_url}/guidelines).
    too_many_tl3_flags:
      subject_template: "Nouveau compte bloqué"
      text_body_template: |
        Bonjour,

        Ceci est un message automatique de %{site_name} pour vous informer que votre compte a été bloqué suite à un grand nombre de signalements de la communauté.

        Par mesure de précaution, votre nouveau compte a été bloqué et vous ne pourrez par créer de nouvelles réponses ou sujets tant qu'un responsable n'a pas vérifié votre compte.

        Pour plus d'informations, merci de vous en référer à la [charte de la communauté](%{base_url}/guidelines).
    blocked_by_staff:
      subject_template: "Compte bloqué temporairement"
      text_body_template: |
        Bonjour,

        Ceci est un message automatique de %{site_name} pour vous informer que votre compte a été temporairement bloqué par mesure de précaution.

        Vous pouvez continuer à naviguer mais vous ne pourrez plus répondre ou créer de sujets tant qu'un [responsable](%{base_url}/about) n'a pas vérifié vos messages les plus récents. Veuillez nous excuser pour la gêne occasionnée.

        Pour plus d'informations, merci de vous référer à la [charte de la communauté](%{base_url}/guidelines).
    user_automatically_blocked:
<<<<<<< HEAD
      subject_template: "Nouvel utilisateur %{username} bloqué suite à des signalements de la communauté."
=======
      subject_template: "Nouvel utilisateur %{username} bloqué suite à des signalements de la communauté"
>>>>>>> 5a2e989e
      text_body_template: |
        Ceci est un message automatique

        Le nouvel utilisateur [%{username}](%{user_url}) a été bloqué automatiquement par plusieurs utilisateurs ayant signalés ses (%{username}) messages.

        Merci de [vérifier les signalements](%{base_url}/admin/flags). Si %{username} a été bloqué injustement, cliquez sur le bouton débloquer sur la [page d'administration de cet utilisateur](%{user_url}).

        Cette limite peut être changée par le paramètre du site `block_new_user`.
    spam_post_blocked:
      subject_template: "Les messages du nouvel utilisateur %{username} sont bloqués pour des liens répétés"
      text_body_template: |
        Ceci est un message automatique.

        Le nouvel utilisateur [%{username}](%{user_url}) tente de créer de multiples messages avec des liens vers %{domains}, mais que ces messages ont été bloqués pour éviter le spam. Cet utilisateur est toujours capable de créer des messages qui ne contiennent pas de liens vers %{domains}.

        Merci de [review the user](%{user_url}).

        Ceci peut être modifier via les options `newuser_spam_host_threshold` et white_listed_spam_host_domains`.
    unblocked:
      subject_template: "Compte débloqué"
      text_body_template: |
        Bonjour,

        Ceci est un message automatique de %{site_name} pour vous informer que votre compte a été débloqué après vérification d'un responsable.

        Vous pouvez à nouveau créer des nouveaux messages et sujets. Merci pour votre patience.
    pending_users_reminder:
      subject_template:
        one: "1 utilisateur en attente d'approbation"
        other: "%{count} utilisateurs en attente d'approbation"
      text_body_template: |
        Il y a de nouvelles inscriptions utilisateurs en attente d'approbation (ou rejet).

        [Veuillez les examiner dans la section d'administration](%{base_url}/admin/users/list/pending).
    download_remote_images_disabled:
      subject_template: "Téléchargement d'images distantes désactivé"
      text_body_template: "Le paramètre `download_remote_images_to_local` a été désactivé car la limite (`download_remote_images_threshold`) d'espace disque utilisé par les images vient d'être dépassée."
    dashboard_problems:
<<<<<<< HEAD
      subject_template: "Des problèmes ont été trouvé"
=======
      subject_template: "Des problèmes ont été trouvés"
>>>>>>> 5a2e989e
      text_body_template: |
        Des problèmes ont été reportés dans votre panel d'administration.

        [Merci de les étudier et les corriger](%{base_url}/admin).
  unsubscribe_link: |
    Pour se désabonner de ces courriels, [cliquer ici](%{unsubscribe_url}).
  unsubscribe_link_and_mail: |
    Pour se désabonner de ces courriels, [cliquer ici](%{unsubscribe_url}).
  unsubscribe_mailing_list: |
<<<<<<< HEAD
    Vous recevez ces courriels car vous avez activé la liste de diffusion.
=======
    Vous recevez ce courriel car vous avez activé la liste de diffusion.
>>>>>>> 5a2e989e

    Pour se désabonner de ces courriels, [cliquer ici](%{unsubscribe_url}).
  subject_re: "Re:"
  subject_pm: "[MP]"
  user_notifications:
    previous_discussion: "Réponses précédentes"
    reached_limit:
      one: "ATTENTION : vous avez atteint la limite de courriels quotidiens. Les notifications par courriel suivantes seront supprimées."
      other: "ATTENTION : vous avez atteint la limite de %{count} courriels par jour. Les notifications par courriel suivantes seront supprimées."
    in_reply_to: "En réponse à"
    unsubscribe:
      title: "Se désabonner"
      description: "Ces courriels ne vous intéressent pas ? Aucun problème ! Cliquez ci-dessous pour vous désabonner immédiatement :"
    reply_by_email: "[Voir le sujet](%{base_url}%{url}) ou répondre à ce courriel pour répondre."
    reply_by_email_pm: "[Voir le message](%{base_url}%{url}) ou répondre à ce courriel pour répondre."
    only_reply_by_email: "Répondre à ce courriel pour répondre."
    visit_link_to_respond: "[Voir le sujet](%{base_url}%{url}) pour répondre."
    visit_link_to_respond_pm: "[Voir le message](%{base_url}%{url}) pour répondre."
<<<<<<< HEAD
    posted_by: "Ecrit par %{username} le %{post_date}"
=======
    posted_by: "Redigé par %{username} le %{post_date}"
>>>>>>> 5a2e989e
    invited_to_private_message_body: |
      %{username} vous a invité(e) à un message

      > **%{topic_title}**
      >
      > %{topic_excerpt}

      sur

      > %{site_title} -- %{site_description}
    invited_to_topic_body: |
      %{username} vous a invité(e) à une discussion

      > **%{topic_title}**
      >
      > %{topic_excerpt}

      sur

      > %{site_title} -- %{site_description}
    user_invited_to_private_message_pm:
      subject_template: "[%{site_name}] %{username} vous a invité dans la conversation « %{topic_title} »"
      text_body_template: |
        %{header_instructions}

        %{message}

        %{respond_instructions}
    user_invited_to_private_message_pm_staged:
      subject_template: "[%{site_name}] %{username} vous a invité dans la conversation « %{topic_title} »"
      text_body_template: |
        %{header_instructions}

        %{message}

        %{respond_instructions}
    user_invited_to_topic:
<<<<<<< HEAD
      subject_template: "[%{site_name}] %{username} vous a invité dans le sujet '%{topic_title}'"
=======
      subject_template: "[%{site_name}] %{username} vous a invité dans « %{topic_title} »"
>>>>>>> 5a2e989e
      text_body_template: |
        %{header_instructions}

        %{message}

        %{respond_instructions}
    user_replied:
      subject_template: "[%{site_name}] %{topic_title}"
      text_body_template: |
        %{header_instructions}

        %{message}

        %{context}

        %{respond_instructions}
    user_replied_pm:
      subject_template: "[%{site_name}] [MP] %{topic_title}"
      text_body_template: |
        %{header_instructions}

        %{message}

        %{context}

        %{respond_instructions}
    user_quoted:
      subject_template: "[%{site_name}] %{topic_title}"
      text_body_template: |
        %{header_instructions}

        %{message}

        %{context}

        %{respond_instructions}
    user_linked:
      subject_template: "[%{site_name}] %{topic_title}"
      text_body_template: |
        %{header_instructions}

        %{message}

        %{context}

        %{respond_instructions}
    user_mentioned:
      subject_template: "[%{site_name}] %{topic_title}"
      text_body_template: |
        %{header_instructions}

        %{message}

        %{context}

        %{respond_instructions}
    user_group_mentioned:
      subject_template: "[%{site_name}] %{topic_title}"
      text_body_template: |
        %{header_instructions}

        %{message}

        %{context}

        %{respond_instructions}
    user_posted:
      subject_template: "[%{site_name}] %{topic_title}"
      text_body_template: |
        %{header_instructions}

        %{message}

        %{context}

        %{respond_instructions}
    user_watching_first_post:
      subject_template: "[%{site_name}] %{topic_title}"
      text_body_template: |
        %{header_instructions}

        %{message}

        %{context}

        %{respond_instructions}
    user_posted_pm:
      subject_template: "[%{site_name}] [MP] %{topic_title}"
      text_body_template: |
        %{header_instructions}

        %{message}

        %{context}

        %{respond_instructions}
    user_posted_pm_staged:
      subject_template: "%{optional_re}%{topic_title}"
      text_body_template: |2

        %{message}
    digest:
      why: "Voici un bref résumé de ce qu'il s'est passé sur %{site_link} depuis votre dernière visite le %{last_seen_at}"
<<<<<<< HEAD
      subject_template: "[%{site_name}] Résumé"
      new_activity: "Nouvelles activités sur vos sujets et messages :"
      top_topics: "Messages populaires"
      other_new_topics: "Sujets populaires"
      unsubscribe: "Ce résumé est envoyé depuis %{site_link} lorsque nous ne vous voyons plus depuis un moment. Pour se désabonner %{unsubscribe_link}."
      click_here: "cliquez ici"
      from: "résumé de %{site_name}"
      read_more: "Lire la suite"
      more_topics: "Il y a eu %{new_topics_since_seen} nouveaux sujets."
      more_topics_category: "Plus de nouveaux sujets :"
=======
      since_last_visit: "Depuis votre dernière visite"
      new_topics: "Nouveaux sujets"
      unread_messages: "Messages non lus"
      unread_notifications: "Notifications non lues"
      liked_received: "J'aime reçus"
      new_posts: "Nouveaux messages"
      new_users: "Nouveaux utilisateurs"
      popular_topics: "Sujets populaires"
      follow_topic: "Suivre ce sujet"
      join_the_discussion: "Lire la suite"
      popular_posts: "Messages populaires"
      from_topic_label: "De"
      more_new: "Nouveau pour vous"
      subject_template: "[%{site_name}] Résumé"
      unsubscribe: "Ce résumé est envoyé depuis %{site_link} lorsque nous ne vous voyons plus depuis un moment. Pour se désabonner %{unsubscribe_link}."
      click_here: "cliquez ici"
      from: "résumé de %{site_name}"
      preheader: "Un bref résumé depuis votre dernière visite le %{last_seen_at}"
>>>>>>> 5a2e989e
    mailing_list:
      why: "Toute l'activité sur %{site_link} le %{date}"
      subject_template: "[%{site_name}] Résumé du %{date}"
      unsubscribe: "Ce résumé est envoyé quotidiennement car la liste de diffusion est activée. Pour se désabonner %{unsubscribe_link}."
      from: "%{site_name} résumé"
      new_topics: "Nouveaux sujets"
      topic_updates: "Mises à jour de sujets"
      view_this_topic: "Voir ce sujet"
      back_to_top: "Aller en haut"
    forgot_password:
      subject_template: "[%{site_name}] Réinitialisation du mot de passe"
      text_body_template: |
        Quelqu'un a demandé la réinitialisation de votre mot de passe sur [%{site_name}](%{base_url}).

        Si ce n'était pas vous, vous pouvez ignorer ce courriel en toute sécurité.

        Cliquez sur le lien ci-dessous pour choisir un nouveau mot de passe :
        %{base_url}/users/password-reset/%{email_token}
    set_password:
      subject_template: "[%{site_name}] Définir le mot de passe"
      text_body_template: |
        Quelqu'un a demandé d'ajouter un mot de passe à votre compte sur  [%{site_name}](%{base_url}). Alternativement, vous pouvez vous connecter en utilisant un service en ligne pris en charge (Google, Facebook, etc) déjà associé à cette adresse de courriel validée.

        Si vous n'avez pas fait cette demande, vous pouvez ignorer ce courriel.

        Cliquez sur le lien suivant pour choisir un mot de passe:
        %{base_url}/users/password-reset/%{email_token}
    admin_login:
      subject_template: "[%{site_name}] Identification"
      text_body_template: |
        On a cherché à se connecter à votre compte sur [%{site_name}](%{base_url}).

        Si ce n'est pas vous, ignorez sans crainte ce courriel.

        Sinon, cliquez sur ce lien pour vous connecter :
        %{base_url}/users/admin-login/%{email_token}
    account_created:
      subject_template: "[%{site_name}] Votre nouveau compte"
      text_body_template: |
        Un nouveau compte utilisateur a été créé pour vous sur {site_name}

        Cliquez sur le lien ci-dessous pour choisir un mot de passe pour votre nouveau compte :
        %{base_url}/users/password-reset/%{email_token}
    confirm_new_email:
      subject_template: "[%{site_name}] Confirmer votre nouvelle adresse courriel"
      text_body_template: |
        Confirmer votre nouvelle adresse courriel pour %{site_name} en cliquant sur le lien suivant :

        %{base_url}/users/authorize-email/%{email_token}
    confirm_old_email:
      subject_template: "[%{site_name}] Confirmer votre adresse courriel actuelle"
      text_body_template: |
        Avant de pouvoir changer votre adresse courriel, nous devons confirmer que vous contrôlez
        bien l'adresse actuelle. Après avoir effectuée cette étape, vous devrez confirmer
        la nouvelle adresse courriel.

        Confirmer votre adresse courriel actuelle pour %{site_name} en cliquant sur le lien suivant :

        %{base_url}/users/authorize-email/%{email_token}
    notify_old_email:
      subject_template: "[%{site_name}] Votre adresse courriel a bien été modifiée"
      text_body_template: |
        Ceci est un message automatique pour vous informer que votre adresse courriel pour
        %{site_name} a été modifiée. Si c'est une erreur, merci de contacter
        un administrateur du site.

        Votre adresse courriel a été modifiée pour :

        %{new_email}
    signup_after_approval:
      subject_template: "Votre compte a été approuvé sur %{site_name} !"
      text_body_template: |
        Bienvenue sur %{site_name} !

        Un membre de l'équipe a approuvé votre compte sur %{site_name}.

        Cliquez sur le lien suivant pour confirmer et activer votre nouveau compte : %{base_url}/users/activate-account/%{email_token}

        Si le lien ci-dessus n'est pas cliquable, essayez de le copier-coller dans la barre d'adresse de votre navigateur web.

        %{new_user_tips}

        Nous croyons au [comportement communautaire civilisé](%{base_url}/guidelines) en tous temps.

        Amusez-vous bien !

        (Si, en tant que nouvel utilisateur, vous avez besoin de communiquer avec un [responsable](%{base_url}/about), répondez simplement à ce message.)
    signup:
      subject_template: "[%{site_name}] Confirmer votre nouveau compte"
      text_body_template: |
        Bienvenue sur %{site_name} !

        Cliquez sur le lien suivant pour confirmer et activer votre nouveau compte :
        %{base_url}/users/activate-account/%{email_token}

        Si le lien ci-dessus n'est pas cliquable, essayez de le copier et coller dans la barre d'adresse de votre navigateur web.
  page_not_found:
    title: "Oups ! Cette page n'existe pas ou est privée."
    popular_topics: "Populaires"
    recent_topics: "Récents"
    see_more: "Plus"
    search_title: "Rechercher dans ce site"
    search_google: "Google"
  login_required:
    welcome_message: |
      #[Bienvenue sur %{title}](#bienvenue)
      Un compte est requis. Veuillez créer un compte ou vous connecter pour continuer.
  terms_of_service:
    title: "Conditions générales d'utilisation"
    signup_form_message: 'J''ai lu et j''accepte les <a href="/tos" target="_blank">conditions générales d''utilisation</ a>.'
  deleted: 'supprimé'
  upload:
    edit_reason: "téléchargement d'une copie locale des images distantes"
    unauthorized: "Désolé, le fichier que vous essayer d'envoyer n'est pas autorisé (extensions autorisés : %{authorized_extensions})."
    pasted_image_filename: "Image collée"
    store_failure: "Erreur lors du stockage de #%{upload_id} pour l'utilisateur #%{user_id}."
    file_missing: "Désolé, il faut fournir un fichier à envoyer."
    attachments:
      too_large: "Désolé, le fichier que vous essayez d'envoyer est trop gros (taille maximale de %{max_size_kb} Ko)."
    images:
      too_large: "Désolé, l'image que vous essayez d'envoyer est trop grande (taille maximale de %{max_size_kb} Ko), merci de le redimensionner et de réessayer."
      size_not_found: "Désolé, mais nous n'avons pas pu déterminer la taille de votre image. Peut-être est-elle corrompue ?"
  avatar:
    missing: "Désolé, nous ne parvenons pas à trouver un avatar associé à cette adresse mail. Pouvez-vous essayer de la télécharger à nouveau ?"
  flag_reason:
    sockpuppet: "Un nouvel utilisateur a créé un sujet et un autre nouvel utilisateur avec la même adresse IP (%{ip_address}) a répondu. Voir le paramètre <a href='/admin/site_settings/category/spam'>`flag_sockpuppets`</a>."
    spam_hosts: "Ce nouvel utilisateur a tenté de créer plusieurs messages avec des liens vers le même domaine (%{domain}). Voir le paramètre <a href='/admin/site_settings/category/spam'>`newuser_spam_host_threshold`</a>."
  email_log:
    post_user_deleted: "L'auteur du message a été supprimé."
    no_user: "Impossible de trouver l'utilisateur avec l'id %{user_id}"
    anonymous_user: "L'utilisateur est anonyme"
    suspended_not_pm: "L'utilisateur est suspendu, pas un message"
    seen_recently: "L'utilisateur a été vu récemment"
    post_not_found: "Impossible de trouver le message avec l'id %{post_id}"
    notification_already_read: "La notification de ce courriel a déjà été lue"
    topic_nil: "post.topic vaut nil"
    post_deleted: "le message a été supprimé par l'auteur"
    user_suspended: "l'utilisateur a été suspendu"
    already_read: "l'utilisateur a déjà lu ce message"
    exceeded_emails_limit: "max_emails_per_day_per_user dépassé"
    exceeded_bounces_limit: "bounce_score_threshold dépassé"
    message_blank: "le message est vide"
    message_to_blank: "message.to est vide"
    text_part_body_blank: "text_part.body est vide"
    body_blank: "sans contenu"
    no_echo_mailing_list_mode: "Notifications de la liste de diffusion désactivées pour les messages de l'utilisateur."
  color_schemes:
    base_theme_name: "Base"
  about: "À propos"
  guidelines: "Charte"
  privacy: "Confidentialité"
  edit_this_page: "Modifier cette page"
  csv_export:
    boolean_yes: "Oui"
    boolean_no: "Non"
  static_topic_first_reply: |
    Modifier le premier message de ce sujet pour changer le contenu de la page  %{page_name}.
  guidelines_topic:
    title: "FAQ/Charte"
    body: |
      <a name="civilized"></a>

      ## [Ceci est un endroit civilisé, merci de le respecter](#civilized)

      Merci de traiter ce forum de discussion avec le même respect que vous pourriez avoir dans un parc public. Nous, aussi, sommes une ressource partagée par la communauté &mdash; un endroit pour partager des compétences, savoirs et intérêts au travers de conversations.

      Il ne s'agit pas de règles absolues, uniquement d'aide au bon sens de notre communauté. Suivez ces instructions pour garder cet endroit propre et bien éclairé pour un débat public civilisé.

      <a name="improve"></a>

      ## [Améliorez la discussion](#improve)

      Aidez nous à faire de cet endroit un lieu idéal pour la discussion en améliorant constamment le débat d'une certaine façon, même minime. Si vous n'êtes pas sûr que votre message soit utile à la discussion ou pourrait nuire à son utilité, pensez à ce que vous voulez dire et essayer de nouveau plus tard.

      Les sujets abordés ici sont importants pour nous et nous voulons que vous agissiez comme s'ils comptaient également pour vous. Soyez respectueux des sujets et des autres utilisateurs, même si vous êtes en désaccord avec une partie de ce qui est dit.

      Une façon d'améliorer la discussion est de découvrir celles qui sont déjà en cours. Essayez de passez un peu de temps à parcourir les sujets avant de répondre ou démarrer votre propre discussion. De fait, vous aurez de plus grandes chances de rencontrer d'autres personnes qui partagent vos intérêts.

      <a name="agreeable"></a>

      ## [Soyez agréable, même si vous n'êtes pas d'accord](#agreeable)

      La critique peut être constructive. Vous pouvez répondre à une personne en étant en désaccord avec elle. C'est très bien. Mais n'oubliez pas de *critiquer les idées, pas les gens*. Merci d'éviter :

      * les injures,
      * les attaques ad hominem,
      * de répondre à la tonalité d'un sujet plutôt qu'à son contenu réel,
      * les contradictions primaires.

      Au lieu de cela, fournissez des contre-arguments motivés qui améliorent la conversation.

      <a name="participate"></a>

      ## [Votre participation compte](#participate)

      Les conversations que nous avons ici donnent le ton pour tout le monde. Aidez-nous à influencer l'avenir de cette communauté en choisissant de vous engager dans des discussions qui font de ce forum un lieu intéressant &mdash; et en évitant celles qui n'y participent pas.

      Discourse fournit des outils qui permettent à la communauté d'identifier collectivement le meilleur (et le pire) des contributions : favoris, signets, des *J'aime*, des signalements, des réponses, des vérifications et ainsi de suite. Utilisez ces outils pour améliorer votre propre expérience et celle de tous les autres aussi.

      Essayons de laisser notre parc mieux que nous l'avons trouvé.

      <a name="flag-problems"></a>

      ## [Si vous voyez un problème, signaler le](#flag-problems)

      Les modérateurs ont un rôle spécial ; ils sont responsables de ce forum. Mais vous aussi. Avec votre aide, les modérateurs peuvent être des facilitateurs de la vie de la communauté et pas seulement des concierges ou des policiers.

      Quand vous voyez un mauvais comportement, ne répondez pas. Votre reconnaissance encourage le mauvais comportement, il consomme votre énergie et fait perdre du temps à chacun. *Signalez-le*. Si suffisamment de signalements s'accumulent, des mesures seront prises, automatiquement ou par l'intervention d'un modérateur.

      Afin de maintenir notre communauté, les modérateurs se réservent le droit de supprimer tout contenu et n'importe quel compte utilisateur pour une raison quelconque, et ce à n'importe quel moment. Les modérateurs ne disposent pas d'un aperçu des nouveaux messages avant leur publication, les modérateurs et opérateurs du site n'assument aucune responsabilité pour tout contenu affiché par la communauté.

      <a name="be-civil"></a>

      ## [Soyez toujours civilisé](#be-civil)

      Rien ne sabote une conversation saine mieux que la grossièreté :

      * Soyez civilisé. Ne postez pas ce qu'une personne raisonnable jugerait offensif, ni de discours violent ou haineux.
      * Gardez-le forum propre. Ne publiez rien d'obscène ou sexuellement explicite.
      * Se respecter mutuellement est primordial. Ne pas harceler ou chagriner quelqu'un, ni usurper l'identité de quelqu'un ou exposer des informations privées le concernant.
      * Respecter notre forum. Ne postez pas de spam ou tout autre forme de vandalisme.

      Il ne s'agit pas ici de choses concrètes avec des définitions précises - évitez *même d'avoir l'air* d'agir de la sorte. Si vous avez un doute, demandez-vous comment vous vous sentiriez si votre sujet était publié sur la première page du Monde.

      Il s'agit d'un forum public et les moteurs de recherche indexent ces discussions. Utilisez un langage, des liens et des images sans danger pour votre famille et vos amis.

      <a name="keep-tidy"></a>

      ## [Gardez cet endroit propre](#keep-tidy)

      Faites l'effort de mettre les choses au bon endroit, afin que nous puissions passer plus de temps à discuter et moins à ranger. Ainsi :

      * Ne commencez pas un sujet dans la mauvaise catégorie.
      * Ne postez pas le même contenu dans plusieurs discussions.
      * Ne postez pas de message sans contenu.
      * Ne pas détourner un sujet en le changeant en cours de route.
      * Ne signez pas vos messages &mdash; chaque message dispose d'informations sur le profil qui s'y rattache.

      Plutôt que de poster "+1", "lol", "mdr" ou "d'accord", utilisez le bouton 'J'aime'. Plutôt que de faire prendre à une discussion existante une direction radicalement différente, utilisez "Répondre en créant un sujet lié".

      <a name="stealing"></a>

      ## [Postez seulement vos propres trucs](#stealing)

      Vous ne pouvez pas poster n'importe quel contenu numérique s'il appartient à quelqu'un d'autre sans son autorisation. Vous ne pouvez pas poster des descriptions, des liens ou des méthodes pour voler la propriété intellectuelle de quelqu'un (logiciels, vidéo, audio, images), ou pour transgresser toute autre loi.

      <a name="power"></a>

      ## [Powered by You](#power)

      Ce site est géré par votre [équipe de responsables](/about) ainsi que *vous*, la communauté. Si vous avez d'autres questions sur comment les choses devraient fonctionner ici, créez un nouveau sujet dans [la catégorie meta](/c/meta) et discutons-en ! S'il y un problème critique ou urgent qui ne peut pas être résolu par un sujet meta ou un signalement, contactez nous [ici](/about).

      <a name="tos"></a>

      ## [Lisez les conditions générales d'utilisation](#tos)

      Oui, le jargon juridique est ennuyeux, mais nous devons nous protéger &ndash; et par extension, vous et vos données &ndash; contre des gens hostiles. Nous avons des [Conditions générales d'utilisation](/tos) décrivant votre (et notre) comportement et les droits liés au contenu, la confidentialité et les lois. Pour utiliser ce service, vous devez accepter de respecter nos [CGU](/tos).
  tos_topic:
    title: "Conditions générales d'utilisation"
  privacy_topic:
    title: "Politique de confidentialité"
    body: |
      <a name="collect"></a>

      ## [Quelles sont les informations que nous recueillons ?](#collect)

      Nous recueillons des informations lorsque vous vous inscrivez sur notre site et nous recueillons des données lorsque vous participez au forum en lisant, en écrivant et en évaluant le contenu partagé ici.

      Lorsque vous vous inscrivez sur notre site, vous pouvez être invité à entrer votre nom et votre adresse de courriel. Vous pouvez, toutefois, visitez notre site sans vous inscrire. Votre adresse de courriel sera vérifiée par un courriel contenant un lien unique. Si ce lien est visité, nous savons que vous êtres propriétaire de l'adresse de courriel.

      Une fois enregistré et lorsque vous postez, nous enregistrons l'adresse IP de provenance du poste. Nous pouvons également conserver les journaux des serveurs qui comprennent l'adresse IP de chaque demande à notre serveur.

      <a name="use"></a>

      ## [Comment utilisons-nous vos informations ?](#use)

      Toute l'information que nous recueillons auprès de vous peuvent être utilisés dans l'une des façons suivantes : * Pour personnaliser votre expérience - vos informations nous aide à mieux répondre à vos besoins individuels.

      * Pour améliorer notre site - nous nous efforçons continuellement d'améliorer nos fonctionnalités basés sur les informations et les commentaires que nous recevons de votre part.
      * Pour améliorer le service client — vos informations nous aide à répondre plus efficacement à vos demandes de service et de support.
      * Pour envoyer des courriels périodiques - L'adresse de courriel que vous fournissez peut être utilisée pour vous envoyer des informations, des notifications que vous avez demandé tels que des modifications apportées à thèmes, des réponses mentionnant votre nom d'utilisateur, des réponses a des demandes de renseignements et / ou d'autres demandes ou questions.

      <a name="protect"></a>

      ## [Comment protégeons-nous vos informations ?](#protect)

      Nous mettons en œuvre une variété de mesures de sécurité pour maintenir la sécurité de vos informations personnelles lorsque vous saisissez, soumettez, ou d'accédez à vos renseignements personnels.

      <a name="data-retention"></a>

      ## [Quelle est votre politique de conservation des données ?](#data-retention)

      Nous ferons un effort de bonne foi pour :

      * Conserver les logs du serveur contenant l'adresse IP de toutes les requêtes vers ce serveur sans dépasser les 90 jours.
      * Conserver les adresses IP associées à des utilisateurs enregistrés et leurs messages pas plus de 5 ans.

      <a name="cookies"></a>

      ## [Utilisons-nous des cookies ?](#cookies)

      Oui. Les cookies sont de petits fichiers qu'un site ou son prestataire de services transfert sur le disque dur de votre ordinateur via votre navigateur Web (si vous permettez). Ces cookies permettent au site de reconnaître votre navigateur et, si vous avez un compte enregistré, l'associer à votre compte enregistré.

      Nous utilisons des cookies pour comprendre et sauvegarder vos préférences pour de futures visites et compiler des données globales sur le trafic du site et les interactions avec le site afin que nous puissions offrir de meilleures expériences de navigation et de meilleurs outils à l'avenir. Nous pouvons conclure des contrats avec des fournisseurs de services tiers pour nous aider à mieux comprendre les visiteurs du site. Ces fournisseurs de services ne sont pas autorisés à utiliser les renseignements recueillis en notre nom, sauf pour nous aider à mener et à améliorer notre entreprise.

      <a name="disclose"></a>

      ## [Divulguons-nous des informations à des tiers?](#disclose)

      Nous ne vendons pas, ni échangeons, ou même transférerons vos renseignements personnelles à des tiers. Ceci n'inclut pas les tiers de confiance qui nous aident à exploiter notre site, la conduite de nos affaires, ou vous servir, tant que ces parties conviennent à garder ces informations confidentiels. Nous pouvons également divulguer vos informations lorsque nous croyons nécessaire de se conformer à la loi, appliquer nos politiques de site, ou la nôtre ou d'autres droits, la propriété ou la sécurité. Toutefois, des informations non personnelles des visiteurs peuvent être fournis à d'autres parties pour le marketing, la publicité, ou d'autres utilisations.

      <a name="third-party"></a>

      ## [Liens vers des tiers](#third-party)

      Parfois, à notre discrétion, nous pouvons inclure ou offrir des produits ou services de tiers sur notre site. Ces sites tiers ont des politiques de confidentialité distinctes et indépendantes. Nous n'avons donc aucune responsabilité pour le contenu et les activités de ces sites. Néanmoins, nous cherchons à protéger l'intégrité de notre site et sommes disposés à accueillir tous les commentaires au sujet de ces sites.

      <a name="coppa"></a>

      ## [Protection des mineurs](#coppa)

      Notre site, produits et services sont dirigés vers les personnes qui ont au moins 13 ans ou plus. Si ce serveur est aux Etats-Unis, et que vous êtes sous l'âge de 13 ans, conformément aux exigences de la COPPA ([Children's Online Privacy Protection Act](https://en.wikipedia.org/wiki/Children%27s_Online_Privacy_Protection_Act)), n'utiliser pas ce site.

      <a name="online"></a>

      ## [Politique de confidentialité en ligne](#online)

      Cette politique de confidentialité en ligne s'applique uniquement aux informations collectées sur notre site et non aux informations recueillies hors connexion.

      <a name="consent"></a>

      ## [Votre consentement](#consent)

      En utilisant notre site, vous consentez à la Politique de confidentialité de notre site web.

      <a name="changes"></a>

      ## [Changements à notre politique de confidentialité](#changes)

      Si nous décidons de changer notre politique de confidentialité, nous afficherons ces modifications sur cette page. Ce document est soumis à la licence creative commons CC-BY-SA. Il a été mis à jour le 31 mai 2013.
  static:
    search_help: |
      <h3>Astuces</h3>
      <p>
      <ul>
      <li>Les résultats dont le titre correspond à la recherche sont retournés en priorité &ndash; en cas de doutes, recherchez dans les titres</li>
      <li>Pour obtenir de meilleurs résultats, utilisez toujours des mots rares ou peu fréquents</li>
      <li>Dès que possible, limitez vos recherches à une catégorie en particulier, à un utilisateur ou à un sujet</li>
      </ul>
      </p>
      <h3>Options</h3>
      <p>
      <table>
      <tr><td><code>order:views</code></td><td><code>order:latest</code></td><td><code>order:likes</code></td><td><code>@username</code></td><td><code>user:foo</code></td></tr>
      <tr><td><code>status:open</code></td><td><code>status:closed</code></td><td><code>status:archived</code></td><td><code>status:noreplies</code></td><td><code>status:single_user</code></td></tr>
      <tr><td><code>#category-slug</code></td><td><code>category:foo</code></td><td><code>group:foo</code></td><td><code>badge:foo</code></td><td></td></tr>
      <tr><td><code>in:likes</code></td><td><code>in:posted</code></td><td><code>in:watching</code></td><td><code>in:tracking</code></td><td><code>in:private</code></td></tr>
      <tr><td><code>in:bookmarks</code></td><td><code>in:first</code></td><td><code>in:pinned</code></td><td><code>in:unpinned</code></td><td><code>in:wiki</code></td></tr>
      <tr><td><code>posts_count:num</code></td><td><code>before:days or date</code></td><td><code>after:days or date</code></td><td><code>tags:one,two</code></td><td></td></tr>
      </table>
      </p>
      <h3>Examples</h3>
      <p>
      <ul>
      <li><code>rainbows #parks</code> cherchera les sujets dans la catégorie "parks" qui contiennent le mot "rainbows".</li>
      <li><code>rainbows category:parks status:open order:latest</code> cherchera les sujets dans la catégorie "parks" en ordre chronologique qui contiennent le mot "rainbows" et qui ne sont ni fermé ni archivé.
      <li><code>rainbows category:"parks and gardens" in:bookmarks</code> cherchera les sujets dans la catégorie "parks and gardens" qui contiennent le mot "rainbows" et qui sont dans vos signets.</li>
      </ul>
      </p>
  badges:
    editor:
      name: Éditeur
      description: Première modification d'un message
      long_description: |
<<<<<<< HEAD
        Ce badge est accordé après la première édition d'un de vos messages. Bien que la possibilité d'éditer un message soit limitée dans le temps, l'édition est toujours une bonne idée — vous pouvez améliorer vos messages, réparer des petites erreurs, ou ajouter des éléments que vous avez oubliés lors de la rédaction. Éditer vos messages pour les rendre encore meilleurs !
=======
        Ce badge est accordé après la première modification d'un de vos messages. Bien que la possibilité d'éditer un message soit limitée dans le temps, l'édition est toujours une bonne idée — vous pouvez améliorer vos messages, réparer des petites erreurs, ou ajouter des éléments que vous avez oubliés lors de la rédaction. Éditer vos messages pour les rendre encore meilleurs !
>>>>>>> 5a2e989e
    basic_user:
      name: Actif
      description: <a href="https://meta.discourse.org/t/what-do-user-trust-levels-do/4924/4">Accès accordé</a> à toutes les fonctions communautaires essentielles
      long_description: |
        Ce badge est accordé lorsque vous atteignez le niveau de confiance 1. Merci d'être resté dans le coin un petit moment et d'avoir lu quelques sujets pour en apprendre plus sur notre communauté. Vos restrictions "nouvel utilisateur" ont été levées, et vous avez accès aux fonctionnalités essentielles telles que la messagerie personnelle, le signalement, l'édition des wikis, et la possibilité de poster des images et de multiples liens.
    member:
      name: Membre
      description: <a href="https://meta.discourse.org/t/what-do-user-trust-levels-do/4924/5">Accès accordé</a> aux invitations, aux messages de groupe et à plus de J'aime
      long_description: |
        Ce badge est accordé lorsque vous atteignez le niveau de confiance 2. Merci d'avoir participé durant plusieurs semaines à notre communauté. Vous pouvez désormais envoyer des invitations personnelles depuis votre page utilisateur ou un sujet, envoyer des messages groupés, et avez quelques J'aime supplémentaires chaque jour.
    regular:
      name: Habitué
      description: <a href="https://meta.discourse.org/t/what-do-user-trust-levels-do/4924/6">Accès accordé</a> à la re-catégorisation, au renommage, au suivi de liens, au Wiki et à plus de J'aime
      long_description: |
        Ce badge est accordé lorsque vous atteignez le niveau de confiance 3. Merci d'avoir été un participant régulier à notre communauté pendant ces quelques mois, l'un de nos lecteurs les plus actifs et un contributeur sérieux à ce qui rend notre communauté si belle. Vous pouvez désormais re-catégoriser et renommer des sujets, accéder à la section privée, signaler des spams, et vous avez plein de J'aime en plus chaque jour.
    leader:
      name: Meneur
      description: <a href="https://meta.discourse.org/t/what-do-user-trust-levels-do/4924/7">Accès accordé</a> à l'édition globale, l'épinglage, la fermeture, l'archivage, la séparation et la fusion de sujets, et toujours plus de J'aime
      long_description: |
        Ce badge est accordé lorsque vous atteignez le niveau de confiance 4. Vous êtes un meneur choisi par l'équipe dans cette communauté, et vous montrez l'exemple dans vos actions et vos mots. Vous avez la capacité de modifier tous les messages, utiliser les actions de modérations telles qu'épingler, fermer, cacher, archiver, scinder et fusionner, ainsi que des tonnes de J'aime par jour.
    welcome:
      name: Bienvenue
      description: A reçu un J'aime
      long_description: |
        Ce badge est accordé lorsque vous recevez votre premier J'aime sur un de vos messages. Félicitations, vous avez écrit quelque chose que les membres de votre communauté ont trouvé intéressant, cool, ou utile !
    autobiographer:
      name: Autobiographe
      description: A rempli les informations de son <a href="/my/preferences">profil</a>
      long_description: |
        Ce badge est accordé au remplissage de <a href="/my/preferences">votre profil utilisateur</a> et au choix d'une photo de profil. En dire plus à la communauté sur vous et vos intérêts permet de la rendre plus agréable et plus connectée. Rejoignez-nous!
    anniversary:
      name: Jubilaire
      description: Membre actif depuis un an, avec au moins un message
      long_description: |
        Ce badge est accordé après avoir été membre du site pendant une année, avec au moins un message crée dans cette année. Merci d'être resté avec nous et de contribuer ainsi à notre communauté ! Nous n'aurions pas pu le faire sans vous.
    nice_post:
      name: Jolie réponse
      description: A reçu 10 J'aime sur une réponse
      long_description: |
        Ce badge est accordé quand votre réponse obtient 10 J'aime. Votre réponse a fait bonne impression sur la communauté et a aidé la conversation à progresser.
    good_post:
      name: Bonne réponse
      description: A reçu 25 J'aime sur une réponse
      long_description: |
        Ce badge est accordé quand votre réponse obtient 25 J'aime. Votre réponse est exceptionnel et a rendu la conversation meilleur pour tout le monde !
    great_post:
      name: Super réponse
      description: A reçu 50 J'aime sur une réponse
      long_description: |
        Ce badge est accordé quand votre réponse obtient 50 J'aime. Votre réponse était inspirante, fascinante, hilarante, ou pertinente et la communauté l'a adorée.
    nice_topic:
      name: Sujet intéressant
      description: A reçu 10 J'aime sur un sujet
      long_description: |
        Ce badge est accordé quand votre sujet obtient 10 J'aime. Vous avez commencé une conversation intéressante que la communauté a apprécié !
    good_topic:
      name: Bon sujet
      description: A reçu 25 J'aime sur un sujet
      long_description: |
        Ce badge est accordé quand votre sujet obtient 25 J'aime. Vous avez lancé une conversation vibrante autour de laquelle la communauté s'est ralliée et elle l'a adorée !
    great_topic:
      name: Super sujet
      description: A reçu 50 J'aime sur un sujet
      long_description: |
        Ce badge est accordé quand votre sujet obtient 50 J'aime. Vous avez initié une conversation fascinante et la communauté a apprécié la discussion dynamique résultante !
    nice_share:
      name: Partage sympa
      description: Message partagé avec 25 visiteurs uniques
      long_description: |
        Ce badge est accordé après le partage d'un lien vers un message consulté par 25 visiteurs extérieurs. Merci de faire connaître nos discussions et cette communauté.
    good_share:
      name: Bon partage
      description: Message partagé avec 300 visiteurs uniques
      long_description: |
        Ce badge est accordé après le partage d'un lien vers un message consulté par 300 visiteurs extérieurs. Bon travail ! Vous avez diffusé une discussion intéressante à <i>beaucoup</i> de nouvelles personnes et nous avez aidés à grandir.
    great_share:
      name: Super partage
      description: Message partagé avec 1000 visiteurs uniques
      long_description: |
        Ce badge est accordé après le partage d'un lien qui a été cliqué par 1000 visiteurs extérieurs. Whaou ! Vous avez fait la promotion d'une discussion intéressante auprès d'une nouvelle audience d'envergure et avez aidé notre communauté à grandir de manière significative !
    first_like:
      name: Premier J'aime
      description: A aimé un message
      long_description: |
        Ce badge est accordé la première fois que vous aimez un message en utilisant le bouton :heart:. Aimer des messages est le moyen parfait pour dire aux autres membres de la communauté que ce qu'ils ont posté était intéressant, utile, cool, ou amusant.
    first_flag:
      name: Premier signalement
      description: A signalé un message
      long_description: |
        Ce badge est accordé la première fois que vous signalez un message. Les signalements sont essentiels à la santé de votre communauté. Si vous remarquez des messages nécessitant l'intervention d'un modérateur n'hésitez pas à les signaler. Vous pouvez aussi utiliser les boîtes de dialogue de signalement pour envoyer des <b>messages</b> à d'autres utilisateurs. Si vous voyez un problème, :flag_black: signalez-le !
    promoter:
      name: Ambassadeur
      description: A invité un utilisateur
      long_description: |
        Ce badge est accordé quand vous invitez quelqu'un à rejoindre la communauté via le bouton d'invitation de la page utilisateur, ou à la fin d'un sujet. Inviter des amis qui peuvent être intéressé par des discussions spécifiques est un bonne manière d'introduire de nouvelles personnes dans la communauté, donc merci !
    campaigner:
      name: Militant
      description: A invité 3 utilisateurs basiques
      long_description: |
        Ce badge est accordé lorsque vous avez invité 3 personnes qui ont ensuite passé assez de temps sur le site pour devenir des utilisateurs de base. Une communauté dynamique a besoin d'un apport régulier de nouveaux arrivants qui participent régulièrement et ajouter de nouvelles voix aux conversations.
    champion:
      name: Champion
      description: A invité 5 membres
      long_description: |
        Ce badge est accordé lorsque vous avez invité 5 personnes qui ont ensuite passé assez de temps sur le site pour devenir des membres à part entière. Whaou ! Merci d'élargir la diversité de notre communauté avec de nouveaux membres !
    first_share:
      name: Premier partage
      description: A partagé un message
      long_description: |
        Ce badge est accordé la première fois que vous partagez un lien vers une réponse ou un sujet en utilisant le bouton de partage. Partager des liens est une excellente façon de montrer des discussions intéressantes avec le reste du monde et faire croître votre communauté.
    first_link:
      name: Premier lien
      description: A ajouté un lien  vers un autre sujet
      long_description: |
        Ce badge est accordé la première fois que vous ajoutez un lien vers un autre sujet. Avec l'affichage des relations entre les sujets, lier des sujets aide les autres lecteurs à trouver des conversations intéressantes. Linker librement !
    first_quote:
      name: Première citation
      description: A cité un message
      long_description: |
        Ce badge est accordé la première fois que vous citez un message dans votre réponse. Citer les sections pertinentes des messages précédents dans votre réponse permet de garder les discussions reliées entre elles et sur le sujet. La meilleure façon de citer est de mettre en évidence une section d'un message, puis appuyer sur un bouton de réponse. Citer généreusement !
    read_guidelines:
      name: Règlement lu
      description: A lu le <a href="/guidelines">règlement de la communauté</a>
      long_description: |
        Ce badge est accordé après <a href="/guidelines">lecture de la charte de la communauté</a>. Respecter et partager ces règles simples permet de construire une communauté sûre, agréable et durable. Souvenez-vous toujours qu'il y a un autre être humain, tout comme vous, de l'autre côté de cet écran. Soyez courtois !
    reader:
      name: Lecteur
      description: A lu tous les messages d'un sujet contenant plus de 100 messages
      long_description: |
        Ce badge est accordé la première fois que vous lisez un sujet avec plus de 100 réponses. Lire une conversation attentivement vous aide à suivre la discussion, comprendre différents points de vue, et conduit à des conversations plus intéressantes. Plus vous lisez, meilleure la conversation devient. Comme on aime le dire, lire est la base ! :slight_smile:
    popular_link:
      name: Lien populaire
      description: A posté un lien externe avec au moins 50 clics
      long_description: |
        Ce badge est accordé quand un lien que vous avez partagé obtient 50 clics. Merci de poster un lien utile qui a ajouté un contexte intéressant à la conversation !
    hot_link:
      name: Lien tendance
      description: A posté un lien externe avec au moins 300 clics
      long_description: |
        Ce badge est accordé quand un lien que vous avez partagé obtient 300 clics. Merci de poster un lien fascinant qui a conduit la conversation vers l'avant et a illuminé la discussion !
    famous_link:
      name: Lien célèbre
      description: A posté un lien externe avec 1000 clic
      long_description: |
        Ce badge est accordé quand un lien que vous avez partagé obtient 1000 clics. Whaou ! Vous avez posté un lien qui a notablement amélioré la discussion en ajoutant des détails et des informations essentielles. Bon travail !
    appreciated:
      name: Apprécié
      description: A recu 1 J'aime sur 20 messages
      long_description: |
        Ce badge est accordé lorsque vous recevez au moins un J'aime sur 20 messages différents. La communauté apprécie vos contributions aux conversations !
    respected:
      name: Respecté
      description: A reçu 2 J'aime sur 100 messages
      long_description: |
        Ce badge est accordé lorsque vous recevez au moins 2 J'aime sur 100 messages différents. La communauté a de plus en plus de respect pour vos nombreuses contributions aux conversations.
    admired:
      name: Admiré
      description: A reçu 5 J'aime sur 300 messages
      long_description: |
        Ce badge est accordé lorsque vous recevez au moins 5 J'aime sur 300 messages différents. Whaou ! La communauté admire vos fréquentes contributions de haute qualité aux conversations.
    out_of_love:
      name: Trop d'amour
      description: A utilisé 50 J'aime en une journée
      long_description: |
        Ce badge est accordé lorsque vous utilisez la totalité de vos 50 J'aime quotidiens. Rappelez-vous de prendre un moment pour aimer les messages qui vous plaisent et que vous appréciez. Cela encourage les autres membres de la communauté à créer encore plus de discussions de qualité à l'avenir.
    higher_love:
      name: Amour plus fort
      description: A utilisé 50 J'aime en un jour 5 fois
      long_description: |
        Ce badge est accordé lorsque vous utilisez la totalité de vos 50 J'aime par jour pendant 5 jours. Merci de prendre le temps d'encourager activement les meilleures conversations chaque jour !
    crazy_in_love:
      name: Fou amoureux
      description: A utilisé 50 likes en un jour 20 fois
      long_description: |
        Ce badge est accordé lorsque vous utilisez la totalité vos 50 J'aime par jour pendant 20 jours. Whaou ! Vous êtes un modèle d'encouragement régulier des membres de la communauté !
    thank_you:
      name: 'Merci '
      description: A 20 messages ayant reçu un J'aime et a donné 10 j'aime
      long_description: |
        Ce badge est accordé quand vous avez reçu 20 J'aime sur vos messages et en avez donné 10 ou plus en retour. Quand quelqu'un aime vos messages, vous trouvez le temps d'aimer ce que les autres postent à leur tour.
    gives_back:
      name: Redonne
      description: A 100 messages ayant reçu un J'aime et a donné 100 J'aime
      long_description: |
        Ce badge est accordé quand vous avez reçu 100 J'aime et en avez donné 100 ou plus en retour. Whaou ! Merci de rendre ce lieu meilleur !
    empathetic:
      name: Empathique
      description: A 500 messages ayant reçu un J'aime et a donné 1000 J'aime
      long_description: |
        Ce badge est accordé quand vous avez reçu 500 J'aime et en avez donné 1000 ou plus en retour. Whaou ! Vous êtes un modèle de générosité et d'amour mutuel :two_hearts:.
    first_emoji:
      name: Premier Emoji
      description: A utilisé un emoji dans un message
      long_description: |
        Ce badge est accordé la première fois que vous ajoutez un Emoji à votre message :thumbsup:. Les Emoji vous permettent de transmettre de l'émotion dans vos messages, du bonheur :smiley: à la tristesse :anguished: en passant par la colère :angry: et tout le reste :sunglasses:. Il suffit de taper : (deux-points) ou d'appuyer sur le bouton de la barre d'outils Emoji dans l'éditeur et de choisir parmi des centaines de choix :ok_hand:
    first_mention:
      name: Première mention
      description: A mentionné un utilisateur dans un message
      long_description: Ce badge est accordé la première fois que vous mentionnez le @pseudo de quelqu'un dans votre message. Chaque mention génère une notification à cette personne pour qu'elle soit informée de votre message. Il suffit de commencer à taper @ (arobase) pour mentionner un utilisateur ou, si autorisé, un groupe – c'est un moyen pratique de porter quelque chose à leur attention.
    first_onebox:
      name: Premier onebox
<<<<<<< HEAD
      description: Écrit un message qui a été transformé en onebox
=======
      description: A inséré un lien qui a été transformé en onebox
>>>>>>> 5a2e989e
      long_description: Ce badge est accordé la première fois que vous publiez un lien seul sur une ligne, qui a ensuite été développé automatiquement dans un onebox avec un bref résumé du lien, un titre, et (le cas échéant) une image.
    first_reply_by_email:
      name: Première réponse par courriel
      description: A répondu à un message par courriel
      long_description: |
        Ce badge est accordé la première fois que vous répondez à un message par courriel :e-mail:.
  admin_login:
    success: "Courriel envoyé"
    error: "Erreur !"
    email_input: "Courriel de l'administrateur"
    submit_button: "Envoyer un courriel"
  discourse_hub:
    access_token_problem: "En informer un administrateur : Veuillez mettre à jour les paramètres du site afin de renseigner une clé discourse_org_access_key correcte."
  performance_report:
    initial_post_raw: Ce sujet comprend des rapports de performance journaliers concernant votre site.
    initial_topic_title: Rapports de performances du site
  topic_invite:
    user_exists: "Désolé, cet utilisateur a déjà été invité. Vous ne pouvez inviter un utilisateur qu'une seule fois par sujet."
  tags:
    title: "Tags"
    staff_tag_disallowed: "Le tag \"%{tag}\" ne peut être mis que par un responsable."
    staff_tag_remove_disallowed: "Le tag \"%{tag}\" ne peut être retiré que par un responsable."
  rss_by_tag: "Sujets avec le tag %{tag}"
  finish_installation:
    congratulations: "Félicitations, vous avez installé Discourse !"
    register:
      button: "Créer"
      title: "Créer un compte administrateur"
      help: "créez un nouveau compte pour commencer"
      no_emails: "Malheureusement aucune adresse courriel d'administrateur n'a été définie lors de la configuration ; finaliser la configuration <a href='https://meta.discourse.org/t/how-to-create-an-administrator-account-after-install/14046'>peut être compliqué</a>."
    confirm_email:
      title: "Confirmer votre adresse courriel"
      message: "<p>Nous avons envoyé un courriel d’activation à <b>%{email}</b>. Veuillez suivre les instructions du courriel pour activer votre compte.</p><p>S'il n'est pas réceptionné, assurez-vous que l'adresse courriel est correctement configurée pour votre Discourse et vérifiez vos courriers indésirables.</p>"
    resend_email:
      title: "Renvoyer le courriel d'activation"
      message: "<p>Nous avons renvoyé le courriel d'activation à <b>%{email}</b>"
  safe_mode:
    title: "Activer le mode sans échec"
    description: "Le mode sans échec vous permet de tester votre site sans charger les extensions ou personnalisations."
    no_customizations: "Désactiver toutes les personnalisations"
    only_official: "Désactiver les extensions non officielles"
    no_plugins: "Désactiver toutes les extensions"
    enter: "Activer le mode sans échec"
  wizard:
    title: "Configuration de Discourse"
    step:
      locale:
        title: "Bienvenue sur votre Discourse !"
        fields:
          default_locale:
            description: "Quelle est la langue par défaut de votre communauté ?"
      forum_title:
        title: "Nom"
        description: "Votre nom est un signe visible au loin, la <i>first</i> première chose que les visiteurs remarqueront à propos de votre communauté. Que disent votre nom et titre à propos de votre communauté ?"
        fields:
          title:
            label: "Nom de votre communauté"
            placeholder: "Le repaire de Jeanne"
          site_description:
            label: "Dévrivez votre communauté en une courte phrase"
            placeholder: "Un endroit de discussion pour Jeanne et ses amis"
      introduction:
        title: "Introduction"
        fields:
          welcome:
            label: "Sujet de bienvenue"
            description: "<p>Comment décririez-vous votre communauté à un inconnu en environ 1 minute ?</p> <ul> <li>Pour qui sont destinées ces discussions ?</li> <li>Que puis-je trouver ici ?</li> <li>Pourquoi dois-je la visiter ?</li> </ul> <p>Votre sujet de bienvenue est la première chose que les nouveaux visiteurs vont voir. Voyez le comme votre <b>unique paragraphe</b> qui définit votre mission et différence. </p>"
            one_paragraph: "Veuillez restreindre votre message de bienvenue à un paragraphe."
      privacy:
        title: "Accès"
        description: "<p>Votre communauté est-elle ouverte à tous ou restreinte par adhésion, invitation et approbation ? Si vous préférez, vous pouvez préparer le site en mode privé puis passer en public par la suite.</p> <p>Rappelez-vous aussi que vous pouvez toujours envoyer des invitations depuis les sujets ou votre page de profil utilisateur.</p>"
        fields:
          privacy:
            choices:
              open:
                label: "Public"
                description: "Tout le monde peut accéder à cette communauté et créer un compte"
              restricted:
                label: "Privé"
                description: "Uniquement les personnes que j'ai invitées ou approuvées peuvent accéder à cette communauté"
      contact:
        title: "Contact"
        fields:
          contact_email:
            label: "Courriel"
            placeholder: "nom@exemple.com"
            description: "Adresse courriel de la personne ou groupe responsable de cette communauté. Utilisée pour des notifications critiques comme des signalements non réglés, des mises à jour de sécurité et sur la page <a href='/about' target='_blank'>À propos</a> pour des contacts urgents. "
          contact_url:
            label: "Page Web"
            placeholder: "http://www.exemple.com/contacter-nous"
            description: "Page web pour vous contacter ou votre organisation. Sera affichée dans la page <a href='/about' target='_blank'>À propos</a>."
          site_contact:
            label: "Messages automatiques"
            description: "Tous les messages privés automatiques de Discourse seront envoyés par cet utilisateur. Plus important, cet utilisateur sera l'envoyeur désigné de tous les messages de bienvenue à destination des nouveaux utilisateurs."
      corporate:
        title: "Organisation"
        description: "Ces noms seront renseignés dans les pages <a href='/privacy' target='blank'>Politique de confidentialité</a> et <a href='/tos' target='blank'>Conditions générales d'utilisation</a> que vous pouvez modifier à tout moment depuis la catégorie Staff. Si vous n'avez pas de société, vous pouvez ignorer cette étape pour le moment."
        fields:
          company_short_name:
            label: "Nom de société (court)"
            placeholder: "Initech"
          company_full_name:
            label: "Nom de société (complet)"
            placeholder: "Initech, Inc."
          company_domain:
            label: "Nom de domaine de la société"
            placeholder: "initech.com"
      colors:
        title: "Thème"
        fields:
          theme_id:
            description: "Préférez-vous une palette de couleurs claires ou sombres pour commencer ? Vous pouvez toujours personnaliser l'aspect du site dans Administration, Personaliser."
            choices:
              default:
                label: "Clair"
              dark:
                label: "Sombre"
      logos:
        title: "Logos"
        fields:
          logo_url:
            label: "Logo principal"
            description: "L'image logo du coin supérieur gauche de votre site. Utilisez une forme rectangulaire large."
          logo_small_url:
            label: "Logo compact"
            description: "Une version compacte de votre logo qui est affichée dans le coin supérieur gauche de votre site quand vous défilez la page vers le bas. Utilisez une forme carrée."
      icons:
        title: "Icônes"
        fields:
          favicon_url:
            label: "Petite icône"
            description: "Icône utilisée pour représenter le site dans les navigateurs Web et qui rend bien à de petites tailles comme 32px par 32px. "
          apple_touch_icon_url:
            label: "Grande icône"
            description: "Icône utilisée pour représenter le site sur les appareils modernes et que rend bien à des tailles plus grandes. La taille minimale conseillée est de 144px par 144px."
      homepage:
        description: "Nous recommandons d'afficher les sujets récents sur votre page d'accueil mais vous pouvez choisir d'y afficher les catégories (groupes de sujets) si vous préférez."
        title: "Page d'accueil"
        fields:
          homepage_style:
            choices:
              latest:
                label: "Sujets récents"
              categories:
                label: "Catégories"
      emoji:
        title: "Emoji"
        description: "Quel style d'Emoji préférez-vous pour votre communauté ? Vous pouvez toujours ajouter des Emoji supplémentaires dans Administration, Personnaliser, Emoji."
      invites:
        title: "Inviter des responsables"
        description: "Vous avez presque fini ! Invitons quelques responsables pour aider à <a href='https://blog.discourse.org/2014/08/building-a-discourse-community/' target='blank'>entamer les discussions</a> avec des sujets et réponses intéressantes pour lancer la communauté."
      finished:
        title: "Votre Discourse est prêt !"
        description: |
          <p>Si vous souhaitez modifier ces paramètres, rendez-vous dans la section <a href='/admin' target='_blank'>Administration</a> ; trouvez la dans le menu du site.</p>
          <p>Amusez-vous et bonne chance pour <a href='https://blog.discourse.org/2014/08/building-a-discourse-community/' target='_blank'>construire votre nouvelle communauté</a> !</p>
  activemodel:
    errors:
      <<: *errors<|MERGE_RESOLUTION|>--- conflicted
+++ resolved
@@ -29,11 +29,7 @@
   loading: "Chargement"
   powered_by_html: 'Propulsé par <a href="http://www.discourse.org">Discourse</a>, le rendu est meilleur avec le JavaScript activé'
   log_in: "Se connecter"
-<<<<<<< HEAD
-  purge_reason: "Supprimé automatiquement comme compte abandonné et désactivé"
-=======
   purge_reason: "Supprimé automatiquement comme compte abandonné et non activé"
->>>>>>> 5a2e989e
   disable_remote_images_download_reason: "Le téléchargement des images externes a été désactivé faute de place suffisante sur le disque."
   anonymous: "Anonyme"
   emails:
@@ -44,11 +40,7 @@
       errors:
         empty_email_error: "Se produit quand le courriel reçu était vide."
         no_message_id_error: "Se produit quand le courriel n'a pas d'entête \"Message-Id\"."
-<<<<<<< HEAD
-        auto_generated_email_error: "Se produit quand le header 'precedence' est : list, junk, bulk ou auto-reply, ou lorsque n'importe quel autre header contient : auto-submitted, auto-replied ou auto-generated."
-=======
         auto_generated_email_error: "Se produit quand l'entête « precedence » est : list, junk, bulk ou auto-reply, ou lorsque n'importe quel autre entête contient : auto-submitted, auto-replied ou auto-generated."
->>>>>>> 5a2e989e
         no_body_detected_error: "Se produit quand il est impossible d'extraire le corps du message et qu'il n'y a pas de pièces-jointes."
         inactive_user_error: "Se produit quand l'expéditeur n'est pas actif."
         blocked_user_error: "Se produit quand l'expéditeur a été bloqué."
@@ -79,11 +71,7 @@
       has_already_been_used: "a déjà été utilisée"
       inclusion: n'est pas inclus dans la liste
       invalid: est invalide
-<<<<<<< HEAD
-      is_invalid: "n'est pas valide ; merci d'être un peu plus descriptif"
-=======
       is_invalid: "ne semble pas clair, est-ce une phrase complète ?"
->>>>>>> 5a2e989e
       less_than: doit être inférieure à %{count}
       less_than_or_equal_to: doit être inférieur ou égal à %{count}
       not_a_number: n'est pas un nombre
@@ -175,29 +163,17 @@
   spamming_host: "Désolé, vous ne pouvez pas insérer de lien vers ce domaine."
   user_is_suspended: "Les utilisateurs suspendus ne sont pas autorisés à poster de messages."
   topic_not_found: "Une erreur est survenue. Peut-être que ce sujet a été fermé ou supprimé pendant que vous le regardiez ?"
-<<<<<<< HEAD
-  just_posted_that: "est trop similaire à ce que vous avez récemment posté"
-  invalid_characters: "contient des caractères invalides"
-  is_invalid: "est invalide ; essayez d'être plus précis"
-=======
   not_accepting_pms: "Désolé, %{username} n'accepte pas de messages pour le moment."
   just_posted_that: "est trop similaire à ce que vous avez récemment posté"
   invalid_characters: "contient des caractères invalides"
   is_invalid: "ne semble pas clair, est-ce une phrase complète ?"
->>>>>>> 5a2e989e
   next_page: "page suivante →"
   prev_page: "← page précédente"
   page_num: "Page %{num}"
   home_title: "Accueil"
-<<<<<<< HEAD
-  topics_in_category: "Sujets dans la catégorie '%{category}'"
-  rss_posts_in_topic: "Flux RSS de '%{topic}'"
-  rss_topics_in_category: "Flux RSS des sujets dans la catégorie '%{category}'"
-=======
   topics_in_category: "Sujets dans la catégorie « %{category} »"
   rss_posts_in_topic: "Flux RSS de « %{topic} »"
   rss_topics_in_category: "Flux RSS des sujets dans la catégorie « %{category} »"
->>>>>>> 5a2e989e
   author_wrote: "%{author} a écrit :"
   num_posts: "Messages :"
   num_participants: "Participants :"
@@ -334,13 +310,10 @@
         post_reply:
           base:
             different_topic: "Message et réponse doivent appartenir au même sujet."
-<<<<<<< HEAD
-=======
         web_hook:
           attributes:
             payload_url:
               invalid: "L'URL est invalide. Elle devrait inclure http:// ou https:// et aucun espace n'est autorisé."
->>>>>>> 5a2e989e
       <<: *errors
   user_profile:
     no_info_me: "<div class='missing-profile'>Le champs À propos de moi de votre profil est vide, <a href='/users/%{username_lower}/preferences/about-me'>voulez vous le remplir ?</a></div>"
@@ -348,16 +321,10 @@
   vip_category_name: "Salon"
   vip_category_description: "Une catégorie réservée aux membres avec un niveau de confiance 3 et plus."
   meta_category_name: "Retours sur le site"
-<<<<<<< HEAD
-  meta_category_description: "Discussion à propos du site, son organisation, son fonctionnement, et comment nous pouvons l'améliorer."
-  staff_category_name: "Responsables"
-  staff_category_description: "Catégorie privée pour les discussions de l'équipe du forum. Les sujets ne sont visibles que pour les administrateurs et les modérateurs."
-=======
   meta_category_description: "Discussions à propos du site, son organisation, son fonctionnement, et comment nous pouvons l'améliorer."
   staff_category_name: "Responsables"
   staff_category_description: "Catégorie privée pour les discussions de l'équipe du forum. Les sujets ne sont visibles que pour les administrateurs et les modérateurs."
   assets_topic_title: "Ressources pour le style du site"
->>>>>>> 5a2e989e
   assets_topic_body: "Ceci est un sujet permanent, visible uniquement par l'équipe, pour stocker les images et fichiers utilisés pour le design du site. Ne pas le supprimer !\n\n\nMarche à suivre:\n\n1. Répondre à ce sujet\n2. Envoyer toutes les images que vous voulez utilisés comme logos, favicons, et tout ce que vous souhaitez. (Utiliser l'icone dans la barre d'édition ou glisser-déposer ou coller les images)\n3. Envoyer votre réponse\n4. Afin d'obtenir le chemin complet de votre image, faites un clic-droit dessus ou éditer votre message et copier le chemin.\n5. Coller le chemin de l'image dans les [paramètres requis](/admin/site_settings/category/required).\n\nDe plus, si vous souhaitez envoyer d'autres formats de fichier, modifier l'option `authorized_extensions` dans les [paramètres de fichier](/admin/site_settings/category/files)."
   discourse_welcome_topic:
     title: "Bienvenue sur Discourse"
@@ -577,15 +544,9 @@
       email_body: "%{link}\n\n%{message}"
     notify_moderators:
       title: "Autre chose"
-<<<<<<< HEAD
-      description: 'Ce message nécessite l''attention des responsables pour une autre raison que celle(s) mentionnée(s) ci-dessus.'
-      long_form: 'signalé aux responsables'
-      email_title: 'Un message dans "%{title}" nécessite l''attention des responsables'
-=======
       description: 'Ce message demande l''attention des responsables pour une autre raison..'
       long_form: 'signalé aux responsables'
       email_title: 'Un message dans « %{title} » nécessite l''attention des responsables'
->>>>>>> 5a2e989e
       email_body: "%{link}\n\n%{message}"
     bookmark:
       title: 'Mettre un signet'
@@ -672,11 +633,7 @@
       xaxis: "Jour"
       yaxis: "Nombre de nouveaux utilisateurs"
     profile_views:
-<<<<<<< HEAD
-      title: "Vues du profil utilisateur"
-=======
       title: "Vues des profils d'utilisateurs"
->>>>>>> 5a2e989e
       xaxis: "Jour"
       yaxis: "Nombre de profils utilisateurs consultés"
     topics:
@@ -773,11 +730,7 @@
     http_background_reqs:
       title: "Arrière-plan"
       xaxis: "Jour"
-<<<<<<< HEAD
-      yaxis: "Requêtes de mise à jour en temps réel ou de suivi"
-=======
       yaxis: "Requêtes utilisées pour la mise à jour et le suivi en temps réel"
->>>>>>> 5a2e989e
     http_2xx_reqs:
       title: "Statut 2xx (OK)"
       xaxis: "Jour"
@@ -825,17 +778,6 @@
     s3_backup_config_warning: 'Le serveur est configuré pour envoyer les sauvegardes sur S3, mais l''un des paramètres suivants n''est pas renseigné : s3_access_key_id, s3_secret_access_key ou s3_backup_bucket. Allez dans les <a href="/admin/site_settings">Paramètres</a> et mettez les à jour. <a href="http://meta.discourse.org/t/how-to-set-up-image-uploads-to-s3/7229" target="_blank">Voir « Comment mettre en place une sauvegarde sur S3 ? » pour en savoir plus</a>.'
     image_magick_warning: 'Le serveur est configuré pour créer des aperçus des grandes images, mais ImageMagick n''est pas installé. Installez ImageMagick en utilisant votre gestionnaire de paquets favori ou bien allez ici <a href="http://www.imagemagick.org/script/binary-releases.php" target="_blank">pour télécharger la dernière version</a>.'
     failing_emails_warning: 'Il y a %{num_failed_jobs} tâches d''envois de courriel en erreur. Vérifiez votre fichier app.yml et assurez-vous de la conformité des paramètres du serveur de courriel. <a href="/sidekiq/retries" target="_blank">Voir aussi les processus en échec dans Sidekiq</a>.'
-<<<<<<< HEAD
-    default_logo_warning: "Modifier le logo de votre site. Mettez à jour les <a href='/admin/site_settings'>paramètres du site</a> suivant : logo_url, logo_small_url et favicon_url."
-    contact_email_missing: "Saisissez l'adresse courriel de contact pour votre site web afin qu'on puisse vous contacter pour des problèmes urgents sur votre site. Mettez-le à jour dans les <a href='/admin/site_settings'>Paramètres du site</a>."
-    contact_email_invalid: "L'adresse courriel de contact du site est invalide. Mettez-le à jour dans les <a href='/admin/site_settings'>paramètre du site</a>."
-    title_nag: "Saisissez le nom de votre site. Modifier le titre sous <a href='/admin/site_settings'>Paramètres du site</a>."
-    site_description_missing: "Saisissez une phrase courte décrivant votre site et qui apparaîtra dans les moteurs de recherche. Mettez site_description à jour dans les <a href='/admin/site_settings'>Paramètres du site</a>."
-    consumer_email_warning: "Votre site est configuré pour envoyer les courriels en utilisant Gmail (ou un autre site de courriels pour utilisateur standard). <a href='http://support.google.com/a/bin/answer.py?hl=fr&answer=166852' target='_blank'>Gmail limite le nombre d'emails que vous pouvez envoyer</a>. Nous vous conseillons d'utiliser un autre service d'envoi de courriels afin d'assurer une meilleure délivrabilité."
-    site_contact_username_warning: "Saisissez le pseudo d'un responsable sympathique à partir duquel sera envoyé les messages importants. Mettez à jour site_contact_username dans les <a href='/admin/site_settings'>Paramètres du site</a>."
-    notification_email_warning: "Les courriels de notification ne serot pas envoyés depuis une adresse de courriel valide sur votre domaine ; l'envoie des courriels sera aléatoire et peu fiable. Veuillez saisir une adresse de courriel locale dans notification_email  dans les <a href='/admin/site_settings'>Paramètres du site</a>."
-=======
->>>>>>> 5a2e989e
     subfolder_ends_in_slash: "Votre configuration de sous-répertoire est erronée; DISCOURSE_RELATIVE_URL_ROOT se termine avec une barre oblique ."
     email_polling_errored_recently:
       one: "La vérification des courriels a généré une erreur au cours des 24 dernières heures. Vérifiez <a href='/logs' target='_blank'>le journal</a> pour plus de détails."
@@ -850,11 +792,7 @@
     delete_old_hidden_posts: "Supprimer automatiquement les messages cachés plus de 30 jours."
     default_locale: "La langue par défaut de cette instance de Discourse (code ISO 639-1)"
     allow_user_locale: "Autoriser les utilisateurs à choisir la langue de l'interface dans leurs préférences"
-<<<<<<< HEAD
-    set_locale_from_accept_language_header: "configurer la langue de l'interface pour les utilisateurs anonymes à partir des entêtes de langue de leur navigateur. (EXPÉRIMENTAL, ne fonctionne pas avec le cache anonyme)"
-=======
     set_locale_from_accept_language_header: "configurer la langue de l'interface pour les visiteurs à partir des entêtes de langue de leur navigateur. (EXPÉRIMENTAL, ne fonctionne pas avec le cache anonyme)"
->>>>>>> 5a2e989e
     min_post_length: "Longueur minimale autorisée des messages en nombre de caractères"
     min_first_post_length: "Longueur minimale d'un premier message (corps de sujet) en nombre de caractères"
     min_private_message_post_length: "Longueur minimale des messages en nombre de caractères"
@@ -875,22 +813,14 @@
     title: "Le nom du site, utilisé dans la balise title."
     site_description: "Décrivez ce site en une seule phrase, utilisée dans le tag meta description."
     contact_email: "Adresse de courriel du contact clé pour ce site. Utilisée pour des notifications critiques telles que des signalements en attente ou des faits urgents en provenance du formulaire de contact de la page À propos."
-<<<<<<< HEAD
-    contact_url: "Adresse de contact pour ce site. Utilisée sur la formulaire de contact sur la page 'a propos' pour les notifications critiques."
-=======
     contact_url: "Adresse de contact pour ce site. Utilisée sur la formulaire de contact sur la page À propos pour les notifications critiques."
->>>>>>> 5a2e989e
     queue_jobs: "SEULEMENT POUR LES DÉVELOPPEURS ! ATTENTION ! Par défaut, empiler les travaux dans sidekiq. Si désactivé, votre site sera cassé."
     crawl_images: "Récupérer les images provenant de sources tierces pour y insérer les dimensions correctes (hauteur et largeur)."
     download_remote_images_to_local: "Transformer les images distantes en images locales en les téléchargeant ; cela permet d'éviter les liens morts."
     download_remote_images_threshold: "Quantité minimum d'espace disque requise pour télécharger localement des images distantes (en pourcentage)"
     download_remote_images_max_days_old: "Ne pas télécharger les images distantes pour les messages plus anciens que n jours."
     disabled_image_download_domains: "Les images distantes de ces domaines ne seront jamais téléchargées. Liste délimitée par des pipes (|)."
-<<<<<<< HEAD
-    editing_grace_period: "Pendant (n) secondes après la publication d'un message, l'édition de ce dernier ne provoquera pas d'historisation."
-=======
     editing_grace_period: "Pendant (n) secondes après la publication d'un message, la modification de ce dernier ne provoquera pas d'historisation."
->>>>>>> 5a2e989e
     post_edit_time_limit: "L'auteur peut modifier ou supprimer ses messages pendant (n) minutes après leur publication. Mettre à 0 pour l'autoriser sans limite de temps."
     edit_history_visible_to_public: "Autoriser tout le monde à voir les versions précédentes d'un message modifié. Quand désactivé, seuls les responsables peuvent voir l'historique."
     delete_removed_posts_after: "Les messages retirés par leur auteur seront automatiquement supprimés après (n) heures. Pour une valeur renseignée à 0, les messages seront supprimés immédiatement."
@@ -921,13 +851,8 @@
     summary_score_threshold: "Le score minimum requis pour qu'un message soit inclus dans le 'Résumé de ce sujet'"
     summary_posts_required: "Nombre minimum de messages dans un sujet avant que le 'Résumé du sujet' soit activé"
     summary_likes_required: "Nombre de J'aime minimum dans un sujet avant que le 'Résumé du sujet' soit activé"
-<<<<<<< HEAD
-    summary_percent_filter: "Quand un utilisateur clique sur 'Résumé du sujet', montrer le top % des messages"
-    summary_max_results: "Nombre maximum de messages retournés par 'Résumé de ce sujet'"
-=======
     summary_percent_filter: "Quand un utilisateur clique sur « Résumer ce sujet », montrer le top % des messages"
     summary_max_results: "Nombre maximum de messages retournés par « Résumer ce sujet »"
->>>>>>> 5a2e989e
     enable_private_messages: "Autoriser les utilisateurs de niveau de confiance 1 à créer des messages et à répondre (configurable via le niveau de confiance minimum pour envoyer des messages). Notez que les responsables peuvent toujours envoyer des messages."
     enable_long_polling: "Utiliser les requêtes longues pour le flux de notifications."
     long_polling_base_url: "Racine de l'URL utilisée pour les requêtes longues (dans le cas de l'utilisation d'un CDN pour fournir du contenu dynamique, pensez à le configurer en mode \"origin pull\") par exemple : http://origin.site.com"
@@ -959,10 +884,6 @@
     ga_universal_tracking_code: "Code de suivi Google Universal Analytics (analytics.js), par exemple : UA-12345678-9 ; voir http://google.com/analytics"
     ga_universal_domain_name: "Nom de domaine Google Universal Analytics (analytics.js), par exemple : monsite.com ; voir http://google.com/analytics"
     gtm_container_id: "ID du conteneur Google Tag Manager, par exemple : GTM-ABCDEF"
-<<<<<<< HEAD
-    gtm_ua_domain_name: "Nom de domaine Universal Analytics via Google Tag Manager. La valeur 'auto' est recommandée."
-=======
->>>>>>> 5a2e989e
     enable_escaped_fragments: "Utiliser l'API Ajax-Crawling de Google si aucun robot n'est détecté. Voir https://developers.google.com/webmasters/ajax-crawling/docs/learn-more"
     enable_noscript_support: "Activer le support des moteurs de recherches standards via le tag noscript"
     allow_moderators_to_create_categories: "Autoriser les modérateurs à créer de nouvelles catégories"
@@ -1006,13 +927,8 @@
     reserved_usernames: "Pseudos pour lesquels l'inscription n'est pas autorisée."
     min_password_length: "Longueur minimale du mot de passe."
     min_admin_password_length: "Longueur minimale du mot de passe pour l'administrateur."
-<<<<<<< HEAD
-    block_common_passwords: "Ne pas autoriser les mots de passe qui font parti des 10 000 les plus utilisés."
-    enable_sso: "Activer l'authentification unique via un site externe (ATTENTION: LES ADRESSES EMAIL *DOIVENT* ÊTRE VALIDÉES PAR LE SITE EXTERNE !)"
-=======
     block_common_passwords: "Ne pas autoriser les mots de passe qui font partie des 10 000 les plus utilisés."
     enable_sso: "Activer l'authentification unique via un site externe (ATTENTION : LES ADRESSES COURRIEL *DOIVENT* ÊTRE VALIDÉES PAR LE SITE EXTERNE !)"
->>>>>>> 5a2e989e
     verbose_sso_logging: "Conserver les diagnostics liés au SSO dans /logs"
     enable_sso_provider: "Implémenter le procotole Discourse de provider SSO à /session/sso_provider, requiert sso_secret"
     sso_url: "URL de l'authentification unique SSO (doit inclure http:// ou http://)"
@@ -1110,11 +1026,7 @@
     tl2_requires_days_visited: "Combien de jours un utilisateur doit visiter le site pour être promu au niveau de confiance 2."
     tl2_requires_likes_received: "Combien de J'aime un utilisateur doit recevoir pour être promu au niveau de confiance 2."
     tl2_requires_likes_given: "Combien de J'aime un utilisateur doit donner pour être promu au niveau de confiance 2."
-<<<<<<< HEAD
-    tl2_requires_topic_reply_count: "A combien de sujet un utilisateur doit avoir participé pour être promu au niveau de confiance 2."
-=======
     tl2_requires_topic_reply_count: "À combien de sujets un utilisateur doit avoir participé pour être promu au niveau de confiance 2."
->>>>>>> 5a2e989e
     tl3_time_period: "Période de temps requise pour accéder au niveau de confiance 3 (en jours)"
     tl3_requires_days_visited: "Nombre minimum de jours qu'un utilisateur doit avoir passé sur le site dans les (tl3 time period) derniers jours pour être éligible au niveau de confiance 3. Fixer à plus que la période pour désactiver les promotions. (0 ou plus)"
     tl3_requires_topics_replied_to: "Nombre minimum de sujets auquel un utilisateur doit avoir répondu dans les (tl3 time period) derniers jours pour être éligible au niveau de confiance 3. (0 ou plus)"
@@ -1174,17 +1086,10 @@
     topic_post_like_heat_medium: "Après le dépassement de ce ratio J'aime/message, le compteur de messages est modérément mis en évidence."
     topic_post_like_heat_high: "Après le dépassement de ce ratio J'aime/message, le compteur de messages est fortement mis en évidence."
     faq_url: "Si vous disposez déjà d'une FAQ/Règles de la communauté, hébergée ailleurs, que vous souhaitez utiliser, vous pouvez renseigner l'URL complète ici."
-<<<<<<< HEAD
-    tos_url: "Si vous disposez déjà de CGU, hébergées ailleurs, que vous souhaitez utiliser, vous pouvez renseigner leur URL complète ici."
-    privacy_policy_url: "Si vous disposez déjà d'une Politique de Confidentialité, hébergée ailleurs, que vous voulez utiliser, vous pouvez renseigner son URL complète ici."
-    newuser_spam_host_threshold: "Combien de fois un nouvel utilisateur peut publier un lien vers le même hôte dans la limite de leur `newuser_spam_host_threshold` messages avant d'être considérés comme du spam."
-    white_listed_spam_host_domains: "Une liste des domaines exclus des hôtes testés comme spam. Les nouveaux utilisateurs ne seront jamais restreint dans la création de message contenant des liens vers ses domaines. "
-=======
     tos_url: "Si vous disposez déjà de conditions générales d'utilisation hébergées ailleurs que vous souhaitez utiliser, vous pouvez renseigner leur URL complète ici."
     privacy_policy_url: "Si vous disposez déjà d'une politique de confidentialité hébergée ailleurs que vous voulez utiliser, vous pouvez renseigner son URL complète ici."
     newuser_spam_host_threshold: "Combien de fois un nouvel utilisateur peut publier un lien vers le même hôte dans la limite de leur `newuser_spam_host_threshold` messages avant d'être considérés comme du spam."
     white_listed_spam_host_domains: "Une liste des domaines exclus des hôtes testés comme spam. Les nouveaux utilisateurs ne seront jamais empêchés de créer des messages contenant des liens vers ces domaines. "
->>>>>>> 5a2e989e
     staff_like_weight: "Quel poids supplémentaire donner aux J'aime de l'équipe."
     topic_view_duration_hours: "Compte la vue d'un sujet une seule fois par IP ou par utilisateur toutes les N heures"
     user_profile_view_duration_hours: "Compte la vue d'un profil d'utilisateur une seule fois par IP ou par utilisateur qui visite toutes les N heures"
@@ -1202,11 +1107,7 @@
     auto_block_first_post_regex: "Regex non sensible à la casse qui, si elle est déclenchée, bloquera le premier message de l'utilisateur et l'enverra dans la file d'attente d'approbation.\nExemple: rageux|a[bc]a bloquera les premiers messages contenant rageux ou aba ou aca."
     reply_by_email_enabled: "Activer les réponses aux sujets via courriel."
     reply_by_email_address: "Modèle pour la réponse par courriel entrant; exemple : %{reply_key}@reply.example.com ou replies+%{reply_key}@example.com"
-<<<<<<< HEAD
-    alternative_reply_by_email_addresses: "Liste des templates alternatifs pour les adresses des courriels entrants de la réponse par courriel."
-=======
     alternative_reply_by_email_addresses: "Liste des templates alternatifs pour les adresses des courriels entrants de la réponse par courriel. Exemple : %{reply_key}@reply.example.com|replies+%{reply_key}@example.com"
->>>>>>> 5a2e989e
     incoming_email_prefer_html: "Utiliser le HTML au lieu du texte pour les courriels entrants. Peut causer des problèmes de formatage inattendus !"
     disable_emails: "Désactiver l'envoi de les courriels depuis Discourse."
     strip_images_from_short_emails: "Retirer les images des courriels dont la taille est inférieur à 2800 Octets"
@@ -1218,17 +1119,6 @@
     max_emails_per_day_per_user: "Nombre maximum de courriels à envoyer aux utilisateurs par jour. 0 pour désactiver la limite"
     enable_staged_users: "Créer automatiquement les utilisateurs en attente lors du traitement des courriels entrants."
     maximum_staged_users_per_email: "Nombre maximum d'utilisateurs créés lors du traitement d'un courriel entrant."
-<<<<<<< HEAD
-    auto_generated_whitelist: "Liste des adresses courriel qui ne seront pas vérifiées pour du contenu généré automatiquement."
-    block_auto_generated_emails: "Bloquer les courriels entrants identifiés comme générés automatiquement."
-    ignore_by_title: "Ignorer les courriels entrants selon leur titre."
-    mailgun_api_key: "Clé API secrète de Mailgun utilisée pour vérifier les messages du webhook."
-    soft_bounce_score: "Score ajouté à l'utilisateur lorsqu'un rejet temporaire se produit."
-    hard_bounce_score: "Score ajouté à l'utilisateur lorsqu'un rejet permanent se produit."
-    bounce_score_threshold: "Score maximum à partir duquel nous allons arrêter d'envoyer des courriel à un utilisateur."
-    bounce_score_threshold_deactivate: "Score maximum à partir duquel nous allons désactiver un utilisateur."
-    reset_bounce_score_after_days: "Rétablir automatiquement le score de rejet après X jours."
-=======
     auto_generated_whitelist: "Liste des adresses courriel qui ne seront pas vérifiées pour du contenu généré automatiquement. Exemple : foo@bar.com|discourse@bar.com"
     block_auto_generated_emails: "Bloquer les courriels entrants identifiés comme générés automatiquement."
     ignore_by_title: "Ignorer les courriels entrants selon leur titre."
@@ -1242,7 +1132,6 @@
     attachment_filename_blacklist: "Liste des mots-clés utilisés pour filtrer les pièces jointes en fonction du nom de fichier."
     enable_forwarded_emails: "[BÊTA] Autoriser les utilisateurs de créer des sujets en transferant un courriel."
     always_show_trimmed_content: "Toujours montrer la partie réduite des courriels entrants. ATTENTION : cela peut révéler les adresses courriels."
->>>>>>> 5a2e989e
     manual_polling_enabled: "Envoyer les courriels en utilisant l'API des réponses par courriel."
     pop3_polling_enabled: "Utiliser POP3 pour les réponses via courriel."
     pop3_polling_ssl: "Utiliser SSL pour les connections au serveur POP3. (Recommandé)"
@@ -1269,23 +1158,16 @@
     allow_animated_thumbnails: "Créer des aperçus animés pour les gifs animés."
     default_avatars: "URLs des avatars qui seront utilisés par défaut pour les nouveaux utilisateurs jusqu'à ce qu'ils les modifient."
     automatically_download_gravatars: "Télécharger les gravatars pour les utilisateurs lors de la création de compte ou de la modification de courriel."
-<<<<<<< HEAD
-    digest_topics: "Le nombre maximum de sujets à afficher dans le résumé par courriel."
-=======
     digest_topics: "Le nombre maximum de sujets populaires à afficher dans le résumé par courriel."
     digest_posts: "Le nombre maximum de messages populaires à afficher dans le résumé par courriel."
     digest_other_topics: "Le nombre maximum de sujets à afficher dans la section « Nouveautés dans les sujets et catégories que vous suivez » du résumé par courriel."
->>>>>>> 5a2e989e
     digest_min_excerpt_length: "Longueur minimale (en caractères) de l'extrait des messages dans le résumé par courriel."
     delete_digest_email_after_days: "Ne pas envoyer de résumés par courriel aux utilisateurs qui n'ont pas visité le site depuis plus de (n) jours."
     digest_suppress_categories: "Ne pas inclure ces catégories dans les résumés par courriel."
     disable_digest_emails: "Désactiver les résumés par courriel pour tous les utilisateurs."
-<<<<<<< HEAD
-=======
     email_accent_bg_color: "La couleur d'accentuation utilisée comme arrière-plan de certains éléments des courriels HTML. Entrez un nom de couleur (« red ») ou une valeur hexadécimale (« #FF0000 »)."
     email_accent_fg_color: "La couleur des textes rendus sur la couleur d'arrière-plan des courriels HTML. Entrez un nom de couleur (« white ») ou une valeur hexadécimale (« #FFFFFF »)."
     email_link_color: "La couleur des liens dans les courriels HTML. Entrez un nom de couleur (« blue ») ou une valeur hexadécimale (« #0000FF »)."
->>>>>>> 5a2e989e
     detect_custom_avatars: "Vérifier ou non si les utilisateurs ont envoyé une photo de profil personnalisée."
     max_daily_gravatar_crawls: "Nombre maximum de fois que Discourse vérifiera Gravatar pour des avatars personnalisés en une journée."
     public_user_custom_fields: "Une liste blanche des champs personnalisés pour un utilisateur  qui peuvent être affichés publiquement."
@@ -1309,11 +1191,8 @@
     automatically_unpin_topics: "Désépingler automatiquement le sujet lorsque l'utilisateur atteint la fin."
     read_time_word_count: "Nombre de mots par minute servant de base de calcul à l'estimation du temps de lecture."
     topic_page_title_includes_category: "Le titre de la page du sujet inclut le nom de la catégorie."
-<<<<<<< HEAD
-=======
     native_app_install_banner: "Propose aux visiteurs réguliers d'installer l'application Discourse native."
     max_prints_per_hour_per_user: "Nombre maximum d'accès à la page /print (mettre à 0 pour désactiver)"
->>>>>>> 5a2e989e
     full_name_required: "Le nom complet est requis dans le profil utilisateur."
     enable_names: "Autoriser l'affichage des noms complets des utilisateurs dans leur profil, sur leur carte d'utilisateur et dans les courriels. Décocher pour cacher les noms complets partout."
     display_name_on_posts: "Afficher le nom complet de l'utilisateur dans ses messages en plus de son @pseudo."
@@ -1347,10 +1226,7 @@
     enforce_square_emoji: "Forcer tous les Emojis à être carrés."
     approve_post_count: "Le nombre de messages d'un utilisateur nouveau ou basique devant être approuvés"
     approve_unless_trust_level: "Les messages des utilisateurs qui n'ont pas atteint ce niveau de confiance doivent être approuvés"
-<<<<<<< HEAD
-=======
     approve_new_topics_unless_trust_level: "Les nouveaux sujets des utilisateurs en dessous de ce niveau de confiance doivent être approuvés"
->>>>>>> 5a2e989e
     notify_about_queued_posts_after: "Si des messages sont en attente de modération depuis ce nombre d'heures, un courriel sera envoyé à l'email de contact. Mettre 0 pour désactiver ces courriels."
     auto_close_messages_post_count: "Nombre maximum de messages dans un message privé avant qu'il ne soit automatiquement fermé (0 pour désactiver)"
     auto_close_topics_post_count: "Nombre maximum de messages dans un sujet avant qu'il ne soit automatiquement fermé (0 pour désactiver)"
@@ -1397,16 +1273,11 @@
     tag_style: "Style visuel pour tag badges."
     staff_tags: "Une liste de tags qui ne peuvent être appliqués que par des responsables."
     min_trust_level_to_tag_topics: "Niveau de confiance minimum requis pour taguer des sujets"
-<<<<<<< HEAD
-    suppress_overlapping_tags_in_list: "Cacher les tags de la liste s'ils recouvrent le titre"
-    remove_muted_tags_from_latest: "Ne pas afficher les sujets avec des tags silencieux dans la liste des sujets récents."
-=======
     suppress_overlapping_tags_in_list: "Si des tags correspondent exactement à des mots du titre d'un sujet, ne pas afficher ces tags"
     remove_muted_tags_from_latest: "Ne pas afficher les sujets avec des tags silencieux dans la liste des sujets récents."
     company_short_name: "Nom de société (court)"
     company_full_name: "Nom de société (complet)"
     company_domain: "Domaine de la société"
->>>>>>> 5a2e989e
     errors:
       invalid_email: "Adresse de courriel invalide."
       invalid_username: "Il n'y a pas d'utilisateur ayant ce pseudo."
@@ -1420,27 +1291,16 @@
       invalid_string_min_max: "Doit être compris(e) entre %{min} et %{max} caractères."
       invalid_string_min: "Doit être d'au moins %{count} caractères."
       invalid_string_max: "Ne doit pas être supérieur à %{max} caractères."
-<<<<<<< HEAD
-      invalid_reply_by_email_address: "La valeur doit contenir '%{reply_key}' et être différente de la notification email."
-      invalid_alternative_reply_by_email_addresses: "Toutes les valeurs doivent contenir '%{reply_key}' et être différentes de l'adresse courriel de notification."
-      pop3_polling_host_is_empty: "Vous devez indiquer le \"nom d'un serveur pop3\" avant d'activer le relevé via POP3."
-      pop3_polling_username_is_empty: "Vous devez indiquer le \"login utilisateur pop3\" avant d'activer le relevé via POP3."
-      pop3_polling_password_is_empty: "Vous devez indiquer le \"mot de passe pop3\" avant d'activer le relevé via POP3."
-=======
       invalid_reply_by_email_address: "La valeur doit contenir « %{reply_key} » et être différente du courriel de notification."
       invalid_alternative_reply_by_email_addresses: "Toutes les valeurs doivent contenir « %{reply_key} » et être différentes du courriel de notification."
       pop3_polling_host_is_empty: "Vous devez définir « pop3 polling host » avant d'activer le relevé via POP3."
       pop3_polling_username_is_empty: "Vous devez définir « pop3 polling username » avant d'activer le relevé via POP3."
       pop3_polling_password_is_empty: "Vous devez définir « pop3 polling password » avant d'activer le relevé via POP3."
->>>>>>> 5a2e989e
       pop3_polling_authentication_failed: "Echec d'authentication POP3. Veuillez contrôler vos détails POP3."
       reply_by_email_address_is_empty: "Vous devez renseigner une 'adresse de réponse par courriel' avant d'activer la réponse par courriel."
       email_polling_disabled: "Vous devez activer le relevé manuel ou via POP3 avant d'activer les réponses par courriel."
       user_locale_not_enabled: "Vous devez d'abord activer 'allow user locale' avant d'activer ce paramètre."
-<<<<<<< HEAD
-=======
       invalid_regex: "L'expression régulière est invalide ou non autorisée."
->>>>>>> 5a2e989e
   search:
     within_post: "#%{post_number} par %{username}"
     types:
@@ -1457,13 +1317,8 @@
   most_recent_poster: "Auteur le plus récent"
   frequent_poster: "Auteur fréquent"
   redirected_to_top_reasons:
-<<<<<<< HEAD
-    new_user: "Bienvenue dans notre communauté ! Retrouvez ici nos sujets les plus populaires."
-    not_seen_in_a_month: "Bienvenue à nouveau! Nous ne vous avons pas vu depuis un moment. Voici les meilleurs sujets de discussions depuis votre absence."
-=======
     new_user: "Bienvenue dans notre communauté ! Voici les sujets récents les plus populaires."
     not_seen_in_a_month: "Heureux de vous revoir parmi nous ! Nous ne vous avons pas vu depuis un moment. Voici les sujets les plus populaires depuis votre absence."
->>>>>>> 5a2e989e
   merge_posts:
     edit_reason:
       one: "Un message a été fusionné par %{username}"
@@ -1562,11 +1417,7 @@
     email:
       not_allowed: "n'est pas autorisé pour ce fournisseur de courriels. Merci d'utiliser une autre adresse."
       blocked: "n'est pas autorisé."
-<<<<<<< HEAD
-      revoked: "N'enverra plus de courriels à '%{email}' jusqu'à %{date}."
-=======
       revoked: "N'enverra plus de courriels à « %{email} » jusqu'à %{date}."
->>>>>>> 5a2e989e
     ip_address:
       blocked: "Les nouvelles inscriptions ne sont pas acceptées depuis votre adresse IP."
       max_new_accounts_per_registration_ip: "Les nouvelles inscriptions ne sont pas autorisées depuis votre adresse IP (limite atteinte). Contactez un responsable."
@@ -1737,11 +1588,7 @@
       [mt]: http://www.mail-tester.com/
   new_version_mailer:
     subject_template: "[%{site_name}] Nouvelle version de Discourse, mise à jour disponible"
-<<<<<<< HEAD
-    text_body_template: |
-=======
     text_body_template: |+
->>>>>>> 5a2e989e
       Hourra, une nouvelle version de [Discourse](http://www.discourse.org) est disponible !
 
       Votre version : %{installed_version}
@@ -1751,12 +1598,8 @@
 
       - Consultez les nouveautés sur l'historique [GitHub](https://github.com/discourse/discourse/commits/master).
 
-<<<<<<< HEAD
-      - Visitez [meta.discourse.org](http://meta.discourse.org) pour des nouvelles, des discussions, et de l'aide concernant Discourse.
-=======
       - Visitez [meta.discourse.org](https://meta.discourse.org) pour des nouvelles, des discussions, et de l'aide concernant Discourse.
 
->>>>>>> 5a2e989e
   new_version_mailer_with_notes:
     subject_template: "[%{site_name}] mise à jour disponible"
     text_body_template: |
@@ -1769,11 +1612,7 @@
 
       - Consultez les nouveautés sur l'historique [GitHub](https://github.com/discourse/discourse/commits/master).
 
-<<<<<<< HEAD
-      - Visitez [meta.discourse.org](http://meta.discourse.org) pour des nouvelles, des discussions, et de l'aide concernant Discourse.
-=======
       - Visitez [meta.discourse.org](https://meta.discourse.org) pour des nouvelles, des discussions, et de l'aide concernant Discourse.
->>>>>>> 5a2e989e
 
       ### Notes de version
 
@@ -1816,102 +1655,6 @@
 
         Afin d'être guidé, merci de vous référer à notre [charte](%{base_url}/guidelines).
 
-<<<<<<< HEAD
-    usage_tips:
-      text_body_template: |
-        Voici quelques astuces pour vous aider à démarrer :
-
-        ## Lire
-
-        Pour en lire plus, **faites défiler vers le bas !**
-
-        Lorsque de nouveaux sujets ou de nouvelles réponses sont publiés, ils apparaissent automatiquement ; inutile de rafraîchir la page.
-
-        ## Navigation
-
-        - Pour effectuer une recherche, accéder à votre profil ou utiliser le menu <kbd>☰</kbd>, cliquez sur les **icônes en haut à droite**.
-
-        - Sélectionner le titre d'un sujet, vous dirigera toujours vers **la nouvelle réponse non lue** dans celui-ci. Pour aller au début ou à la fin, sélectionnez le compteur de réponses ou la date de la dernière réponse.
-
-        <img src="%{base_url}/images/welcome/topic-list-select-areas-2x.png" width="593" height="59">
-
-        - Pendant la lecture d'un sujet, sélectionnez la barre de progression à droite pour aller au début, à la fin ou au dernier message lu. Sur les écrans plus petits, sélectionner le compteur en bas à droite pour le développer :
-
-        <img src="%{base_url}/images/welcome/progress-bar-2x.png" width="153" height="181">
-
-        Vous pouvez aussi appuyer sur <kbd>?</kbd> pour afficher la liste des raccourcis clavier.
-
-        ## Répondre
-
-        Pour insérer une citation, sélectionner le texte que vous souhaitez citer, puis appuyer sur n'importe quel bouton <img src="%{base_url}/images/welcome/reply-post-2x.png" width="25" height="23"> Répondre pour ouvrir l'éditeur de message. Répétez cette opération pour insérer plusieurs citations.
-
-        <img src="%{base_url}/images/welcome/quote-reply-2x.png" width="326" height="128">
-
-        Vous pouvez continuer la lecture pendant la rédaction de votre réponse et des brouillons seront automatiquement sauvegardés.
-
-        Pour signaler à quelqu'un votre réponse, mentionnez son nom. Tapez un `@` pour commencer à choisir un utilisateur.
-
-        <img src="%{base_url}/images/welcome/username-completion-2x.png" width="191" height="125">
-
-        Pour insérer un [émoticône standard Emoji](http://www.emoji.codes/), utilisez le caractère `:` et tapez son nom ou utilisez des émoticônes traditionnels comme `;)`.
-
-        <img src="%{base_url}/images/welcome/emoji-completion-2x.png" width="144" height="153">
-
-        Pour générer l'aperçu d'un lien, mettez le lien seul sur une ligne.
-
-        <img src="%{base_url}/images/welcome/link-oneboxing-animation.gif" width="480" height="228">
-
-        Votre réponse peut être mise en forme en utilisant du HTML basique, du BBCode ou du [Markdown](http://commonmark.org/help/) :
-
-        Ceci est **gras**.
-        Ceci est <b>gras</b>.
-        Ceci est [b]gras<[/b].
-
-        Pour plus d'astuces de mise en forme, [essayer notre tutoriel interactif !](http://commonmark.org/help/tutorial/)
-
-        ## Actions
-
-        Il y a des boutons d'actions en bas de chaque message :
-
-        <img src="%{base_url}/images/welcome/like-link-flag-bookmark-2x.png" width="162" height="42">
-
-        - Pour signifier à quelqu'un que vous appréciez son message, cliquez sur le **cœur**. Partagez votre amour !
-
-        - Obtenez un lien vers n'importe quelle réponse en cliquant sur le bouton **lien**.
-
-        - Utiliser le bouton <kbd>&hellip;</kbd> pour faire apparaître plus d'actions. **Signaler** pour porter un problème à la connaissance de l'auteur ou [des responsable](%{base_url}/about). **Ajouter aux signets** pour retrouver ultérieurement ce message dans votre profil.
-
-        ## Notifications
-
-        Quand quelqu'un vous répond, vous cite, mentionne votre `@pseudo` ou même crée un lien vers un de vos messages, un nombre apparaîtra immédiatement en haut à droite de la page. Cliquez dessus pour accéder à vos **notifications**.
-
-        <img src="%{base_url}/images/welcome/notification-panel-2x.png" width="160" height="54">
-
-        N'ayez pas la crainte de manquer une réponse ; vous serez notifié par courriel de toutes les notifications survenant durant votre absence.
-
-        ## Vos préférences
-
-        - Tout sujet vieux de **moins de 2 jours** est considéré comme nouveau.
-
-        - Tout sujet auquel vous avez **participé** (création, réponses ou lecture pendant une période prolongée) sera automatiquement suivi.
-
-        En face de ces sujets, vous verrez la mention "nouveau" ou bien le nombre de messages non lus :
-
-        <img src="%{base_url}/images/welcome/topics-new-unread-2x.png" width="341" height="106">
-
-        Vous pouvez changer les paramètres de notification de chaque sujet en utilisant la commande de notification, à droite de la page d'un sujet.
-
-        <img src="%{base_url}/images/welcome/topic-notification-control-2x.png" width="608" height="312">
-
-        Vous pouvez aussi configurer les notifications par catégorie, si vous voulez surveiller ou non chaque nouveau sujet d'une catégorie spécifique.
-
-        Pour changer n'importe lequel de ces paramètres, allez dans [vos préférences](%{base_url}/my/preferences).
-
-        ## Une communauté basée sur la confiance
-
-        C'est un plaisir de vous recevoir ! Au fur et à mesure de votre participation, vous allez progressivement gagner la confiance de la communauté. Vous deviendrez un membre à part entière et les limitations fonctionnelles propres à chaque nouvel utilisateur seront levées. À un niveau de confiance [suffisamment élevé](https://meta.discourse.org/t/what-do-user-trust-levels-do/4924), vous aurez accès à de nouvelles fonctionnalités vous permettant de nous aider à gérer la communauté.
-=======
->>>>>>> 5a2e989e
     welcome_user:
       subject_template: "Bienvenue sur %{site_name} !"
       text_body_template: |
@@ -2013,31 +1756,19 @@
       subject_template: "Échec de l'exportation des données "
       text_body_template: "Nous sommes désolés, l'exportation de vos données a échoué. Veuillez consulter les journaux ou contacter un responsable."
     email_reject_insufficient_trust_level:
-<<<<<<< HEAD
-      subject_template: "[%{site_name}] Incident d'email -- Niveau de confiance insuffisant "
-=======
       subject_template: "[%{site_name}] Problème de courriel -- Niveau de confiance insuffisant "
->>>>>>> 5a2e989e
       text_body_template: |
         Nous sommes désolés, mais l'envoi de votre courriel à %{destination} (intitulé %{former_title}) n'a pas fonctionné.
 
         Votre compte n'a pas le niveau de confiance requis pour créer un nouveau sujet via cette adresse de courriel. Si vous pensez qu'il s'agit d'une erreur, contacter un responsable.
     email_reject_user_not_found:
-<<<<<<< HEAD
-      subject_template: "[%{site_name}] Erreur de courriel -- L'utilisateur est introuvable"
-=======
       subject_template: "[%{site_name}] Problème de courriel -- L'utilisateur est introuvable"
->>>>>>> 5a2e989e
       text_body_template: |
         Nous sommes désolés, mais l'envoi de votre courriel à %{destination} (intitulé %{former_title}) n'a pas fonctionné.
 
         Votre réponse a été envoyée depuis une adresse inconnue. Essayez de l'envoyer depuis une autre adresse, ou contactez un responsable.
     email_reject_screened_email:
-<<<<<<< HEAD
-      subject_template: "[%{site_name}] Erreur de courriel -- Courriel bloqué"
-=======
       subject_template: "[%{site_name}] Problème de courriel -- Courriel bloqué"
->>>>>>> 5a2e989e
       text_body_template: |
         Nous sommes désolés, mais l'envoi de votre courriel à %{destination} (intitulé %{former_title}) n'a pas fonctionné.
 
@@ -2108,16 +1839,6 @@
         %{post_error}
 
         Si vous pouvez corriger les erreurs, veuillez réessayer.
-<<<<<<< HEAD
-    email_reject_rate_limit_specified:
-      subject_template: "[%{site_name}] Problème de courriel -- Limitation du débit"
-      text_body_template: |+
-        Nous sommes désolés, mais l'envoi de votre courriel à %{destination} (intitulé %{former_title}) n'a pas fonctionné.
-
-        Raison : %{rate_limit_description}
-
-=======
->>>>>>> 5a2e989e
     email_reject_invalid_post_action:
       subject_template: "[%{site_name}] Problème de courriel -- Action Post invalide"
       text_body_template: |
@@ -2137,21 +1858,13 @@
 
         Aucune des adresses de destination n'est reconnue. Veuillez vérifier que vous envoyez bien à l'adresse de courriel fournie par les responsables.
     email_reject_topic_not_found:
-<<<<<<< HEAD
-      subject_template: "[%{site_name}] Erreur de courriel -- Le sujet est introuvable"
-=======
       subject_template: "[%{site_name}] Problème de courriel -- Le sujet est introuvable"
->>>>>>> 5a2e989e
       text_body_template: |
         Nous sommes désolés, mais l'envoi de votre courriel à %{destination} (intitulé %{former_title}) n'a pas fonctionné.
 
         Le sujet à lequel vous répondez n'existe plus. Si vous pensez qu'il s'agit d'une erreur, contactez un responsable.
     email_reject_topic_closed:
-<<<<<<< HEAD
-      subject_template: "[%{site_name}] Erreur de courriel -- Le sujet est fermé"
-=======
       subject_template: "[%{site_name}] Problème de courriel -- Le sujet est fermé"
->>>>>>> 5a2e989e
       text_body_template: |
         Nous sommes désolés, mais l'envoi de votre courriel à %{destination} (intitulé %{former_title}) n'a pas fonctionné.
 
@@ -2201,11 +1914,7 @@
 
         Pour plus d'informations, merci de vous référer à la [charte de la communauté](%{base_url}/guidelines).
     user_automatically_blocked:
-<<<<<<< HEAD
-      subject_template: "Nouvel utilisateur %{username} bloqué suite à des signalements de la communauté."
-=======
       subject_template: "Nouvel utilisateur %{username} bloqué suite à des signalements de la communauté"
->>>>>>> 5a2e989e
       text_body_template: |
         Ceci est un message automatique
 
@@ -2244,11 +1953,7 @@
       subject_template: "Téléchargement d'images distantes désactivé"
       text_body_template: "Le paramètre `download_remote_images_to_local` a été désactivé car la limite (`download_remote_images_threshold`) d'espace disque utilisé par les images vient d'être dépassée."
     dashboard_problems:
-<<<<<<< HEAD
-      subject_template: "Des problèmes ont été trouvé"
-=======
       subject_template: "Des problèmes ont été trouvés"
->>>>>>> 5a2e989e
       text_body_template: |
         Des problèmes ont été reportés dans votre panel d'administration.
 
@@ -2258,11 +1963,7 @@
   unsubscribe_link_and_mail: |
     Pour se désabonner de ces courriels, [cliquer ici](%{unsubscribe_url}).
   unsubscribe_mailing_list: |
-<<<<<<< HEAD
-    Vous recevez ces courriels car vous avez activé la liste de diffusion.
-=======
     Vous recevez ce courriel car vous avez activé la liste de diffusion.
->>>>>>> 5a2e989e
 
     Pour se désabonner de ces courriels, [cliquer ici](%{unsubscribe_url}).
   subject_re: "Re:"
@@ -2281,11 +1982,7 @@
     only_reply_by_email: "Répondre à ce courriel pour répondre."
     visit_link_to_respond: "[Voir le sujet](%{base_url}%{url}) pour répondre."
     visit_link_to_respond_pm: "[Voir le message](%{base_url}%{url}) pour répondre."
-<<<<<<< HEAD
-    posted_by: "Ecrit par %{username} le %{post_date}"
-=======
     posted_by: "Redigé par %{username} le %{post_date}"
->>>>>>> 5a2e989e
     invited_to_private_message_body: |
       %{username} vous a invité(e) à un message
 
@@ -2323,11 +2020,7 @@
 
         %{respond_instructions}
     user_invited_to_topic:
-<<<<<<< HEAD
-      subject_template: "[%{site_name}] %{username} vous a invité dans le sujet '%{topic_title}'"
-=======
       subject_template: "[%{site_name}] %{username} vous a invité dans « %{topic_title} »"
->>>>>>> 5a2e989e
       text_body_template: |
         %{header_instructions}
 
@@ -2431,18 +2124,6 @@
         %{message}
     digest:
       why: "Voici un bref résumé de ce qu'il s'est passé sur %{site_link} depuis votre dernière visite le %{last_seen_at}"
-<<<<<<< HEAD
-      subject_template: "[%{site_name}] Résumé"
-      new_activity: "Nouvelles activités sur vos sujets et messages :"
-      top_topics: "Messages populaires"
-      other_new_topics: "Sujets populaires"
-      unsubscribe: "Ce résumé est envoyé depuis %{site_link} lorsque nous ne vous voyons plus depuis un moment. Pour se désabonner %{unsubscribe_link}."
-      click_here: "cliquez ici"
-      from: "résumé de %{site_name}"
-      read_more: "Lire la suite"
-      more_topics: "Il y a eu %{new_topics_since_seen} nouveaux sujets."
-      more_topics_category: "Plus de nouveaux sujets :"
-=======
       since_last_visit: "Depuis votre dernière visite"
       new_topics: "Nouveaux sujets"
       unread_messages: "Messages non lus"
@@ -2461,7 +2142,6 @@
       click_here: "cliquez ici"
       from: "résumé de %{site_name}"
       preheader: "Un bref résumé depuis votre dernière visite le %{last_seen_at}"
->>>>>>> 5a2e989e
     mailing_list:
       why: "Toute l'activité sur %{site_link} le %{date}"
       subject_template: "[%{site_name}] Résumé du %{date}"
@@ -2836,11 +2516,7 @@
       name: Éditeur
       description: Première modification d'un message
       long_description: |
-<<<<<<< HEAD
-        Ce badge est accordé après la première édition d'un de vos messages. Bien que la possibilité d'éditer un message soit limitée dans le temps, l'édition est toujours une bonne idée — vous pouvez améliorer vos messages, réparer des petites erreurs, ou ajouter des éléments que vous avez oubliés lors de la rédaction. Éditer vos messages pour les rendre encore meilleurs !
-=======
         Ce badge est accordé après la première modification d'un de vos messages. Bien que la possibilité d'éditer un message soit limitée dans le temps, l'édition est toujours une bonne idée — vous pouvez améliorer vos messages, réparer des petites erreurs, ou ajouter des éléments que vous avez oubliés lors de la rédaction. Éditer vos messages pour les rendre encore meilleurs !
->>>>>>> 5a2e989e
     basic_user:
       name: Actif
       description: <a href="https://meta.discourse.org/t/what-do-user-trust-levels-do/4924/4">Accès accordé</a> à toutes les fonctions communautaires essentielles
@@ -3042,11 +2718,7 @@
       long_description: Ce badge est accordé la première fois que vous mentionnez le @pseudo de quelqu'un dans votre message. Chaque mention génère une notification à cette personne pour qu'elle soit informée de votre message. Il suffit de commencer à taper @ (arobase) pour mentionner un utilisateur ou, si autorisé, un groupe – c'est un moyen pratique de porter quelque chose à leur attention.
     first_onebox:
       name: Premier onebox
-<<<<<<< HEAD
-      description: Écrit un message qui a été transformé en onebox
-=======
       description: A inséré un lien qui a été transformé en onebox
->>>>>>> 5a2e989e
       long_description: Ce badge est accordé la première fois que vous publiez un lien seul sur une ligne, qui a ensuite été développé automatiquement dans un onebox avec un bref résumé du lien, un titre, et (le cas échéant) une image.
     first_reply_by_email:
       name: Première réponse par courriel
