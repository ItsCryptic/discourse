# encoding: utf-8
# This file contains content for the server portion of Discourse used by Ruby
#
# To work with us on translations, see:
# https://www.transifex.com/projects/p/discourse-org/
#
# This is a "source" file, which is used by Transifex to get translations for other languages.
# After this file is changed, it needs to be pushed by a maintainer to Transifex:
#
#   tx push -s
#
# Read more here: https://meta.discourse.org/t/contribute-a-translation-to-discourse/14882
#
# To validate this YAML file after you change it, please paste it into
# http://yamllint.com/

en:
  dates:
    short_date_no_year: "D MMM"
    short_date: "D MMM, YYYY"
    long_date: "MMMM D, YYYY h:mma"

  datetime: &datetime
    month_names:
      [~, January, February, March, April, May, June, July, August, September, October, November, December]
    formats:
      short: "%m-%d-%Y"
      short_no_year: "%B %-d"
      date_only: "%B %-d, %Y"
  date:
    <<: *datetime
  time:
    <<: *datetime

  title: "Discourse"
  topics: "Topics"
  posts: "posts"
  loading: "Loading"
  powered_by_html: 'Powered by <a href="http://www.discourse.org">Discourse</a>, best viewed with JavaScript enabled'
  log_in: "Log In"

  via: "%{username} via %{site_name}"
  is_reserved: "is reserved"

  purge_reason: "Automatically deleted as abandoned, unactivated account"
  disable_remote_images_download_reason: "Remote images download was disabled because there wasn't enough disk space available."
  anonymous: "Anonymous"

  errors: &errors
    format: ! '%{attribute} %{message}'
    messages:
      too_long_validation: "is limited to %{max} characters; you entered %{length}."
      invalid_boolean: "Invalid boolean."
      taken: "has already been taken"
      accepted: must be accepted
      blank: can't be blank
      present: must be blank
      confirmation: ! "doesn't match %{attribute}"
      empty: can't be empty
      equal_to: must be equal to %{count}
      even: must be even
      exclusion: is reserved
      greater_than: must be greater than %{count}
      greater_than_or_equal_to: must be greater than or equal to %{count}
      inclusion: is not included in the list
      invalid: is invalid
      less_than: must be less than %{count}
      less_than_or_equal_to: must be less than or equal to %{count}
      not_a_number: is not a number
      not_an_integer: must be an integer
      odd: must be odd
      record_invalid: ! 'Validation failed: %{errors}'
      restrict_dependent_destroy:
        one: "Cannot delete record because a dependent %{record} exists"
        many: "Cannot delete record because dependent %{record} exist"
      too_long:
        one: is too long (maximum is 1 character)
        other: is too long (maximum is %{count} characters)
      too_short:
        one: is too short (minimum is 1 character)
        other: is too short (minimum is %{count} characters)
      wrong_length:
        one: is the wrong length (should be 1 character)
        other: is the wrong length (should be %{count} characters)
      other_than: "must be other than %{count}"
    template:
      body: ! 'There were problems with the following fields:'
      header:
        one: 1 error prohibited this %{model} from being saved
        other: ! '%{count} errors prohibited this %{model} from being saved'
    embed:
      load_from_remote: "There was an error loading that post."

  activemodel:
    errors:
      <<: *errors
  activerecord:
    errors:
      <<: *errors

  bulk_invite:
    file_should_be_csv: "The uploaded file should be of csv or txt format."

  backup:
    operation_already_running: "An operation is currently running. Can't start a new job right now."
    backup_file_should_be_tar_gz: "The backup file should be a .tar.gz archive."
    not_enough_space_on_disk: "There is not enough space on disk to upload this backup."

  not_logged_in: "You need to be logged in to do that."
  not_found: "The requested URL or resource could not be found."
  invalid_access: "You are not permitted to view the requested resource."
  read_only_mode_enabled: "The site is in read only mode. Interactions are disabled."

  too_many_replies:
    one: "We're sorry, but new users are temporarily limited to 1 reply in the same topic."
    other: "We're sorry, but new users are temporarily limited to %{count} replies in the same topic."

  embed:
    start_discussion: "Start Discussion"
    continue: "Continue Discussion"
    more_replies:
      one: "1 more reply"
      other: "%{count} more replies"

    loading: "Loading Discussion..."
    permalink: "Permalink"
    imported_from: "This is a companion discussion topic for the original entry at %{link}"
    in_reply_to: "▶ %{username}"
    replies:
      one: "1 reply"
      other: "%{count} replies"

  too_many_mentions:
    zero: "Sorry, you can't mention other users."
    one: "Sorry, you can only mention one other user in a post."
    other: "Sorry, you can only mention %{count} users in a post."
  too_many_mentions_newuser:
    zero: "Sorry, new users can't mention other users."
    one: "Sorry, new users can only mention one other user in a post."
    other: "Sorry, new users can only mention %{count} users in a post."
  too_many_images:
    zero: "Sorry, new users can't put images in posts."
    one: "Sorry, new users can only put one image in a post."
    other: "Sorry, new users can only put %{count} images in a post."
  too_many_attachments:
    zero: "Sorry, new users can't put attachments in posts."
    one: "Sorry, new users can only put one attachment in a post."
    other: "Sorry, new users can only put %{count} attachments in a post."
  too_many_links:
    zero: "Sorry, new users can't put links in posts."
    one: "Sorry, new users can only put one link in a post."
    other: "Sorry, new users can only put %{count} links in a post."
  spamming_host: "Sorry you cannot post a link to that host."
  user_is_suspended: "Suspended users are not allowed to post."
  topic_not_found: "Something has gone wrong. Perhaps this topic was closed or deleted while you were looking at it?"

  just_posted_that: "is too similar to what you recently posted"
  has_already_been_used: "has already been used"
  invalid_characters: "contains invalid characters"
  is_invalid: "is invalid; try to be a little more descriptive"
  next_page: "next page →"
  prev_page: "← previous page"
  page_num: "Page %{num}"
  home_title: "Home"
  topics_in_category: "Topics in the '%{category}' category"
  rss_posts_in_topic: "RSS feed of '%{topic}'"
  rss_topics_in_category: "RSS feed of topics in the '%{category}' category"
  author_wrote: "%{author} wrote:"
  num_posts: "Posts:"
  num_participants: "Participants:"
  read_full_topic: "Read full topic"
  private_message_abbrev: "Msg"
  rss_description:
    latest: "Latest topics"
    hot: "Hot topics"
    posts: "Latest posts"
  too_late_to_edit: "That post was created too long ago. It can no longer be edited or deleted."

  excerpt_image: "image"

  queue:
    delete_reason: "Deleted via post moderation queue"

  groups:
    errors:
      can_not_modify_automatic: "You can not modify an automatic group"
      member_already_exist: "'%{username}' is already a member of this group."
    default_names:
      everyone: "everyone"
      admins: "admins"
      moderators: "moderators"
      staff: "staff"
      trust_level_0: "trust_level_0"
      trust_level_1: "trust_level_1"
      trust_level_2: "trust_level_2"
      trust_level_3: "trust_level_3"
      trust_level_4: "trust_level_4"

  education:
    until_posts:
      one: "1 post"
      other: "%{count} posts"

    'new-topic': |
      Welcome to %{site_name} &mdash; **thanks for starting a new conversation!**

      - Does the title sound interesting if you read it out loud? Is it a good summary?

      - Who would be interested in this? Why does it matter? What kind of responses do you want?

      - Include commonly used words in your topic so others can *find* it. To group your topic with related topics, select a category.

      For more, [see our community guidelines](/guidelines). This panel will only appear for your first %{education_posts_text}.

    'new-reply': |
      Welcome to %{site_name} &mdash; **thanks for contributing!**

      - Does your reply improve the conversation in some way?

      - Be kind to your fellow community members.

      - Constructive criticism is welcome, but criticize *ideas*, not people.

      For more, [see our community guidelines](/guidelines). This panel will only appear for your first %{education_posts_text}.

    avatar: |
      ### How about a new picture for your account?

      You've posted a few topics and replies, but your avatar isn't as unique as you are -- it's the same default avatar all new users have.

      Have you considered **[visiting your user profile](%{profile_path})** and uploading a custom image that represents you?

      It's easier to follow community discussions and find interesting people in conversations when everyone has a unique avatar!

    sequential_replies: |
      ### Consider replying to several posts at once

      Rather than many sequential replies to a topic, please consider a single reply that includes quotes from previous posts or @name references.

      You can edit your previous reply to add a quote by highlighting text and selecting the <b>quote reply</b> button that appears.

      It's easier for everyone to read topics that have fewer in-depth replies versus lots of small, individual replies.

    dominating_topic: |
      ### Let others join the conversation

      This topic is clearly important to you &ndash; you've posted more than %{percent}% of the replies here.

      Are you sure you're providing adequate time for other people to share their points of view, too?

    too_many_replies: |
      ### You have reached the reply limit for this topic

      We're sorry, but new users are temporarily limited to %{newuser_max_replies_per_topic} replies in the same topic.

      Instead of adding another reply, please consider editing your previous replies, or visiting other topics.

    reviving_old_topic: |
      ### Revive this topic?

      The last reply to this topic is now over %{days} days old. Your reply will bump the topic to the top of its list and notify anyone previously involved in the conversation.

      Are you sure you want to continue this old conversation?

  activerecord:
    attributes:
      category:
        name: "Category Name"
      post:
        raw: "Body"
      user_profile:
        bio_raw: "About Me"
      user:
        ip_address: ""
    errors:
      messages:
        is_invalid: "is invalid; try to be a little more descriptive"
        has_already_been_used: "has already been used"
      models:
        topic:
          attributes:
            base:
              warning_requires_pm: "You can only attach warnings to private messages."
              too_many_users: "You can only send warnings to one user at a time."
              cant_send_pm: "Sorry, you cannot send a private message to that user."
              no_user_selected: "You must select a valid user."
        user:
          attributes:
            password:
              common: "is one of the 10000 most common passwords. Please use a more secure password."
              same_as_username: "is the same as your username. Please use a more secure password."
              same_as_email: "is the same as your email. Please use a more secure password."
            ip_address:
              signup_not_allowed: "Signup is not allowed from this account."
        color_scheme_color:
          attributes:
            hex:
              invalid: "is not a valid color"

  user_profile:
    no_info_me: "<div class='missing-profile'>the About Me field of your profile is currently blank, <a href='/users/%{username_lower}/preferences/about-me'>would you like to fill it out?</a></div>"
    no_info_other: "<div class='missing-profile'>%{name} hasn't entered anything in the About Me field of their profile yet</div>"

  vip_category_name: "Lounge"
  vip_category_description: "A category exclusive to members with trust level 3 and higher."

  meta_category_name: "Site Feedback"
  meta_category_description: "Discussion about this site, its organization, how it works, and how we can improve it."

  staff_category_name: "Staff"
  staff_category_description: "Private category for staff discussions. Topics are only visible to admins and moderators."

  assets_topic_body: "This is a permanent topic, visible only to staff, for storing images and files used in the site design. Don't delete it!\n\n\nHere's how:\n\n\n1. Reply to this topic.\n2. Upload all the images you wish to use for logos, favicons, and so forth here. (Use the upload toolbar icon in the post editor, or drag-and-drop or paste images.)\n3. Submit your reply to post it.\n4. Right click the images in your new post to get the path to the uploaded images, or click the edit icon to edit your post and retrieve the path to the images. Copy the image paths.\n5. Paste those image paths into [basic settings](/admin/site_settings/category/required).\n\n\nIf you need to enable different file type uploads, edit `authorized_extensions` in the [file settings](/admin/site_settings/category/files)."

  lounge_welcome:
    title: "Welcome to the Lounge"
    body: |

      Congratulations! :confetti_ball:

      If you can see this topic, you were recently promoted to **regular** (trust level 3).

      You can now &hellip;

      * Edit the title of any topic
      * Change the category of any topic
      * Have all your links followed ([automatic nofollow](http://en.wikipedia.org/wiki/Nofollow) is removed)
      * Access a private Lounge category only visible to users at trust level 3 and higher
      * Hide spam with a single flag

      Here's the [current list of fellow regulars](/badges/3/regular). Be sure to say hi.

      Thanks for being an important part of this community!

      (For more information on trust levels, [see this topic][trust]. Please note that only members who continue to meet the requirements over time will remain regulars.)

      [trust]: https://meta.discourse.org/t/what-do-user-trust-levels-do/4924


  category:
    topic_prefix: "About the %{category} category"
    replace_paragraph: "[Replace this first paragraph with a short description of your new category. This guidance will appear in the category selection area, so try to keep it below 200 characters. Until you edit this text or create topics, this category won't appear on the categories page.]"
    post_template: "%{replace_paragraph}\n\nUse the following paragraphs for a longer description, as well as to establish any category guidelines or rules.\n\nSome things to consider in any discussion replies below:\n\n- What is this category for? Why should people select this category for their topic?\n\n- How is this different than the other categories we already have?\n\n- Do we need this category?\n\n- Should we merge this with another category, or split it into more categories?\n"
    errors:
      uncategorized_parent: "Uncategorized can't have a parent category"
      self_parent: "A subcategory's parent cannot be itself"
      depth: "You can't nest a subcategory under another"
      email_in_already_exist: "Incoming email address '%{email_in}' is already in use for '%{category_name}' category."
    cannot_delete:
      uncategorized: "Can't delete Uncategorized"
      has_subcategories: "Can't delete this category because it has sub-categories."
      topic_exists:
        one: "Can't delete this category because is has 1 topic. Oldest topic is %{topic_link}."
        other: "Can't delete this category because it has %{count} topics. Oldest topic is %{topic_link}."
      topic_exists_no_oldest: "Can't delete this category because topic count is %{count}."
  trust_levels:
    newuser:
      title: "new user"
    basic:
      title: "basic user"
    regular:
      title: "member"
    leader:
      title: "regular"
    elder:
      title: "leader"
    change_failed_explanation: "You attempted to demote %{user_name} to '%{new_trust_level}'. However their trust level is already '%{current_trust_level}'. %{user_name} will remain at '%{current_trust_level}' - if you wish to demote user lock trust level first"


  rate_limiter:
    slow_down: "You have performed this action too many times, try again later"
    too_many_requests: "We have a daily limit on how many times that action can be taken. Please wait %{time_left} before trying again."
    hours:
      one: "1 hour"
      other: "%{count} hours"
    minutes:
      one: "1 minute"
      other: "%{count} minutes"
    seconds:
      one: "1 second"
      other: "%{count} seconds"

  datetime:
    distance_in_words:
      half_a_minute: "< 1m"
      less_than_x_seconds:
        one:   "< 1s"
        other: "< %{count}s"
      x_seconds:
        one:   "1s"
        other: "%{count}s"
      less_than_x_minutes:
        one:   "< 1m"
        other: "< %{count}m"
      x_minutes:
        one:   "1m"
        other: "%{count}m"
      about_x_hours:
        one:   "1h"
        other: "%{count}h"
      x_days:
        one:   "1d"
        other: "%{count}d"
      about_x_months:
        one:   "1mon"
        other: "%{count}mon"
      x_months:
        one:   "1mon"
        other: "%{count}mon"
      about_x_years:
        one:   "1y"
        other: "%{count}y"
      over_x_years:
        one:   "> 1y"
        other: "> %{count}y"
      almost_x_years:
        one:   "1y"
        other: "%{count}y"

    distance_in_words_verbose:
      half_a_minute: "just now"
      less_than_x_seconds:
        one:   "just now"
        other: "just now"
      x_seconds:
        one:   "1 second ago"
        other: "%{count} seconds ago"
      less_than_x_minutes:
        one:   "less than 1 minute ago"
        other: "less than %{count} minutes ago"
      x_minutes:
        one:   "1 minute ago"
        other: "%{count} minutes ago"
      about_x_hours:
        one:   "1 hour ago"
        other: "%{count} hours ago"
      x_days:
        one:   "1 day ago"
        other: "%{count} days ago"
      about_x_months:
        one:   "about 1 month ago"
        other: "about %{count} months ago"
      x_months:
        one:   "1 month ago"
        other: "%{count} months ago"
      about_x_years:
        one:   "about 1 year ago"
        other: "about %{count} years ago"
      over_x_years:
        one:   "over 1 year ago"
        other: "over %{count} years ago"
      almost_x_years:
        one:   "almost 1 year ago"
        other: "almost %{count} years ago"

  password_reset:
    no_token: "Sorry, that password change link is too old. Select 'I forgot my password' to get a new link."
    choose_new: "Please choose a new password"
    choose: "Please choose a password"
    update: 'Update Password'
    save: 'Set Password'
    title: 'Reset Password'
    success: "You successfully changed your password and are now logged in."
    success_unapproved: "You successfully changed your password."
    continue: "Continue to %{site_name}"

  change_email:
    confirmed: "Your email has been updated."
    please_continue: "Continue to %{site_name}"
    error: "There was an error changing your email address. Perhaps the address is already in use?"

  activation:
    action: "Activate your account"
    already_done: "Sorry, this account confirmation link is no longer valid. Perhaps your account is already active?"
    please_continue: "Your new account is confirmed; you will be redirected to the home page."
    continue_button: "Continue to %{site_name}"
    welcome_to: "Welcome to %{site_name}!"
    approval_required: "A moderator must manually approve your new account before you can access this forum. You'll get an email when your account is approved!"
    missing_session: "We can not detect if your account was created, please ensure you have cookies enabled."
  post_action_types:
    off_topic:
      title: 'Off-Topic'
      description: 'This post is not relevant to the current discussion as defined by the title and first post, and should probably be moved elsewhere.'
      long_form: 'flagged this as off-topic'
    spam:
      title: 'Spam'
      description: 'This post is an advertisement. It is not useful or relevant to the current topic, but promotional in nature.'
      long_form: 'flagged this as spam'
      email_title: '"%{title}" was flagged as spam'
      email_body: "%{link}\n\n%{message}"
    inappropriate:
      title: 'Inappropriate'
      description: 'This post contains content that a reasonable person would consider offensive, abusive, or a violation of <a href="/guidelines">our community guidelines</a>.'
      long_form: 'flagged this as inappropriate'
    notify_user:
      title: 'Message @{{username}}'
      description: 'This post contains something I want to talk to this person directly and privately about. Does not cast a flag.'
      long_form: 'messaged user'
      email_title: 'Your post in "%{title}"'
      email_body: "%{link}\n\n%{message}"
    notify_moderators:
      title: "Something Else"
      description: 'This post requires moderator attention for another reason not listed above.'
      long_form: 'flagged this for moderator attention'
      email_title: 'A post in "%{title}" requires moderator attention'
      email_body: "%{link}\n\n%{message}"
    bookmark:
      title: 'Bookmark'
      description: 'Bookmark this post'
      long_form: 'bookmarked this post'
    like:
      title: 'Like'
      description: 'Like this post'
      long_form: 'liked this'
    vote:
      title: 'Vote'
      description: 'Vote for this post'
      long_form: 'voted for this post'

  topic_flag_types:
    spam:
      title: 'Spam'
      description: 'This topic is an advertisement. It is not useful or relevant to this site, but promotional in nature.'
      long_form: 'flagged this as spam'
    inappropriate:
      title: 'Inappropriate'
      description: 'This topic contains content that a reasonable person would consider offensive, abusive, or a violation of <a href="/guidelines">our community guidelines</a>.'
      long_form: 'flagged this as inappropriate'
    notify_moderators:
      title: "Something Else"
      description: 'This topic requires general moderator attention based on the <a href="/guidelines">guidelines</a>, <a href="%{tos_url}">TOS</a>, or for another reason not listed above.'
      long_form: 'flagged this for moderator attention'
      email_title: 'The topic "%{title}" requires moderator attention'
      email_body: "%{link}\n\n%{message}"

  flagging:
    you_must_edit: '<p>Your post was flagged by the community. Please <a href="/my/messages">see your messages</a>.</p>'
    user_must_edit: '<p>This post was flagged by the community and is temporarily hidden.</p>'

  archetypes:
    regular:
      title: "Regular Topic"
    banner:
      title: "Banner Topic"
      message:
        make: "This topic is now a banner. It will appear at the top of every page until it is dismissed by the user."
        remove: "This topic is no longer a banner. It will no longer appear at the top of every page."

  unsubscribed:
    title: 'Unsubscribed'
    description: "You have been unsubscribed. We won't contact you again!"
    oops: "In case you didn't mean to do this, click below."
    error: "Error Unsubscribing"
    preferences_link: "You can also unsubscribe from digest emails on your <a href='/my/preferences'>preferences page</a>"
    different_user_description: "You are currently logged in as a different user than the one who the digest was mailed to. Please log out and try again."
    not_found_description: "Sorry, we couldn't unsubscribe you. It's possible the link in your email has expired."

  resubscribe:
    action: "Re-Subscribe"
    title: "Re-Subscribed!"
    description: "You have been re-subscribed."

  reports:
    visits:
      title: "User Visits"
      xaxis: "Day"
      yaxis: "Number of visits"
    signups:
      title: "New Users"
      xaxis: "Day"
      yaxis: "Number of new users"
    topics:
      title: "Topics"
      xaxis: "Day"
      yaxis: "Number of new topics"
    posts:
      title: "Posts"
      xaxis: "Day"
      yaxis: "Number of new posts"
    likes:
      title: "Likes"
      xaxis: "Day"
      yaxis: "Number of new likes"
    flags:
      title: "Flags"
      xaxis: "Day"
      yaxis: "Number of flags"
    bookmarks:
      title: "Bookmarks"
      xaxis: "Day"
      yaxis: "Number of new bookmarks"
    starred:
      title: "Starred"
      xaxis: "Day"
      yaxis: "Number of new starred topics"
    users_by_trust_level:
      title: "Users per Trust Level"
      xaxis: "Trust Level"
      yaxis: "Number of Users"
    emails:
      title: "Emails Sent"
      xaxis: "Day"
      yaxis: "Number of Emails"
    user_to_user_private_messages:
      title: "User-to-User"
      xaxis: "Day"
      yaxis: "Number of messages"
    system_private_messages:
      title: "System"
      xaxis: "Day"
      yaxis: "Number of messages"
    moderator_warning_private_messages:
      title: "Moderator Warning"
      xaxis: "Day"
      yaxis: "Number of messages"
    notify_moderators_private_messages:
      title: "Notify Moderators"
      xaxis: "Day"
      yaxis: "Number of messages"
    notify_user_private_messages:
      title: "Notify User"
      xaxis: "Day"
      yaxis: "Number of messages"
    top_referrers:
      title: "Top Referrers"
      xaxis: "User"
      num_clicks: "Clicks"
      num_topics: "Topics"
    top_traffic_sources:
      title: "Top Traffic Sources"
      xaxis: "Domain"
      num_clicks: "Clicks"
      num_topics: "Topics"
      num_users: "Users"
    top_referred_topics:
      title: "Top Referred Topics"
      xaxis: "Topic"
      num_clicks: "Clicks"
    page_view_anon_reqs:
      title: "Anonymous"
      xaxis: "Day"
      yaxis: "Anonymous API Requests"
    page_view_logged_in_reqs:
      title: "Logged In"
      xaxis: "Day"
      yaxis: "Logged In API Requests"
    page_view_crawler_reqs:
      title: "Web Crawlers"
      xaxis: "Day"
      yaxis: "Web Crawler API Requests"
    page_view_total_reqs:
      title: "Total"
      xaxis: "Day"
      yaxis: "Total API Requests"
    page_view_logged_in_mobile_reqs:
      title: "Logged In API Requests"
      xaxis: "Day"
      yaxis: "Mobile Logged In API Requests"
    page_view_anon_mobile_reqs:
      title: "Anon API Requests"
      xaxis: "Day"
      yaxis: "Mobile Anon API Requests"
    http_background_reqs:
      title: "Background"
      xaxis: "Day"
      yaxis: "Requests used for live update and tracking"
    http_2xx_reqs:
      title: "Status 2xx (OK)"
      xaxis: "Day"
      yaxis: "Successful requests (Status 2xx)"
    http_3xx_reqs:
      title: "HTTP 3xx (Redirect)"
      xaxis: "Day"
      yaxis: "Redirect requests (Status 3xx)"
    http_4xx_reqs:
      title: "HTTP 4xx (Client Error)"
      xaxis: "Day"
      yaxis: "Client Errors (Status 4xx)"
    http_5xx_reqs:
      title: "HTTP 5xx (Server Error)"
      xaxis: "Day"
      yaxis: "Server Errors (Status 5xx)"
    http_total_reqs:
      title: "Total"
      xaxis: "Day"
      yaxis: "Total requests"
    time_to_first_response:
      title: "Time to first response"
      xaxis: "Day"
      yaxis: "Average time (hours)"
    topics_with_no_response:
      title: "Topics with no response"
      xaxis: "Day"
      yaxis: "Total"
    mobile_visits:
      title: "User Visits"
      xaxis: "Day"
      yaxis: "Number of visits"

  dashboard:
    rails_env_warning: "Your server is running in %{env} mode."
    ruby_version_warning: "You are running a version of Ruby 2.0.0 that is known to have problems. Upgrade to patch level 247 or later."
    host_names_warning: "Your config/database.yml file is using the default localhost hostname. Update it to use your site's hostname."
    gc_warning: 'Your server is using default ruby garbage collection parameters, which will not give you the best performance. Read this topic on performance tuning: <a href="http://meta.discourse.org/t/tuning-ruby-and-rails-for-discourse/4126" target="_blank">Tuning Ruby and Rails for Discourse</a>.'
    sidekiq_warning: 'Sidekiq is not running. Many tasks, like sending emails, are executed asynchronously by sidekiq. Please ensure at least one sidekiq process is running. <a href="https://github.com/mperham/sidekiq" target="_blank">Learn about Sidekiq here</a>.'
    memory_warning: 'Your server is running with less than 1 GB of total memory. At least 1 GB of memory is recommended.'
    google_oauth2_config_warning: 'The server is configured to allow signup and log in with Google OAuth2 (enable_google_oauth2_logins), but the client id and client secret values are not set. Go to <a href="/admin/site_settings">the Site Settings</a> and update the settings. <a href="https://meta.discourse.org/t/configuring-google-login-for-discourse/15858" target="_blank">See this guide to learn more</a>.'
    facebook_config_warning: 'The server is configured to allow signup and log in with Facebook (enable_facebook_logins), but the app id and app secret values are not set. Go to <a href="/admin/site_settings">the Site Settings</a> and update the settings. <a href="https://meta.discourse.org/t/configuring-facebook-login-for-discourse/13394" target="_blank">See this guide to learn more</a>.'
    twitter_config_warning: 'The server is configured to allow signup and log in with Twitter (enable_twitter_logins), but the key and secret values are not set. Go to <a href="/admin/site_settings">the Site Settings</a> and update the settings. <a href="https://meta.discourse.org/t/configuring-twitter-login-for-discourse/13395" target="_blank">See this guide to learn more</a>.'
    github_config_warning: 'The server is configured to allow signup and log in with GitHub (enable_github_logins), but the client id and secret values are not set. Go to <a href="/admin/site_settings">the Site Settings</a> and update the settings. <a href="https://meta.discourse.org/t/configuring-github-login-for-discourse/13745" target="_blank">See this guide to learn more</a>.'
    s3_config_warning: 'The server is configured to upload files to s3, but at least one the following setting is not set: s3_access_key_id, s3_secret_access_key or s3_upload_bucket. Go to <a href="/admin/site_settings">the Site Settings</a> and update the settings. <a href="http://meta.discourse.org/t/how-to-set-up-image-uploads-to-s3/7229" target="_blank">See "How to set up image uploads to S3?" to learn more</a>.'
    s3_backup_config_warning: 'The server is configured to upload backups to s3, but at least one the following setting is not set: s3_access_key_id, s3_secret_access_key or s3_backup_bucket. Go to <a href="/admin/site_settings">the Site Settings</a> and update the settings. <a href="http://meta.discourse.org/t/how-to-set-up-image-uploads-to-s3/7229" target="_blank">See "How to set up image uploads to S3?" to learn more</a>.'
    image_magick_warning: 'The server is configured to create thumbnails of large images, but ImageMagick is not installed. Install ImageMagick using your favorite package manager or <a href="http://www.imagemagick.org/script/binary-releases.php" target="_blank">download the latest release</a>.'
    failing_emails_warning: 'There are %{num_failed_jobs} email jobs that failed. Check your config/discourse.conf file and ensure that the mail server settings are correct. <a href="/sidekiq/retries" target="_blank">See the failed jobs in Sidekiq</a>.'
    default_logo_warning: "Set the graphic logos for your site. Update logo_url, logo_small_url, and favicon_url in <a href='/admin/site_settings'>Site Settings</a>."
    contact_email_missing: "Enter a site contact email address so you can be reached for urgent matters regarding your site. Update it in <a href='/admin/site_settings'>Site Settings</a>."
    contact_email_invalid: "The site contact email is invalid. Update it in <a href='/admin/site_settings'>Site Settings</a>."
    title_nag: "Enter the name of your site. Update title in <a href='/admin/site_settings'>Site Settings</a>."
    site_description_missing: "Enter a one sentence description of your site that will appear in search results. Update site_description in <a href='/admin/site_settings'>Site Settings</a>."
    consumer_email_warning: "Your site is configured to use Gmail (or another consumer email service) to send email. <a href='http://support.google.com/a/bin/answer.py?hl=en&answer=166852' target='_blank'>Gmail limits how many emails you can send</a>. Consider using an email service provider like mandrill.com to ensure email deliverability."
    site_contact_username_warning: "Enter the name of a friendly staff user account to send important automated messages from. Update site_contact_username in <a href='/admin/site_settings'>Site Settings</a>."
    notification_email_warning: "Notification emails are not being sent from a valid email address on your domain; email delivery will be erratic and unreliable. Please set notification_email to a valid local email address in <a href='/admin/site_settings'>Site Settings</a>."

  content_types:
    education_new_reply:
      title: "New User Education: First Replies"
      description: "Pop up just-in-time guidance automatically displayed above the composer when new users begin typing their first two new replies."
    education_new_topic:
      title: "New User Education: First Topics"
      description: "Pop up just-in-time guidance automatically displayed above the composer when new users begin typing their first two new topics."
    usage_tips:
      title: "New User Guidance"
      description: "Guidance and essential information for new users."
    welcome_user:
      title: "Welcome: New User"
      description: "A message automatically sent to all new users when they sign up."
    welcome_invite:
      title: "Welcome: Invited User"
      description: "A message automatically sent to all new invited users when they accept the invitation from another user to participate."
    login_required_welcome_message:
      title: "Login Required: Welcome Message"
      description: "Welcome message that is displayed to logged out users when the 'login required' setting is enabled."
    login_required:
      title: "Login Required: Homepage"
      description: "The text displayed for unauthorized users when login is required on the site."
    head:
      title: "HTML head"
      description: "HTML that will be inserted inside the <head></head> tags."
    top:
      title: "Top of the pages"
      description: "HTML that will be added at the top of every page (after the header, before the navigation or the topic title)."
    bottom:
      title: "Bottom of the pages"
      description: "HTML that will be added before the </body> tag."

  site_settings:
    censored_words: "Words that will be automatically replaced with &#9632;&#9632;&#9632;&#9632;"
    delete_old_hidden_posts: "Auto-delete any hidden posts that stay hidden for more than 30 days."
    default_locale: "The default language of this Discourse instance (ISO 639-1 Code)"
    allow_user_locale: "Allow users to choose their own language interface preference"
    min_post_length: "Minimum allowed post length in characters"
    min_first_post_length: "Minimum allowed first post (topic body) length in characters"
    min_private_message_post_length: "Minimum allowed post length in characters for messages"
    max_post_length: "Maximum allowed post length in characters"
    min_topic_title_length: "Minimum allowed topic title length in characters"
    max_topic_title_length: "Maximum allowed topic title length in characters"
    min_private_message_title_length: "Minimum allowed title length for a message in characters"
    min_search_term_length: "Minimum valid search term length in characters"
    allow_uncategorized_topics: "Allow topics to be created without a category. WARNING: If there are any uncategorized topics, you must recategorize them before turning this off."
    uncategorized_description: "The description of the uncategorized category. Leave blank for no description."
    allow_duplicate_topic_titles: "Allow topics with identical, duplicate titles."
    unique_posts_mins: "How many minutes before a user can make a post with the same content again"
    educate_until_posts: "When the user starts typing their first (n) new posts, show the pop-up new user education panel in the composer."
    title: "The name of this site, as used in the title tag."
    site_description: "Describe this site in one sentence, as used in the meta description tag."
    contact_email: "Email address of key contact responsible for this site. Used for critical notifications such as unhandled flags, as well as on the /about contact form for urgent matters."
    contact_url: "Contact URL for this site. Used on the /about contact form for urgent matters."
    queue_jobs: "DEVELOPER ONLY! WARNING! By default, queue jobs in sidekiq. If disabled, your site will be broken."
    crawl_images: "Retrieve images from remote URLs to insert the correct width and height dimensions."
    download_remote_images_to_local: "Convert remote images to local images by downloading them; this prevents broken images."
    download_remote_images_threshold: "Minimum disk space necessary to download remote images locally (in percent)"
    disabled_image_download_domains: "Remote images will never be downloaded from these domains. Pipe-delimited list."
    ninja_edit_window: "For (n) seconds after posting, editing will not create a new version in the post history."
    post_edit_time_limit: "The author can edit or delete their post for (n) minutes after posting. Set to 0 for forever."
    edit_history_visible_to_public: "Allow everyone to see previous versions of an edited post. When disabled, only staff members can view."
    delete_removed_posts_after: "Posts removed by the author will be automatically deleted after (n) hours. If set to 0, posts will be deleted immediately."
    max_image_width: "Maximum thumbnail width of images in a post"
    max_image_height: "Maximum thumbnail height of images in a post"
    category_featured_topics: "Number of topics displayed per category on the /categories page. After changing this value, it takes up to 15 minutes for the categories page to update."
    show_subcategory_list: "Show subcategory list instead of topic list when entering a category."
    fixed_category_positions: "If checked, you will be able to arrange categories into a fixed order. If unchecked, categories are listed in order of activity."
    fixed_category_positions_on_create: "If checked, category ordering will be maintained on topic creation dialog (requires fixed_category_positions)."
    add_rel_nofollow_to_user_content: "Add rel nofollow to all submitted user content, except for internal links (including parent domains). If you change this, you must rebake all posts with: \"rake posts:rebake\""
    exclude_rel_nofollow_domains: "A list of domains where nofollow should not be added to links. tld.com will automatically allow sub.tld.com as well. As a minimum, you should add the top-level domain of this site to help web crawlers find all content. If other parts of your website are at other domains, add those too."

    post_excerpt_maxlength: "Maximum length of a post excerpt / summary."
    post_onebox_maxlength: "Maximum length of a oneboxed Discourse post in characters."
    onebox_domains_whitelist: "A list of domains to allow oneboxing for; these domains should support OpenGraph or oEmbed. Test them at http://iframely.com/debug"

    logo_url: "The logo image at the top left of your site; if left blank, the site title text will be shown."
    digest_logo_url: "The alternate logo used at the top of your site's email digest. If left blank `logo_url` will be used. eg: http://example.com/logo.png"
    logo_small_url: "The small logo image at the top left of your site, seen when scrolling down. If left blank, a home glyph will be shown."
    favicon_url: "A favicon for your site, see http://en.wikipedia.org/wiki/Favicon"
    mobile_logo_url: "The fixed position logo image used at the top left of your mobile site. If left blank `logo_url` will be used."
    apple_touch_icon_url: "Icon used for Apple touch devices. Recommended size is 144px by 144px."

    notification_email: "The from: email address used when sending all essential system emails. The domain specified here must have SPF, DKIM and reverse PTR records set correctly for email to arrive."
    email_custom_headers: "A pipe-delimited list of custom email headers"
    email_subject: "Customizable subject format for standard emails. See https://meta.discourse.org/t/customize-subject-format-for-standard-emails/20801"
    use_https: "Should the full url for the site (Discourse.base_url) be http or https? DO NOT ENABLE THIS UNLESS HTTPS IS ALREADY SET UP AND WORKING!"
    summary_score_threshold: "The minimum score required for a post to be included in 'Summarize This Topic'"
    summary_posts_required: "Minimum posts in a topic before 'Summarize This Topic' is enabled"
    summary_likes_required: "Minimum likes in a topic before 'Summarize This Topic' is enabled"
    summary_percent_filter: "When a user clicks 'Summarize This Topic', show the top % of posts"
    summary_max_results: "Maximum posts returned by 'Summary This Topic'"

    enable_private_messages: "Allow trust level 1 users to create messages and reply to messages"

    enable_long_polling: "Message bus used for notification can use long polling"
    long_polling_base_url: "Base URL used for long polling (when a CDN is serving dynamic content, be sure to set this to origin pull) eg: http://origin.site.com"
    long_polling_interval: "Amount of time the server should wait before responding to clients when there is no data to send (logged on users only)"
    polling_interval: "When not long polling, how often should logged on clients poll in milliseconds"
    anon_polling_interval: "How often should anonymous clients poll in milliseconds"
    background_polling_interval: "How often should the clients poll in milliseconds (when the window is in the background)"

    auto_track_topics_after: "Global default milliseconds before a topic is automatically tracked, users can override (0 for always, -1 for never)"
    new_topic_duration_minutes: "Global default number of minutes a topic is considered new, users can override (-1 for always, -2 for last visit)"

    flags_required_to_hide_post: "Number of flags that cause a post to be automatically hidden and PM sent to the user (0 for never)"
    cooldown_minutes_after_hiding_posts: "Number of minutes a user must wait before they can edit a post hidden via community flagging"

    max_topics_in_first_day: "The maximum number of topics a user is allowed to create in their first day on the site"
    max_replies_in_first_day: "The maximum number of replies a user is allowed to create in their first day on the site"

    tl2_additional_likes_per_day_multiplier: "Increase limit of likes per day for tl2 (member) by multiplying with this number"
    tl3_additional_likes_per_day_multiplier: "Increase limit of likes per day for tl3 (regular) by multiplying with this number"
    tl4_additional_likes_per_day_multiplier: "Increase limit of likes per day for tl4 (leader) by multiplying with this number"

    num_flags_to_block_new_user: "If a new user's posts get this many spam flags from num_users_to_block_new_user different users, hide all their posts and prevent future posting. 0 to disable."
    num_users_to_block_new_user: "If a new user's posts get num_flags_to_block_new_user spam flags from this many different users, hide all their posts and prevent future posting. 0 to disable."
    notify_mods_when_user_blocked: "If a user is automatically blocked, send a message to all moderators."
    flag_sockpuppets: "If a new user replies to a topic from the same IP address as the new user who started the topic, flag both of their posts as potential spam."

    traditional_markdown_linebreaks: "Use traditional linebreaks in Markdown, which require two trailing spaces for a linebreak."
    post_undo_action_window_mins: "Number of minutes users are allowed to undo recent actions on a post (like, flag, etc)."
    must_approve_users: "Staff must approve all new user accounts before they are allowed to access the site. WARNING: enabling this for a live site will revoke access for existing non-staff users!"
    ga_tracking_code: "Google analytics (ga.js) tracking code code, eg: UA-12345678-9; see http://google.com/analytics"
    ga_domain_name: "Google analytics (ga.js) domain name, eg: mysite.com; see http://google.com/analytics"
    ga_universal_tracking_code: "Google Universal Analytics (analytics.js) tracking code code, eg: UA-12345678-9; see http://google.com/analytics"
    ga_universal_domain_name: "Google Universal Analytics (analytics.js) domain name, eg: mysite.com; see http://google.com/analytics"
    enable_escaped_fragments: "Fall back to Google's Ajax-Crawling API if no webcrawler is detected. See https://support.google.com/webmasters/answer/174992?hl=en"
    enable_noscript_support: "Enable standard webcrawler search engine support via the noscript tag"
    allow_moderators_to_create_categories: "Allow moderators to create new categories"
    cors_origins: "Allowed origins for cross-origin requests (CORS). Each origin must include http:// or https://. The DISCOURSE_ENABLE_CORS env variable must be set to true to enable CORS."
    top_menu: "Determine which items appear in the homepage navigation, and in what order. Example latest|new|unread|categories|top|read|posted|bookmarks"
    post_menu: "Determine which items appear on the post menu, and in what order. Example like|edit|flag|delete|share|bookmark|reply"
    post_menu_hidden_items: "The menu items to hide by default in the post menu unless an expansion ellipsis is clicked on."
    share_links: "Determine which items appear on the share dialog, and in what order."
    track_external_right_clicks: "Track external links that are right clicked (eg: open in new tab) disabled by default because it rewrites URLs"
    site_contact_username: "A valid staff username to send all automated messages from. If left blank the default System account will be used."
    send_welcome_message: "Send all new users a welcome message with a quick start guide."
    suppress_reply_directly_below: "Don't show the expandable reply count on a post when there is only a single reply directly below this post."
    suppress_reply_directly_above: "Don't show the expandable in-reply-to on a post when there is only a single reply directly above this post."
    suppress_reply_when_quoting: "Don't show the expandable in-reply-to on a post when post quotes reply."
    max_reply_history: "Maximum number of replies to expand when expanding in-reply-to"

    experimental_reply_expansion: "Hide intermediate replies when expanding a reply to (experimental)"

    topics_per_period_in_top_summary: "Number of top topics shown in the default top topics summary."
    topics_per_period_in_top_page: "Number of top topics shown on the expanded 'Show More' top topics."
    redirect_users_to_top_page: "Automatically redirect new and long absent users to the top page."
    show_email_on_profile: "Show a user's email on their profile (only visible to themselves and staff)"

    email_token_valid_hours: "Forgot password / activate account tokens are valid for (n) hours."
    email_token_grace_period_hours: "Forgot password / activate account tokens are still valid for a grace period of (n) hours after being redeemed."

    enable_badges: "Enable the badge system"

    allow_index_in_robots_txt: "Specify in robots.txt that this site is allowed to be indexed by web search engines."
    email_domains_blacklist: "A pipe-delimited list of email domains that users are not allowed to register accounts with. Example: mailinator.com|trashmail.net"
    email_domains_whitelist: "A pipe-delimited list of email domains that users MUST register accounts with. WARNING: Users with email domains other than those listed will not be allowed!"
    forgot_password_strict: "Don't inform users of an account's existance when they use the forgot password dialog."
    log_out_strict: "When logging out, log out ALL sessions for the user on all devices"
    version_checks: "Ping the Discourse Hub for version updates and show new version messages on the /admin dashboard"
    new_version_emails: "Send an email to the contact_email address when a new version of Discourse is available."

    port: "DEVELOPER ONLY! WARNING! Use this HTTP port rather than the default of port 80. Leave blank for default of 80."
    force_hostname: "DEVELOPER ONLY! WARNING! Specify a hostname in the URL. Leave blank for default."

    invite_expiry_days: "How long user invitation keys are valid, in days"
    invite_passthrough_hours: "How long a user can use a previously redeemed invitation key to log in, in hours"

    # TODO: perhaps we need a way of protecting these settings for hosted solution, global settings ...

    invite_only: "Public registration is disabled, all new users must be explicitly invited by other members or staff."

    login_required: "Require authentication to read content on this site, disallow anonymous access."

    min_username_length: "Minimum username length in characters. WARNING: ANY EXISTING USERS WITH NAMES SHORTER THAN THIS WILL BE UNABLE TO ACCESS THE SITE."
    max_username_length: "Maximum username length in characters. WARNING: ANY EXISTING USERS WITH NAMES LONGER THAN THIS WILL BE UNABLE TO ACCESS THE SITE."

    reserved_usernames: "Usernames for which signup is not allowed."

    min_password_length: "Minimum password length."
    block_common_passwords: "Don't allow passwords that are in the 10,000 most common passwords."

    enable_sso: "Enable single sign on via an external site (WARNING: USERS' EMAIL ADDRESSES *MUST* BE VALIDATED BY THE EXTERNAL SITE!)"
    enable_sso_provider: "Implement Discourse SSO provider protocol at the /session/sso_provider endpoint, requires sso_secret to be set"
    sso_url: "URL of single sign on endpoint"
    sso_secret: "Secret string used to cryptographically authenticate SSO information, be sure it is 10 characters or longer"
    sso_overrides_email: "Overrides local email with external site email from SSO payload on every login, and prevent local changes. (WARNING: discrepancies can occur due to normalization of local emails)"
    sso_overrides_username: "Overrides local username with external site username from SSO payload on every login, and prevent local changes. (WARNING: discrepancies can occur due to differences in username length/requirements)"
    sso_overrides_name: "Overrides local full name with external site full name from SSO payload on every login, and prevent local changes."
    sso_overrides_avatar: "Overrides user avatar with external site avatar from SSO payload. If enabled, disabling allow_uploaded_avatars is highly recommended"
    sso_not_approved_url: "Redirect unapproved SSO accounts to this URL"

    enable_local_logins: "Enable local username and password login based accounts. (Note: this must be enabled for invites to work)"
    allow_new_registrations: "Allow new user registrations. Uncheck this to prevent anyone from creating a new account."
    enable_yahoo_logins: "Enable Yahoo authentication"

    enable_google_oauth2_logins: "Enable Google Oauth2 authentication. This is the method of authentication that Google currently supports. Requires key and secret."
    google_oauth2_client_id: "Client ID of your Google application."
    google_oauth2_client_secret: "Client secret of your Google application."

    enable_twitter_logins: "Enable Twitter authentication, requires twitter_consumer_key and twitter_consumer_secret"
    twitter_consumer_key: "Consumer key for Twitter authentication, registered at http://dev.twitter.com"
    twitter_consumer_secret: "Consumer secret for Twitter authentication, registered at http://dev.twitter.com"

    enable_facebook_logins: "Enable Facebook authentication, requires facebook_app_id and facebook_app_secret"
    facebook_app_id: "App id for Facebook authentication, registered at https://developers.facebook.com/apps"
    facebook_app_secret: "App secret for Facebook authentication, registered at https://developers.facebook.com/apps"

    enable_github_logins: "Enable Github authentication, requires github_client_id and github_client_secret"
    github_client_id: "Client id for Github authentication, registered at https://github.com/settings/applications"
    github_client_secret: "Client secret for Github authentication, registered at https://github.com/settings/applications"

    allow_restore: "Allow restore, which can replace ALL site data! Leave false unless you plan to restore a backup"
    maximum_backups: "The maximum amount of backups to keep on disk. Older backups are automatically deleted"
    backup_daily: "Automatically create a site backup once a day."
    enable_s3_backups: "Upload backups to S3 when complete. IMPORTANT: requires valid S3 credentials entered in Files settings."
    s3_backup_bucket: "The remote bucket to hold backups. WARNING: Make sure it is a private bucket."

    active_user_rate_limit_secs: "How frequently we update the 'last_seen_at' field, in seconds"
    verbose_localization: "Show extended localization tips in the UI"
    previous_visit_timeout_hours: "How long a visit lasts before we consider it the 'previous' visit, in hours"

    rate_limit_create_topic: "After creating a topic, users must wait (n) seconds before creating another topic."
    rate_limit_create_post: "After posting, users must wait (n) seconds before creating another post."
    rate_limit_new_user_create_topic: "After creating a topic, new users must wait (n) seconds before creating another topic."
    rate_limit_new_user_create_post: "After posting, new users must wait (n) seconds before creating another post."

    max_likes_per_day: "Maximum number of likes per user per day."
    max_flags_per_day: "Maximum number of flags per user per day."
    max_bookmarks_per_day: "Maximum number of bookmarks per user per day."
    max_edits_per_day: "Maximum number of edits per user per day."
    max_topics_per_day: "Maximum number of topics a user can create per day."
    max_private_messages_per_day: "Maximum number of messages users can create per day."
    max_invites_per_day: "Maximum number of invites a user can send per day."
    max_topic_invitations_per_day: "Maximum number of topic invitations a user can send per day."

    suggested_topics: "Number of suggested topics shown at the bottom of a topic."
    limit_suggested_to_category: "Only show topics from the current category in suggested topics."

    clean_up_uploads: "Remove orphan unreferenced uploads to prevent illegal hosting. WARNING: you may want to back up of your /uploads directory before enabling this setting."
    clean_orphan_uploads_grace_period_hours: "Grace period (in hours) before an orphan upload is removed."
    purge_deleted_uploads_grace_period_days: "Grace period (in days) before a deleted upload is erased."
    purge_unactivated_users_grace_period_days: "Grace period (in days) before a user who has not activated their account is deleted."
    enable_s3_uploads: "Place uploads on Amazon S3 storage. IMPORTANT: requires valid S3 credentials (both access key id & secret access key)."
    s3_use_iam_profile: 'Use AWS EC2 IAM role to retrieve keys. NOTE: enabling will override "s3 access key id" and "s3 secret access key" settings.'
    s3_upload_bucket: "The Amazon S3 bucket name that files will be uploaded into. WARNING: must be lowercase, no periods, no underscores."
    s3_access_key_id: "The Amazon S3 access key id that will be used to upload images."
    s3_secret_access_key: "The Amazon S3 secret access key that will be used to upload images."
    s3_region: "The Amazon S3 region name that will be used to upload images."
    s3_cdn_url: "The CDN URL to use for all s3 assets (for example: https://cdn.somewhere.com). WARNING: after changing this setting you must rebake all old posts."

    avatar_sizes: "List of automatically generated avatar sizes."

    enable_flash_video_onebox: "Enable embedding of swf and flv (Adobe Flash) links in oneboxes. WARNING: may introduce security risks."

    default_invitee_trust_level: "Default trust level (0-4) for invited users."
    default_trust_level: "Default trust level (0-4) for all new users. WARNING! Changing this will put you at serious risk for spam."

    tl1_requires_topics_entered: "How many topics a new user must enter before promotion to trust level 1."
    tl1_requires_read_posts: "How many posts a new user must read before promotion to trust level 1."
    tl1_requires_time_spent_mins: "How many minutes a new user must read posts before promotion to trust level 1."

    tl2_requires_topics_entered: "How many topics a user must enter before promotion to trust level 2."
    tl2_requires_read_posts: "How many posts a user must read before promotion to trust level 2."
    tl2_requires_time_spent_mins: "How many minutes a user must read posts before promotion to trust level 2."
    tl2_requires_days_visited: "How many days a user must visit the site before promotion to trust level 2."
    tl2_requires_likes_received: "How many likes a user must receive before promotion to trust level 2."
    tl2_requires_likes_given: "How many likes a user must cast before promotion to trust level 2."
    tl2_requires_topic_reply_count: "How many topics user must reply to before promotion to trust level 2."

    tl3_requires_days_visited: "Minimum number of days that a user needs to have visited the site in the last 100 days to qualify for promotion to trust level 3. (0 to 100)"
    tl3_requires_topics_replied_to: "Minimum number of topics a user needs to have replied to in the last 100 days to qualify for promotion to trust level 3. (0 or higher)"
    tl3_requires_topics_viewed: "The percentage of topics created in the last 100 days that a user needs to have viewed to qualify for promotion to trust level 3. (0 to 100)"
    tl3_requires_posts_read: "The percentage of posts created in the last 100 days that a user needs to have viewed to qualify for promotion to trust level 3. (0 to 100)"
    tl3_requires_topics_viewed_all_time: "The minimum total number of topics a user must have viewed to qualify for trust level 3."
    tl3_requires_posts_read_all_time: "The minimum total number of posts a user must have read to qualify for trust level 3."
    tl3_requires_max_flagged: "User must not have had more than x posts flagged by x different users in the last 100 days to qualify for promotion to trust level 3, where x is this setting's value. (0 or higher)"
    tl3_promotion_min_duration: "The minimum number of days that a promotion to trust level 3 lasts before a user can be demoted back to trust level 2."
    tl3_requires_likes_given: "The minimum number of likes that must be given in the last 100 days to qualify for promotion to trust level 3."
    tl3_requires_likes_received: "The minimum number of likes that must be received in the last 100 days to qualify for promotion to trust level 3."
    tl3_links_no_follow: "Do not remove rel=nofollow from links posted by trust level 3 users."

    min_trust_to_create_topic: "The minimum trust level required to create a new topic."

    min_trust_to_edit_wiki_post: "The minimum trust level required to edit post marked as wiki."

    newuser_max_links: "How many links a new user can add to a post."
    newuser_max_images: "How many images a new user can add to a post."
    newuser_max_attachments: "How many attachments a new user can add to a post."
    newuser_max_mentions_per_post: "Maximum number of @name notifications a new user can use in a post."
    newuser_max_replies_per_topic: "Maximum number of replies a new user can make in a single topic until someone replies to them."
    max_mentions_per_post: "Maximum number of @name notifications anyone can use in a post."

    create_thumbnails: "Create thumbnails and lightbox images that are too large to fit in a post."

    email_time_window_mins: "Wait (n) minutes before sending any notification emails, to give users a chance to edit and finalize their posts."
    email_posts_context: "How many prior replies to include as context in notification emails."
    flush_timings_secs: "How frequently we flush timing data to the server, in seconds."
    title_max_word_length: "The maximum allowed word length, in characters, in a topic title."
    title_min_entropy: "The minimum entropy (unique characters, non-english count for more) required for a topic title."
    body_min_entropy: "The minimum entropy (unique characters, non-english count for more) required for a post body."

    title_fancy_entities: "Convert common ASCII characters to fancy HTML entities in topic titles, ala SmartyPants http://daringfireball.net/projects/smartypants/"

    min_title_similar_length: "The minimum length of a title before it will be checked for similar topics."
    min_body_similar_length: "The minimum length of a post's body before it will be checked for similar topics."

    category_colors: "A list of hexadecimal color values allowed for categories."
    category_style: "Visual style for category badges."

    max_image_size_kb: "The maximum image upload size in kB. This must be configured in nginx (client_max_body_size) / apache or proxy as well."
    max_attachment_size_kb: "The maximum attachment files upload size in kB. This must be configured in nginx (client_max_body_size) / apache or proxy as well."
    authorized_extensions: "A list of file extensions allowed for upload (use '*' to enable all file types)"
    max_similar_results: "How many similar topics to show above the editor when composing a new topic. Comparison is based on title and body."

    title_prettify: "Prevent common title typos and errors, including all caps, lowercase first character, multiple ! and ?, extra . at end, etc."

    topic_views_heat_low: "After this many views, the views field is slightly highlighted."
    topic_views_heat_medium: "After this many views, the views field is moderately highlighted."
    topic_views_heat_high: "After this many views, the views field is strongly highlighted."

    cold_age_days_low: "After this many days of conversation, the last activity date is slightly dimmed."
    cold_age_days_medium: "After this many days of conversation, the last activity date is moderately dimmed."
    cold_age_days_high: "After this many days of conversation, the last activity date is strongly dimmed."

    history_hours_low: "A post edited within this many hours has the edit indicator slightly highlighted"
    history_hours_medium: "A post edited within this many hours has the edit indicator moderately highlighted."
    history_hours_high: "A post edited within this many hours has the edit indicator strongly highlighted."

    topic_post_like_heat_low: "After the likes:post ratio exceeds this ratio, the post count field is slightly highlighted."
    topic_post_like_heat_medium: "After the likes:post ratio exceeds this ratio, the post count field is moderately highlighted."
    topic_post_like_heat_high: "After the likes:post ratio exceeds this ratio, the post count field is strongly highlighted."

    faq_url: "If you have a FAQ hosted elsewhere that you want to use, provide the full URL here."
    tos_url: "If you have a Terms of Service document hosted elsewhere that you want to use, provide the full URL here."
    privacy_policy_url: "If you have a Privacy Policy document hosted elsewhere that you want to use, provide the full URL here."

    newuser_spam_host_threshold: "How many times a new user can post a link to the same host within their `newuser_spam_host_posts` posts before being considered spam."

    white_listed_spam_host_domains: "A list of domains excluded from spam host testing. New users will never be restricted from creating posts with links to these domains."
    staff_like_weight: "How much extra weighting factor to give staff likes."
    topic_view_duration_hours: "Count new a topic view once per IP/User every N hours"

    levenshtein_distance_spammer_emails: "When matching spammer emails, number of characters difference that will still allow a fuzzy match."
    max_new_accounts_per_registration_ip: "If there are already (n) trust level 0 accounts from this IP (and none is a staff member or at TL2 or higher), stop accepting new signups from that IP."
    min_ban_entries_for_roll_up: "When clicking the Roll up button, will create a new subnet ban entry if there are at least (N) entries."

    max_age_unmatched_emails: "Delete unmatched screened email entries after (N) days."
    max_age_unmatched_ips: "Delete unmatched screened IP entries after (N) days."

    num_flaggers_to_close_topic: "Minimum number of unique flaggers that is required to automatically pause a topic for intervention"
    num_flags_to_close_topic: "Minimum number of active flags that is required to automatically pause a topic for intervention"

    auto_respond_to_flag_actions: "Enable automatic reply when disposing a flag."

    reply_by_email_enabled: "Enable replying to topics via email."
    reply_by_email_address: "Template for reply by email incoming email address, for example: %{reply_key}@reply.example.com or replies+%{reply_key}@example.com"

    disable_emails: "Prevent Discourse from sending any kind of emails"

    strip_images_from_short_emails: "Strip images from emails having size less than 2800 Bytes"
    short_email_length: "Short email length in Bytes"

    pop3_polling_enabled: "Poll via POP3 for email replies."
    pop3_polling_ssl: "Use SSL while connecting to the POP3 server. (Recommended)"
    pop3_polling_period_mins: "The period in minutes between checking the POP3 account for email. NOTE: requires restart."
    pop3_polling_port: "The port to poll a POP3 account on."
    pop3_polling_host: "The host to poll for email via POP3."
    pop3_polling_username: "The username for the POP3 account to poll for email."
    pop3_polling_password: "The password for the POP3 account to poll for email."
    email_in: "Allow users to post new topics via email (requires pop3 polling). Configure the addresses in the \"Settings\" tab of each category."
    email_in_min_trust: "The minimum trust level a user needs to have to be allowed to post new topics via email."
    email_prefix: "The [label] used in the subject of emails. It will default to 'title' if not set."
    email_site_title: "The title of the site used as the sender of emails from the site. Default to 'title' if not set. If your 'title' contains characters that are not allowed in email sender strings, use this setting."

    minimum_topics_similar: "How many topics need to exist before similar topics are presented when composing new topics."

    relative_date_duration: "Number of days after posting where post dates will be shown as relative (7d) instead of absolute (20 Feb)."
    delete_user_max_post_age: "Don't allow deleting users whose first post is older than (x) days."
    delete_all_posts_max: "The maximum number of posts that can be deleted at once with the Delete All Posts button. If a user has more than this many posts, the posts cannot all be deleted at once and the user can't be deleted."
    username_change_period: "The number of days after registration that accounts can change their username (0 to disallow username change)."
    email_editable: "Allow users to change their e-mail address after registration."
    logout_redirect: "Location to redirect browser to after logout EG: (http://somesite.com/logout)"

    allow_uploaded_avatars: "Allow users to upload custom avatars."
    allow_animated_avatars: "Allow users to use animated gif avatars. WARNING: run the avatars:refresh rake task after changing this setting."
    allow_animated_thumbnails: "Generates animated thumbnails of animated gifs."
    default_avatars: "URLs to avatars that will be used by default for new users until they change them."
    automatically_download_gravatars: "Download Gravatars for users upon account creation or email change."
    digest_topics: "The maximum number of topics to display in the email digest."
    digest_min_excerpt_length: "Minimum post excerpt in the email digest, in characters."
    default_digest_email_frequency: "How often users receive digest emails by default. They can change this setting in their preferences."
    suppress_digest_email_after_days: "Suppress digest emails for users not seen on the site for more than (n) days."
    disable_digest_emails: "Disable digest emails for all users."
    default_external_links_in_new_tab: "Open external links in a new tab. Users can change this in their preferences."

    detect_custom_avatars: "Whether or not to check that users have uploaded custom avatars."
    max_daily_gravatar_crawls: "Maximum number of times Discourse will check Gravatar for custom avatars in a day"
    public_user_custom_fields: "A whitelist of custom fields for a user that can be shown publicly."
    staff_user_custom_fields: "A whitelist of custom fields for a user that can be shown to staff."
    enable_user_directory: "Provide a directory of users for browsing"
    allow_anonymous_posting: "Allow users to switch to anonymous mode"
    anonymous_posting_min_trust_level: "Minimum trust level required to enable anonymous posting"
    anonymous_account_duration_minutes: "To protect anonymity create a new anonymous account every N minutes for each user. Example: if set to 600, as soon as 600 minutes elapse from last post AND user switches to anon, a new anonymous account is created."

    allow_profile_backgrounds: "Allow users to upload profile backgrounds."

    sequential_replies_threshold: "Number posts a user has to make in a row in a topic before being reminded about too many sequential replies. "

    enable_mobile_theme: "Mobile devices use a mobile-friendly theme, with the ability to switch to the full site. Disable this if you want to use a custom stylesheet that is fully responsive."

    dominating_topic_minimum_percent: "What percentage of posts a user has to make in a topic before being reminded about overly dominating a topic."

    daily_performance_report: "Analyze NGINX logs daily and post a Staff Only topic with details"

    suppress_uncategorized_badge: "Don't show the badge for uncategorized topics in topic lists."

    permalink_normalizations: "Apply the following regex before matching permalinks, for example: /(\\/topic.*)\\?.*/\\1 will strip query strings from topic routes. Format is regex+string use \\1 etc. to access captures"

    global_notice: "Display an URGENT, EMERGENCY global banner notice to all visitors, change to blank to hide it (HTML allowed)."

    disable_edit_notifications: "Disables edit notifications by the system user when 'download_remote_images_to_local' is active."

    full_name_required: "Full name is a required field of a user's profile."
    enable_names: "Show the user's full name on their profile, user card, and emails. Disable to hide full name everywhere."
    display_name_on_posts: "Show a user's full name on their posts in addition to their @username."
    show_time_gap_days: "If two posts are made this many days apart, display the time gap in the topic."
    invites_per_page: "Default invites shown on the user page."
    short_progress_text_threshold: "After the number of posts in a topic goes above this number, the progress bar will only show the current post number. If you change the progress bar's width, you may need to change this value."
    default_code_lang: "Default programming language syntax highlighting applied to GitHub code blocks (lang-auto, ruby, python etc.)"
    warn_reviving_old_topic_age: "When someone starts replying to a topic where the last reply is older than this many days, a warning will be displayed. Disable by setting to 0."
    autohighlight_all_code: "Force apply code highlighting to all preformatted code blocks even when they didn't explicitly specify the language."
    highlighted_languages: "Included syntax highlighting rules. (Warning: including too many langauges may impact performance) see: https://highlightjs.org/static/demo/ for a demo"

    embeddable_hosts: "Host(s) that can embed the comments from this Discourse forum. Hostname only, do not begin with http://"
    feed_polling_enabled: "EMBEDDING ONLY: Whether to embed a RSS/ATOM feed as posts."
    feed_polling_url: "EMBEDDING ONLY: URL of RSS/ATOM feed to embed."
    embed_by_username: "Discourse username of the user who creates the embedded topics."
    embed_username_key_from_feed: "Key to pull discourse username from feed."
    embed_truncate: "Truncate the embedded posts."
    embed_category: "Category of embedded topics."
    embed_post_limit: "Maximum number of posts to embed."
    embed_whitelist_selector: "CSS selector for elements that are allowed in embeds."
    embed_blacklist_selector: "CSS selector for elements that are removed from embeds."
    notify_about_flags_after: "If there are flags that haven't been handled after this many hours, send an email to the contact_email. Set to 0 to disable."
    enable_cdn_js_debugging: "Allow /logs to display proper errors by adding crossorigin permissions on all js includes."
    show_create_topics_notice: "If the site has fewer than 5 public topics, show a notice asking admins to create some topics."

    delete_drafts_older_than_n_days: Delete drafts older than (n) days.

    vacuum_db_days: "Run VACUUM FULL ANALYZE to reclaim DB space after migrations (set to 0 to disable)"

    prevent_anons_from_downloading_files: "Prevent anonymous users from downloading attachments. WARNING: this will prevent any non-image site assets posted as attachments from working."

    slug_generation_method: "Choose a slug generation method. 'encoded' will generate percent encoding string. 'none' will disable slug at all."

    enable_emoji: "Enable emoji"
    emoji_set: "How would you like your emoji?"
    enforce_square_emoji: "Force a square aspect ratio to all emojis."

    approve_post_count: "The amount of posts from a new user that must be approved"
    approve_unless_trust_level: "Posts for users below this trust level must be approved"
    notify_about_queued_posts_after: "If there are posts that have been waiting to be reviewed for more than this many hours, an email will be sent to the contact email. Set to 0 to disable these emails."

    errors:
      invalid_email: "Invalid email address."
      invalid_username: "There's no user with that username."
      invalid_integer_min_max: "Value must be between %{min} and %{max}."
      invalid_integer_min: "Value must be %{min} or greater."
      invalid_integer_max: "Value cannot be higher than %{max}."
      invalid_integer: "Value must be an integer."
      regex_mismatch: "Value doesn't match the required format."
      must_include_latest: "Top menu must include the 'latest' tab."
      invalid_string: "Invalid value."
      invalid_string_min_max: "Must be between %{min} and %{max} characters."
      invalid_string_min: "Must be at least %{min} characters."
      invalid_string_max: "Must be no more than %{max} characters."
      invalid_reply_by_email_address: "Value must contain '%{reply_key}' and be different from the notification email."

  notification_types:
    mentioned: "%{display_username} mentioned you in %{link}"
    liked: "%{display_username} liked your post in %{link}"
    replied: "%{display_username} replied to your post in %{link}"
    quoted: "%{display_username} quoted your post in %{link}"
    edited: "%{display_username} edited your post in %{link}"
    posted: "%{display_username} posted in %{link}"
    moved_post: "%{display_username} moved your post to %{link}"
    private_message: "%{display_username} sent you a message: %{link}"
    invited_to_private_message: "%{display_username} invited you to a message: %{link}"
    invited_to_topic: "%{display_username} invited you to a topic: %{link}"
    invitee_accepted: "%{display_username} accepted your invitation"
    linked: "%{display_username} linked you in %{link}"
    granted_badge: "You earned %{link}"

  search:
    within_post: "#%{post_number} by %{username}"
    types:
      category: 'Categories'
      topic: 'Results'
      user: 'Users'

  sso:
    not_found: "Unable to lookup or create account, contact site admin"
    account_not_approved: "Account is pending approval, you will receive an email notification once approved"
    unknown_error: "Error updating information, contact site admin"
    timeout_expired: "Account login timed out, please try logging in again"

  original_poster: "Original Poster"
  most_posts: "Most Posts"
  most_recent_poster: "Most Recent Poster"
  frequent_poster: "Frequent Poster"

  redirected_to_top_reasons:
    new_user: "Welcome to our community! These are the most popular recent topics."
    not_seen_in_a_month: "Welcome back! We haven't seen you in a while. These are the most popular topics since you've been away."

  move_posts:
    new_topic_moderator_post:
      one: "I moved a post to a new topic: %{topic_link}"
      other: "I moved %{count} posts to a new topic: %{topic_link}"
    existing_topic_moderator_post:
      one: "I moved a post to an existing topic: %{topic_link}"
      other: "I moved %{count} posts to an existing topic: %{topic_link}"

  change_owner:
    post_revision_text: "Ownership transferred from %{old_user} to %{new_user}"
    deleted_user: "a deleted user"

  emoji:
    errors:
      name_already_exists: "Sorry, the name '%{name}' is already used by another emoji."
      error_while_storing_emoji: "Sorry, there has been an error while storing the emoji."

  topic_statuses:
    archived_enabled: "This topic is now archived. It is frozen and cannot be changed in any way."
    archived_disabled: "This topic is now unarchived. It is no longer frozen, and can be changed."
    closed_enabled: "This topic is now closed. New replies are no longer allowed."
    closed_disabled: "This topic is now opened. New replies are allowed."
    autoclosed_enabled_days:
      one: "This topic was automatically closed after 1 day. New replies are no longer allowed."
      other: "This topic was automatically closed after %{count} days. New replies are no longer allowed."
    autoclosed_enabled_hours:
      one: "This topic was automatically closed after 1 hour. New replies are no longer allowed."
      other: "This topic was automatically closed after %{count} hours. New replies are no longer allowed."
    autoclosed_enabled_minutes:
      one: "This topic was automatically closed after 1 minute. New replies are no longer allowed."
      other: "This topic was automatically closed after %{count} minutes. New replies are no longer allowed."
    autoclosed_enabled_lastpost_days:
      one: "This topic was automatically closed 1 day after the last reply. New replies are no longer allowed."
      other: "This topic was automatically closed %{count} days after the last reply. New replies are no longer allowed."
    autoclosed_enabled_lastpost_hours:
      one: "This topic was automatically closed 1 hour after the last reply. New replies are no longer allowed."
      other: "This topic was automatically closed %{count} hours after the last reply. New replies are no longer allowed."
    autoclosed_enabled_lastpost_minutes:
      one: "This topic was automatically closed 1 minute after the last reply. New replies are no longer allowed."
      other: "This topic was automatically closed %{count} minutes after the last reply. New replies are no longer allowed."
    autoclosed_disabled: "This topic is now opened. New replies are allowed."
    autoclosed_disabled_lastpost: "This topic is now opened. New replies are allowed."
    pinned_enabled: "This topic is now pinned. It will appear at the top of its category until it is unpinned by staff for everyone, or by individual users for themselves."
    pinned_disabled: "This topic is now unpinned. It will no longer appear at the top of its category."
    pinned_globally_enabled: "This topic is now pinned globally. It will appear at the top of its category and all topic lists until it is unpinned by staff for everyone, or by individual users for themselves."
    pinned_globally_disabled: "This topic is now unpinned. It will no longer appear at the top of its category."
    visible_enabled: "This topic is now listed. It will be displayed in topic lists."
    visible_disabled: "This topic is now unlisted. It will no longer be displayed in any topic lists. The only way to access this topic is via direct link."

  login:
    not_approved: "Your account hasn't been approved yet. You will be notified by email when you are ready to log in."
    incorrect_username_email_or_password: "Incorrect username, email or password"
    wait_approval: "Thanks for signing up. We will notify you when your account has been approved."
    active: "Your account is activated and ready to use."
    activate_email: "<p>You're almost done! We sent an activation mail to <b>%{email}</b>. Please follow the instructions in the email to activate your account.</p><p>If it doesn't arrive, check your spam folder, or try to log in again to send another activation mail.</p>"
    not_activated: "You can't log in yet. We sent an activation email to you. Please follow the instructions in the email to activate your account."
    not_allowed_from_ip_address: "You can't log in as %{username} from that IP address."
    admin_not_allowed_from_ip_address: "You can't log in as admin from that IP address."
    suspended: "You can't log in until %{date}."
    suspended_with_reason: "Account suspended until %{date}: %{reason}"
    errors: "%{errors}"
    not_available: "Not available. Try %{suggestion}?"
    something_already_taken: "Something went wrong, perhaps the username or email is already registered. Try the forgot password link."
    omniauth_error: "Sorry, there was an error authorizing your account. Perhaps you did not approve authorization?"
    omniauth_error_unknown: "Something went wrong processing your log in, please try again."
    new_registrations_disabled: "New account registrations are not allowed at this time."
    password_too_long: "Passwords are limited to 200 characters."
    email_too_long: "The email you provided is too long. Mailbox names must be no more than 254 characters, and domain names must be no more than 253 characters."
<<<<<<< HEAD
=======
    reserved_username: "That username is not allowed."
>>>>>>> 5e38512b
    missing_user_field: "You have not completed all the user fields"
    close_window: "Authentication is complete. Close this window to continue."

  user:
    no_accounts_associated: "No accounts associated"
    username:
      short: "must be at least %{min} characters"
      long: "must be no more than %{max} characters"
      characters: "must only include numbers, letters and underscores"
      unique: "must be unique"
      blank: "must be present"
      must_begin_with_alphanumeric: "must begin with a letter or number"
    email:
      not_allowed: "is not allowed from that email provider. Please use another email address."
      blocked: "is not allowed."
    ip_address:
      blocked: "New registrations are not allowed from your IP address."
      max_new_accounts_per_registration_ip: "New registrations are not allowed from your IP address (maximum limit reached). Contact a staff member."

  invite_mailer:
    subject_template: "%{invitee_name} invited you to '%{topic_title}' on %{site_domain_name}"
    text_body_template: |
      %{invitee_name} invited you to a discussion

      > **%{topic_title}**
      >
      > %{topic_excerpt}

      at

      > %{site_title} -- %{site_description}

      If you're interested, click the link below:

      %{invite_link}

      This invitation is from a trusted user, so you can reply to the discussion immediately.

  invite_forum_mailer:
    subject_template: "%{invitee_name} invited you to join %{site_domain_name}"
    text_body_template: |
      %{invitee_name} invited you to join

      > **%{site_title}**
      >
      > %{site_description}

      If you're interested, click the link below:

      %{invite_link}

      This invitation is from a trusted user, so you won't need to log in.

  invite_password_instructions:
    subject_template: "Set password for your %{site_name} account"
    text_body_template: |
      Thanks for accepting your invitation to %{site_name} -- welcome!

      Click this link to choose a password now:
      %{base_url}/users/password-reset/%{email_token}

      If you don't remember your password, or don't have one yet, choose "I forgot my password" when logging in with your email address.

  test_mailer:
    subject_template: "[%{site_name}] Email Deliverability Test"
    text_body_template: |
      This is a test email from

      [**%{base_url}**][0]

      Email deliverability is complicated. Here are a few important things you should check first:

      - Be *sure* to set the `notification email` from: address correctly in your site settings. **The domain specified in the "from" address of the emails you send is the domain your email will be validated against**.

      - Know how to view the raw source of the email in your mail client, so you can examine email headers for important clues. in Gmail, it is the "show original" option in the drop-down menu at the top right of each mail.

      - **IMPORTANT:** Does your ISP have a reverse DNS record entered to associate the domain names and IP addresses you send mail from? [Test your Reverse PTR record][2] here. If your ISP does not enter the proper reverse DNS pointer record, it's very unlikely any of your email will be delivered.

      - Is your domain's [SPF record][8] correct? [Test your SPF record][1] here. Note that TXT is the correct official record type for SPF.

      - Is your domain's [DKIM record][3] correct? This will significantly improve email deliverability. [Test your DKIM record][7] here.

      - If you run your own mail server, check to make sure the IPs of your mail server are [not on any email blacklists][4]. Also verify that it is definitely sending a fully-qualified hostname that resolves in DNS in its HELO message. If not, this will cause your email to be rejected by many mail services.

      (The *easy* way is to create a free account on [Mandrill][md] or [Mailgun][mg] or [Mailjet][mj], which have free generous free mailing plans and will be fine for small communities. You'll still need to set up the SPF and DKIM records in your DNS, though!)

      We hope you received this email deliverability test OK!

      Good luck,

      Your friends at [Discourse](http://www.discourse.org)

      [0]: %{base_url}
      [1]: http://www.kitterman.com/spf/validate.html
      [2]: http://mxtoolbox.com/ReverseLookup.aspx
      [3]: http://www.dkim.org/
      [4]: http://whatismyipaddress.com/blacklist-check
      [7]: http://dkimcore.org/tools/dkimrecordcheck.html
      [8]: http://www.openspf.org/SPF_Record_Syntax
      [md]: http://mandrill.com
      [mg]: http://www.mailgun.com/
      [mj]: https://www.mailjet.com/pricing

  new_version_mailer:
    subject_template: "[%{site_name}] New Discourse version, update available"
    text_body_template: |
      A new version of [Discourse](http://www.discourse.org) is available.

      Your version: %{installed_version}
      New version: **%{new_version}**

      You may want to:

      - See what's new in the [GitHub changelog](https://github.com/discourse/discourse/commits/master).

      - Upgrade from your browser at [%{base_url}/admin/upgrade](%{base_url}/admin/upgrade).

      - Visit [meta.discourse.org](http://meta.discourse.org) for news, discussion, and support for Discourse.

  new_version_mailer_with_notes:
    subject_template: "[%{site_name}] update available"
    text_body_template: |
      A new version of [Discourse](http://www.discourse.org) is available.

      Your version: %{installed_version}
      New version: **%{new_version}**

      You may want to:

      - See what's new in the [GitHub changelog](https://github.com/discourse/discourse/commits/master).

      - Upgrade from your browser at [%{base_url}/admin/upgrade](%{base_url}/admin/upgrade).

      - Visit [meta.discourse.org](http://meta.discourse.org) for news, discussion, and support for Discourse.

      ### Release notes

      %{notes}

  flags_reminder:
    flags_were_submitted:
      one: "These flags were submitted over 1 hour ago."
      other: "These flags were submitted over %{count} hours ago."
    please_review: "Please review them."
    post_number: "post"
    how_to_disable: 'You can disable or change the frequency of this email reminder via the "notify about flags after" setting.'
    subject_template:
      one: "1 flag waiting to be handled"
      other: "%{count} flags waiting to be handled"

  queued_posts_reminder:
    subject_template:
      one: "[%{site_name}] 1 post waiting to be reviewed"
      other: "[%{site_name}] %{count} posts waiting to be reviewed"
    text_body_template: |
      Hello,

      There are posts from new users that are waiting to be reviewed. [They can be approved or rejected here](%{base_url}/queued-posts).

  flag_reasons:
    off_topic: "Your post was flagged as **off-topic**: the community feels it is not a good fit for the topic, as currently defined by the title and the first post."
    inappropriate: "Your post was flagged as **inappropriate**: the community feels it is offensive, abusive, or a violation of [our community guidelines](/guidelines)."
    spam: "Your post was flagged as **spam**: the community feels it is an advertisement, something that is overly promotional in nature instead of being useful or relevant to the topic as expected."
    notify_moderators: "Your post was flagged **for moderator attention**: the community feels something about the post requires manual intervention by a staff member."

  flags_dispositions:
    agreed: "Thanks for letting us know. We agree there is an issue and we're looking into it."
    agreed_and_deleted: "Thanks for letting us know. We agree there is an issue and we've removed the post."
    disagreed: "Thanks for letting us know. We're looking into it."
    deferred: "Thanks for letting us know. We're looking into it."
    deferred_and_deleted: "Thanks for letting us know. We've removed the post."

  temporarily_closed_due_to_flags: "This topic is temporarily closed due to a large number of community flags."

  system_messages:
    post_hidden:
      subject_template: "Post hidden due to community flagging"
      text_body_template: |
        Hello,

        This is an automated message from %{site_name} to inform you that your post was hidden.

        %{base_url}%{url}

        %{flag_reason}

        Multiple community members flagged this post before it was hidden, so please consider how you might revise your post to reflect their feedback. **You can edit your post after %{edit_delay} minutes, and it will be automatically unhidden.**

        However, if the post is hidden by the community a second time, it will remain hidden until handled by staff – and there may be further action, including the possible suspension of your account.

        For additional guidance, please refer to our [community guidelines](%{base_url}/guidelines).

    usage_tips:
      text_body_template: |
        Here are a few quick tips to get you started:

        ## Reading

        To read more, **just keep scrolling down!**

        As new replies or new topics arrive, they will appear automatically – no need to refresh the page.

        ## Navigation

        - For search, your user page, or the <kbd>☰</kbd> menu, use the **icon buttons at upper right**.

        - Selecting a topic title will always take you to the **next unread reply** in the topic. To enter at the top or bottom, select the reply count or last reply date instead.

            <img src="%{base_url}/images/welcome/topic-list-select-areas-2x.png" width="593" height="59">

        - While reading a topic, select the progress bar at the bottom right for full navigation controls. Quickly jump back to the top by selecting the topic title. Press <kbd>?</kbd> for a list of super-speedy keyboard shortcuts.

            <img src="%{base_url}/images/welcome/progress-bar-2x.png" width="153" height="181">

        ## Replying

        - To reply to the **topic in general**, use <img src="%{base_url}/images/welcome/reply-topic-2x.png" width="25" height="23">  at the very bottom of the topic.

        - To reply to a **specific person**, use <img src="%{base_url}/images/welcome/reply-post-2x.png" width="25" height="23"> on their post.

        - To reply with **a new topic**, use <img src="%{base_url}/images/welcome/reply-as-linked-topic-2x.png" width="20" height="25"> to the right of the post. Both old and new topics will be automatically linked together.

        To insert a quote, select the text you wish to quote, then press any Reply button. Repeat for multiple quotes!

        <img src="%{base_url}/images/welcome/quote-reply-2x.png" width="326" height="128">

        To notify someone about your reply, mention their name. Type `@` to begin selecting a username.

        <img src="%{base_url}/images/welcome/username-completion-2x.png" width="191" height="125">

        To use [standard Emoji](http://www.emoji.codes/), just type `:` to match by name, or use the traditional smileys `;)`

        <img src="%{base_url}/images/welcome/emoji-completion-2x.png" width="144" height="153">

        To generate a summary for a link, paste it on a line by itself:

        <img src="%{base_url}/images/welcome/link-oneboxing-animation.gif" width="480" height="228">

        ## Actions

        There are action buttons at the bottom of each post:

        <img src="%{base_url}/images/welcome/like-link-flag-bookmark-2x.png" width="162" height="42">

        To let someone know that you enjoyed and appreciated their post, use the **like** button. Share the love!

        If you see a problem with someone's post, privately let them, or [our staff](%{base_url}/about), know about it with the **flag** button. You can also **share** a link to a post, or **bookmark** it for later reference on your user page.

        ## Notifications

        When someone replies to you, quotes your post, or mentions your `@username`, a number will immediately appear at the top right of the page. Use it to access your **notifications**.

        <img src="%{base_url}/images/welcome/notification-panel-2x.png" width="160" height="54">

        Don't worry about missing a reply – you'll be emailed any notifications that arrive when you are away.

        ## Your Preferences

          - All topics less than **two days old** are considered new.

          - Any topic you've **actively participated in** (by creating, replying, or reading for an extended period) will be automatically tracked.

        You will see the blue new and unread number indicators next to these topics:

        <img src="%{base_url}/images/welcome/topics-new-unread-2x.png" width="341" height="106">

        You can change your notifications for any topic via the notification control at the bottom of the topic.

        <img src="%{base_url}/images/welcome/topic-notification-control-2x.png" width="608" height="312">

        You can also set notification state per category, if you want to watch every new topic in a specific category.

        To change any of these settings, see [your user preferences](%{base_url}/my/preferences).

        ## Community Trust

        As you participate here, over time you'll gain the trust of the community, become a full citizen, and new user limitations will be lifted. At a high enough [trust level](https://meta.discourse.org/t/what-do-user-trust-levels-do/4924), you'll gain new abilities to help us manage our community together.

    welcome_user:
      subject_template: "Welcome to %{site_name}!"
      text_body_template: |
        Thanks for joining %{site_name}, and welcome!

        %{new_user_tips}

        We believe in [civilized community behavior](%{base_url}/guidelines) at all times.

        Enjoy your stay!

        (If you need to communicate with [staff members](%{base_url}/about) as a new user, just reply to this message.)

    welcome_invite:
      subject_template: "Welcome to %{site_name}!"
      text_body_template: |
        Thanks for accepting your invitation to %{site_name} -- welcome!

        We've created a new account **%{username}** for you, and you are logged in. You can change your name by visiting [your user profile][prefs].

        To log in again later:

        1. Always **use the same email address from your original invitation** when logging in. Otherwise we won't be able to tell it's you!

        2. Create a unique password for [your user profile][prefs], and use it to log in.

        %{new_user_tips}

        We believe in [civilized community behavior](%{base_url}/guidelines) at all times.

        Enjoy your stay!

        (If you need to communicate with [staff members](%{base_url}/about) as a new user, just reply to this message.)

        [prefs]: %{user_preferences_url}

    backup_succeeded:
      subject_template: "Backup completed successfully"
      text_body_template: "The backup was successful.

      Visit the [admin > backup section](%{base_url}/admin/backups) to download your new backup."

    backup_failed:
      subject_template: "Backup failed"
      text_body_template: |
        The backup has failed.

        Here's the log:

        ```
        %{logs}
        ```

    restore_succeeded:
      subject_template: "Restore completed successfully"
      text_body_template: "The restore was successful."

    restore_failed:
      subject_template: "Restore failed"
      text_body_template: |
        The restore has failed.

        Here's the log:

        ```
        %{logs}
        ```

    bulk_invite_succeeded:
      subject_template: "Bulk user invite processed successfully"
      text_body_template: "Your bulk user invite file was processed, %{sent} invites mailed."

    bulk_invite_failed:
      subject_template: "Bulk user invite processed with errors"
      text_body_template: |
        Your bulk user invite file was processed, %{sent} invites mailed with %{failed} error(s).

        Here's the log:

        ```
        %{logs}
        ```

    csv_export_succeeded:
      subject_template: "Data export complete"
      text_body_template: |
        Your data export was successful! :dvd:

        <a class="attachment" href="%{download_link}">%{file_name}</a> (%{file_size})

        The above download link will be valid for 48 hours.

    csv_export_failed:
      subject_template: "Data export failed"
      text_body_template: "We're sorry, but your data export failed. Please check the logs or contact a staff member."

    email_reject_trust_level:
      subject_template: "[%{site_name}] Email issue -- Insufficient Trust Level"
      text_body_template: |
        We're sorry, but your email message to %{destination} (titled %{former_title}) didn't work.

        Your account does not have the required trust level to post new topics to this email address. If you believe this is in error, contact a staff member.

    email_reject_no_account:
      subject_template: "[%{site_name}] Email issue -- Unknown Account"
      text_body_template: |
        We're sorry, but your email message to %{destination} (titled %{former_title}) didn't work.

        There is no known user account with this email address. Try sending from a different email address, or contact a staff member.

    email_reject_empty:
      subject_template: "[%{site_name}] Email issue -- No Content"
      text_body_template: |
        We're sorry, but your email message to %{destination} (titled %{former_title}) didn't work.

        We couldn't find any content in your email. Make sure your reply is at the top of the email -- we can't process inline replies.

        If you're getting this and you _did_ include content, try again with HTML content included in your email (not just plain text only).

    email_reject_parsing:
      subject_template: "[%{site_name}] Email issue -- Content unrecognized"
      text_body_template: |
        We're sorry, but your email message to %{destination} (titled %{former_title}) didn't work.

        We couldn't find your reply in the email. **Make sure your reply is at the top of the email** -- we can't process inline replies.

    email_reject_invalid_access:
      subject_template: "[%{site_name}] Email issue -- Invalid Access"
      text_body_template: |
        We're sorry, but your email message to %{destination} (titled %{former_title}) didn't work.

        Your account does not have the privileges to post new topics in that category. If you believe this is in error, contact a staff member.

    email_reject_post_error:
      subject_template: "[%{site_name}] Email issue -- Posting error"
      text_body_template: |
        We're sorry, but your email message to %{destination} (titled %{former_title}) didn't work.

        Some possible causes are: complex formatting, message too large, message too small. Please try again, or post via the website if this continues.

    email_reject_post_error_specified:
      subject_template: "[%{site_name}] Email issue -- Posting error"
      text_body_template: |
        We're sorry, but your email message to %{destination} (titled %{former_title}) didn't work.

        Reason:

        %{post_error}

        If you can correct the problem, please try again.

    email_reject_reply_key:
      subject_template: "[%{site_name}] Email issue -- Unknown Reply Key"
      text_body_template: |
        We're sorry, but your email message to %{destination} (titled %{former_title}) didn't work.

        The provided reply key is invalid or unknown, so we don't know what this email is in reply to. Contact a staff member.

    email_reject_destination:
      subject_template: "[%{site_name}] Email issue -- Unknown To: Address"
      text_body_template: |
        We're sorry, but your email message to %{destination} (titled %{former_title}) didn't work.

        None of the destination addresses are recognized. Please make sure that the site address is in the To: line (not Cc: or Bcc:), and that you are sending to the correct email address provided by staff.

    email_reject_topic_not_found:
      subject_template: "[%{site_name}] Email issue -- Topic Not Found"
      text_body_template: |
        We're sorry, but your email message to %{destination} (titled %{former_title}) didn't work.

        The topic you are replying to no longer exists, perhaps it was deleted? If you believe this is in error, contact a staff member.

    email_reject_topic_closed:
      subject_template: "[%{site_name}] Email issue -- Topic Closed"
      text_body_template: |
        We're sorry, but your email message to %{destination} (titled %{former_title}) didn't work.

        The topic you are replying to is currently closed and no longer accepting replies. If you believe this is in error, contact a staff member.

    email_reject_auto_generated:
      subject_template: "[%{site_name}] Email issue -- Auto Generated Reply"
      text_body_template: |
        We're sorry, but your email message to %{destination} (titled %{former_title}) didn't work.

        Your email was marked as "auto generated", which we can't accept. If you believe this is in error, contact a staff member.

    email_error_notification:
      subject_template: "[%{site_name}] Email issue -- POP authentication error"
      text_body_template: |
        There has been an authentication error while polling mails from the POP server.

        Please make sure you have properly configured the POP credentials in [the site settings](%{base_url}/admin/site_settings/category/email).

    too_many_spam_flags:
      subject_template: "New account blocked"
      text_body_template: |
        Hello,

        This is an automated message from %{site_name} to inform you that your posts have been automatically hidden because they were flagged by the community.

        As a precautionary measure, your new account has been blocked from creating new replies or topics until a staff member can review your account.

        For additional guidance, please refer to our [community guidelines](%{base_url}/guidelines).

    blocked_by_staff:
      subject_template: "Account blocked"
      text_body_template: |
        Hello,

        This is an automated message from %{site_name} to inform you that your account has been blocked by a staff member.

        For additional guidance, please refer to our [community guidelines](%{base_url}/guidelines).

    user_automatically_blocked:
      subject_template: "New user %{username} blocked due to community flags"
      text_body_template: |
        This is an automated message.

        The new user [%{username}](%{base_url}%{user_url}) was automatically blocked because multiple users flagged %{username}'s post(s).

        Please [review the flags](%{base_url}/admin/flags). If %{username} was incorrectly blocked from posting, click the unblock button on [the admin page for this user](%{base_url}%{user_url}).

        This threshold can be changed via the `block_new_user` site settings.

    spam_post_blocked:
      subject_template: "New user %{username} posts blocked due to repeated links"
      text_body_template: |
        This is an automated message.

        The new user [%{username}](%{base_url}%{user_url}) tried to create multiple posts with links to %{domains}, but those posts were blocked to avoid spam. The user is still able to create new posts that do not link to %{domains}.

        Please [review the user](%{base_url}%{user_url}).

        This can be modified via the `newuser_spam_host_threshold` and `white_listed_spam_host_domains` site settings.

    unblocked:
      subject_template: "Account unblocked"
      text_body_template: |
        Hello,

        This is an automated message from %{site_name} to inform you that your account has been unblocked after staff review.

        You can now create new replies and topics again.

    pending_users_reminder:
      subject_template:
        one: "1 user waiting for approval"
        other: "%{count} users waiting for approval"
      text_body_template: |
        There are new user signups waiting to be approved (or rejected) before they can access this forum.

        [Please review them in the admin section](%{base_url}/admin/users/list/pending).

    download_remote_images_disabled:
      subject_template: "Downloading remote images disabled"
      text_body_template: "The `download_remote_images_to_local` setting was disabled because the disk space limit at `download_remote_images_threshold` was reached."

  unsubscribe_link: "To unsubscribe from these emails, visit your [user preferences](%{user_preferences_url})."

  subject_re: "Re: "
  subject_pm: "[PM] "

  user_notifications:
    previous_discussion: "Previous Replies"
    unsubscribe:
      title: "Unsubscribe"
      description: "Not interested in getting these emails? No problem! Click below to unsubscribe instantly:"

    reply_by_email: "To respond, reply to this email or visit %{base_url}%{url} in your browser."
    visit_link_to_respond: "To respond, visit %{base_url}%{url} in your browser."

    posted_by: "Posted by %{username} on %{post_date}"

    user_invited_to_private_message_pm:
      subject_template: "[%{site_name}] %{username} invited you to a message '%{topic_title}'"
      text_body_template: |

        %{username} invited you to a message

        > **%{topic_title}**
        >
        > %{topic_excerpt}

        at

        > %{site_title} -- %{site_description}

        Please visit this link to view the message: %{base_url}%{url}

    user_invited_to_topic:
      subject_template: "[%{site_name}] %{username} invited you to a topic '%{topic_title}'"
      text_body_template: |

        %{username} invited you to a discussion

        > **%{topic_title}**
        >
        > %{topic_excerpt}

        at

        > %{site_title} -- %{site_description}

        Please visit this link to view the message: %{base_url}%{url}

    user_replied:
      subject_template: "[%{site_name}] %{topic_title}"
      text_body_template: |
        %{message}

        %{context}

        ---
        %{respond_instructions}

    user_quoted:
      subject_template: "[%{site_name}] %{topic_title}"
      text_body_template: |
        %{message}

        %{context}

        ---
        %{respond_instructions}

    user_mentioned:
      subject_template: "[%{site_name}] %{topic_title}"
      text_body_template: |
        %{message}

        %{context}

        ---
        %{respond_instructions}

    user_posted:
      subject_template: "[%{site_name}] %{topic_title}"
      text_body_template: |
        %{message}

        %{context}

        ---
        %{respond_instructions}

    user_posted_pm:
      subject_template: "[%{site_name}] [PM] %{topic_title}"
      text_body_template: |
        %{message}

        %{context}

        ---
        %{respond_instructions}

    digest:
      why: "A brief summary of %{site_link} since your last visit on %{last_seen_at}"
      subject_template: "[%{site_name}] Digest"
      new_activity: "New activity on your topics and posts:"
      top_topics: "Popular posts"
      other_new_topics: "Popular topics"
      unsubscribe: "This digest is sent from %{site_link} when we haven't seen you in a while. To unsubscribe %{unsubscribe_link}."
      click_here: "click here"
      from: "%{site_name} digest"
      read_more: "Read More"
      more_topics: "There were %{new_topics_since_seen} other new topics."
      more_topics_category: "More new topics:"

    forgot_password:
      subject_template: "[%{site_name}] Password reset"
      text_body_template: |
        Somebody asked to reset your password on [%{site_name}](%{base_url}).

        If it was not you, you can safely ignore this email.

        Click the following link to choose a new password:
        %{base_url}/users/password-reset/%{email_token}

    set_password:
      subject_template: "[%{site_name}] Set Password"
      text_body_template: |
        Somebody asked to add a password to your account on [%{site_name}](%{base_url}). Alternatively, you can log in using any supported online service (Google, Facebook, etc) that is associated with this validated email address.

        If you did not make this request, you can safely ignore this email.

        Click the following link to choose a password:
        %{base_url}/users/password-reset/%{email_token}

    admin_login:
      subject_template: "[%{site_name}] Login"
      text_body_template: |
        Somebody asked to login to your account on [%{site_name}](%{base_url}).

        If you did not make this request, you can safely ignore this email.

        Click the following link to login:
        %{base_url}/users/admin-login/%{email_token}

    account_created:
      subject_template: "[%{site_name}] Your New Account"
      text_body_template: |
        A new account was created for you at %{site_name}

        Click the following link to choose a password for your new account:
        %{base_url}/users/password-reset/%{email_token}

    authorize_email:
      subject_template: "[%{site_name}] Confirm your new email address"
      text_body_template: |
        Confirm your new email address for %{site_name} by clicking on the following link:

        %{base_url}/users/authorize-email/%{email_token}

    signup_after_approval:
      subject_template: "You've been approved on %{site_name}!"
      text_body_template: |
        Welcome to %{site_name}!

        A staff member approved your account on %{site_name}.

        Click the following link to confirm and activate your new account:
        %{base_url}/users/activate-account/%{email_token}

        If the above link is not clickable, try copying and pasting it into the address bar of your web browser.

        %{new_user_tips}

        We believe in [civilized community behavior](%{base_url}/guidelines) at all times.

        Enjoy your stay!

        (If you need to communicate with [staff members](%{base_url}/about) as a new user, just reply to this message.)

    signup:
      subject_template: "[%{site_name}] Confirm your new account"
      text_body_template: |
        Welcome to %{site_name}!

        Click the following link to confirm and activate your new account:
        %{base_url}/users/activate-account/%{email_token}

        If the above link is not clickable, try copying and pasting it into the address bar of your web browser.

  page_not_found:
    title: "The page you requested doesn't exist or is private."
    popular_topics: "Popular"
    recent_topics: "Recent"
    see_more: "More"
    search_title: "Search this site"
    search_google: "Google"

  login_required:
    welcome_message: |
      #[Welcome to %{title}](#welcome)
      An account is required. Please create an account or log in to continue.

  terms_of_service:
    title: "Terms of Service"
    signup_form_message: 'I have read and accept the <a href="/tos" target="_blank">Terms of Service</a>.'

  deleted: 'deleted'

  upload:
    edit_reason: "downloaded local copies of images"
    unauthorized: "Sorry, the file you are trying to upload is not authorized (authorized extensions: %{authorized_extensions})."
    pasted_image_filename: "Pasted image"
    store_failure: "Failed to store upload #%{upload_id} for user #%{user_id}."
    attachments:
      too_large: "Sorry, the file you are trying to upload is too big (maximum size is %{max_size_kb}KB)."
    images:
      too_large: "Sorry, the image you are trying to upload is too big (maximum size is %{max_size_kb}KB), please resize it and try again."
      size_not_found: "Sorry, but we couldn't determine the size of the image. Maybe your image is corrupted?"

  flag_reason:
    sockpuppet: "A new user created a topic, and another new user at the same IP address replied. See the flag_sockpuppets site setting."
    spam_hosts: "This new user tried to create multiple posts with links to the same domain. See the newuser_spam_host_threshold site setting."

  email_log:
    no_user: "Can't find user with id %{user_id}"
    anonymous_user: "User is anonymous"
    suspended_not_pm: "User is suspended, not a message"
    seen_recently: "User was seen recently"
    post_not_found: "Can't find a post with id %{post_id}"
    notification_already_read: "The notification this email is about has already been read"
    topic_nil: "post.topic is nil"
    post_deleted: "post was deleted by the author"
    user_suspended: "user was suspended"
    already_read: "user has already read this post"
    message_blank: "message is blank"
    message_to_blank: "message.to is blank"
    text_part_body_blank: "text_part.body is blank"
    body_blank: "body is blank"

  color_schemes:
    base_theme_name: "Base"

  about: "About"
  guidelines: "Guidelines"
  privacy: "Privacy"

  edit_this_page: "Edit this page"

  csv_export:
    boolean_yes: "Yes"
    boolean_no: "No"

  static_topic_first_reply: |
    Edit the first post in this topic to change the contents of the %{page_name} page.

  guidelines_topic:
    title: "FAQ/Guidelines"
    body: |
      <a name="civilized"></a>

      ## [This is a Civilized Place for Public Discussion](#civilized)

      Please treat this discussion forum with the same respect you would a public park.  We, too, are a shared community resource &mdash; a place to share skills, knowledge and interests through ongoing conversation.

      These are not hard and fast rules, merely aids to the human judgment of our community. Use these guidelines to keep this a clean, well-lighted place for civilized public discourse.

      <a name="improve"></a>

      ## [Improve the Discussion](#improve)

      Help us make this a great place for discussion by always working to improve the discussion in some way, however small. If you are not sure your post adds to the conversation, think over what you want to say and try again later.

      The topics discussed here matter to us, and we want you to act as if they matter to you, too. Be respectful of the topics and the people discussing them, even if you disagree with some of what is being said.

      One way to improve the discussion is by discovering ones that are already happening. Please spend some time browsing the topics here before replying or starting your own, and you’ll have a better chance of meeting others who share your interests.

      <a name="agreeable"></a>

      ## [Be Agreeable, Even When You Disagree](#agreeable)

      You may wish to respond to something by disagreeing with it. That’s fine. But, remember to _criticize ideas, not people_. Please avoid:

      *   Name-calling.
      *   Ad hominem attacks.
      *   Responding to a post’s tone instead of its actual content.
      *   Knee-jerk contradiction.

      Instead, provide reasoned counter-arguments that improve the conversation.

      <a name="participate"></a>

      ## [Your Participation Counts](#participate)

      The conversations we have here set the tone for everyone. Help us influence the future of this community by choosing to engage in discussions that make this forum an interesting place to be &mdash; and avoiding those that do not.

      Discourse provides tools that enable the community to collectively identify the best (and worst) contributions: favorites, bookmarks, likes, flags, replies, edits, and so forth. Use these tools to improve your own experience, and everyone else’s, too.

      Let’s try to leave our park better than we found it.

      <a name="flag-problems"></a>

      ## [If You See a Problem, Flag It](#flag-problems)

      Moderators have special authority; they are responsible for this forum. But so are you. With your help, moderators can be community facilitators, not just janitors or police.

      When you see bad behavior, don’t reply. It encourages the bad behavior by acknowledging it, consumes your energy, and wastes everyone’s time. _Just flag it_. If enough flags accrue, action will be taken, either automatically or by moderator intervention.

      In order to maintain our community, moderators reserve the right to remove any content and any user account for any reason at any time. Moderators do not preview new posts in any way; the moderators and site operators take no responsibility for any content posted by the community.

      <a name="be-civil"></a>

      ## [Always Be Civil](#be-civil)

      Nothing sabotages a healthy conversation like rudeness:

      *   Be civil. Don’t post anything that a reasonable person would consider offensive, abusive, or hate speech.
      *   Keep it clean. Don’t post anything obscene or sexually explicit.
      *   Respect each other. Don’t harass or grief anyone, impersonate people, or expose their private information.
      *   Respect our forum. Don’t post spam or otherwise vandalize the forum.

      These are not concrete terms with precise definitions &mdash; avoid even the _appearance_ of any of these things. If you’re unsure, ask yourself how you would feel if your post was featured on the front page of the New York Times.

      This is a public forum, and search engines index these discussions. Keep the language, links, and images safe for family and friends.

      <a name="keep-tidy"></a>

      ## [Keep It Tidy](#keep-tidy)

      Make the effort to put things in the right place, so that we can spend more time discussing and less cleaning up. So:

      *   Don’t start a topic in the wrong category.
      *   Don’t cross-post the same thing in multiple topics.
      *   Don’t post no-content replies.
      *   Don’t divert a topic by changing it midstream.
      *   Don’t sign your posts &mdash; every post has your profile information attached to it.

      Rather than posting “+1” or “Agreed”, use the Like button. Rather than taking an existing topic in a radically different direction, use Reply as a Linked Topic.

      <a name="stealing"></a>

      ## [Post Only Your Own Stuff](#stealing)

      You may not post anything digital that belongs to someone else without permission. You may not post descriptions of, links to, or methods for stealing someone’s intellectual property (software, video, audio, images), or for breaking any other law.

      <a name="power"></a>

      ## [Powered by You](#power)

      This site is operated by your [friendly local staff](/about) and *you*, the community. If you have any further questions about how things should work here, open a new topic in the [meta category](/c/meta) and let's discuss! If there's a critical or urgent issue that can't be handled by a meta topic or flag, contact us via the [staff page](/about).

      <a name="tos"></a>

      ## [Terms of Service](#tos)

      Yes, legalese is boring, but we must protect ourselves &ndash; and by extension, you and your data &ndash; against unfriendly folks. We have a [Terms of Service](/tos) describing your (and our) behavior and rights related to content, privacy, and laws. To use this service, you must agree to abide by our [TOS](/tos).


  tos_topic:
    title: "Terms of Service"
    body: |
      The following terms and conditions govern all use of the %{company_domain} website and all content, services and products available at or through the website, including, but not limited to, %{company_domain} Forum Software, %{company_domain} Support Forums and the %{company_domain} Hosting service ("Hosting"), (taken together, the Website). The Website is owned and operated by %{company_full_name} ("%{company_name}"). The Website is offered subject to your acceptance without modification of all of the terms and conditions contained herein and all other operating rules, policies (including, without limitation, %{company_domain}’s [Privacy Policy](/privacy) and [Community Guidelines](/faq)) and procedures that may be published from time to time on this Site by %{company_name} (collectively, the "Agreement").

      Please read this Agreement carefully before accessing or using the Website. By accessing or using any part of the web site, you agree to become bound by the terms and conditions of this agreement. If you do not agree to all the terms and conditions of this agreement, then you may not access the Website or use any services. If these terms and conditions are considered an offer by %{company_name}, acceptance is expressly limited to these terms. The Website is available only to individuals who are at least 13 years old.

      <a name="1"></a>

      ## [1. Your %{company_domain} Account](#1)

      If you create an account on the Website, you are responsible for maintaining the security of your account and you are fully responsible for all activities that occur under the account. You must immediately notify %{company_name} of any unauthorized uses of your account or any other breaches of security. %{company_name} will not be liable for any acts or omissions by you, including any damages of any kind incurred as a result of such acts or omissions.

      <a name="2"></a>

      ## [2. Responsibility of Contributors](#2)

      If you post material to the Website, post links on the Website, or otherwise make (or allow any third party to make) material available by means of the Website (any such material, "Content"), You are entirely responsible for the content of, and any harm resulting from, that Content. That is the case regardless of whether the Content in question constitutes text, graphics, an audio file, or computer software. By making Content available, you represent and warrant that:

      *   the downloading, copying and use of the Content will not infringe the proprietary rights, including but not limited to the copyright, patent, trademark or trade secret rights, of any third party;
      *   if your employer has rights to intellectual property you create, you have either (i) received permission from your employer to post or make available the Content, including but not limited to any software, or (ii) secured from your employer a waiver as to all rights in or to the Content;
      *   you have fully complied with any third-party licenses relating to the Content, and have done all things necessary to successfully pass through to end users any required terms;
      *   the Content does not contain or install any viruses, worms, malware, Trojan horses or other harmful or destructive content;
      *   the Content is not spam, is not machine- or randomly-generated, and does not contain unethical or unwanted commercial content designed to drive traffic to third party sites or boost the search engine rankings of third party sites, or to further unlawful acts (such as phishing) or mislead recipients as to the source of the material (such as spoofing);
      *   the Content is not pornographic, does not contain threats or incite violence, and does not violate the privacy or publicity rights of any third party;
      *   your content is not getting advertised via unwanted electronic messages such as spam links on newsgroups, email lists, blogs and web sites, and similar unsolicited promotional methods;
      *   your content is not named in a manner that misleads your readers into thinking that you are another person or company; and
      *   you have, in the case of Content that includes computer code, accurately categorized and/or described the type, nature, uses and effects of the materials, whether requested to do so by %{company_name} or otherwise.

      <a name="3"></a>

      ## [3. User Content License](#3)

      User contributions are licensed under a [Creative Commons Attribution-NonCommercial-ShareAlike 3.0 Unported License](http://creativecommons.org/licenses/by-nc-sa/3.0/deed.en_US). Without limiting any of those representations or warranties, %{company_name} has the right (though not the obligation) to, in %{company_name}’s sole discretion (i) refuse or remove any content that, in %{company_name}’s reasonable opinion, violates any %{company_name} policy or is in any way harmful or objectionable, or (ii) terminate or deny access to and use of the Website to any individual or entity for any reason, in %{company_name}’s sole discretion. %{company_name} will have no obligation to provide a refund of any amounts previously paid.


      <a name="4"></a>

      ## [4. Payment and Renewal](#4)

      ### General Terms

      Optional paid services or upgrades may be available on the Website. When utilizing an optional paid service or upgrade, you agree to pay %{company_name} the monthly or annual subscription fees indicated. Payments will be charged on a pre-pay basis on the day you begin utilizing the service or upgrade and will cover the use of that service or upgrade for a monthly or annual subscription period as indicated. These fees are not refundable.

      ### Automatic Renewal

      Unless you notify %{company_name} before the end of the applicable subscription period that you want to cancel a service or upgrade, your subscription will automatically renew and you authorize us to collect the then-applicable annual or monthly subscription fee (as well as any taxes) using any credit card or other payment mechanism we have on record for you. Subscriptions can be canceled at any time.

      <a name="5"></a>

      ## [5. Services](#5)

      ### Hosting, Support Services

      Optional Hosting and Support services may be provided by %{company_name} under the terms and conditions for each such service. By signing up for a Hosting/Support or Support services account, you agree to abide by such terms and conditions.

      <a name="6"></a>

      ## [6. Responsibility of Website Visitors](#6)

      %{company_name} has not reviewed, and cannot review, all of the material, including computer software, posted to the Website, and cannot therefore be responsible for that material’s content, use or effects. By operating the Website, %{company_name} does not represent or imply that it endorses the material there posted, or that it believes such material to be accurate, useful or non-harmful. You are responsible for taking precautions as necessary to protect yourself and your computer systems from viruses, worms, Trojan horses, and other harmful or destructive content. The Website may contain content that is offensive, indecent, or otherwise objectionable, as well as content containing technical inaccuracies, typographical mistakes, and other errors. The Website may also contain material that violates the privacy or publicity rights, or infringes the intellectual property and other proprietary rights, of third parties, or the downloading, copying or use of which is subject to additional terms and conditions, stated or unstated. %{company_name} disclaims any responsibility for any harm resulting from the use by visitors of the Website, or from any downloading by those visitors of content there posted.

      <a name="7"></a>

      ## [7. Content Posted on Other Websites](#7)

      We have not reviewed, and cannot review, all of the material, including computer software, made available through the websites and webpages to which %{company_domain} links, and that link to %{company_domain}. %{company_name} does not have any control over those non-%{company_domain} websites and webpages, and is not responsible for their contents or their use. By linking to a non-%{company_domain} website or webpage, %{company_name} does not represent or imply that it endorses such website or webpage. You are responsible for taking precautions as necessary to protect yourself and your computer systems from viruses, worms, Trojan horses, and other harmful or destructive content. %{company_name} disclaims any responsibility for any harm resulting from your use of non-%{company_domain} websites and webpages.

      <a name="8"></a>

      ## [8. Copyright Infringement and DMCA Policy](#8)

      As %{company_name} asks others to respect its intellectual property rights, it respects the intellectual property rights of others. If you believe that material located on or linked to by %{company_domain} violates your copyright, and if this website resides in the USA, you are encouraged to notify %{company_name} in accordance with %{company_name}’s [Digital Millennium Copyright Act](http://en.wikipedia.org/wiki/Digital_Millennium_Copyright_Act) ("DMCA") Policy. %{company_name} will respond to all such notices, including as required or appropriate by removing the infringing material or disabling all links to the infringing material. %{company_name} will terminate a visitor’s access to and use of the Website if, under appropriate circumstances, the visitor is determined to be a repeat infringer of the copyrights or other intellectual property rights of %{company_name} or others. In the case of such termination, %{company_name} will have no obligation to provide a refund of any amounts previously paid to %{company_name}.

      <a name="9"></a>

      ## [9. Intellectual Property](#9)

      This Agreement does not transfer from %{company_name} to you any %{company_name} or third party intellectual property, and all right, title and interest in and to such property will remain (as between the parties) solely with %{company_name}. %{company_name}, %{company_domain}, the %{company_domain} logo, and all other trademarks, service marks, graphics and logos used in connection with %{company_domain}, or the Website are trademarks or registered trademarks of %{company_name} or %{company_name}’s licensors. Other trademarks, service marks, graphics and logos used in connection with the Website may be the trademarks of other third parties. Your use of the Website grants you no right or license to reproduce or otherwise use any %{company_name} or third-party trademarks.

      <a name="10"></a>

      ## [10. Advertisements](#10)

      %{company_name} reserves the right to display advertisements on your content unless you have purchased an Ad-free Upgrade or a Services account.

      <a name="11"></a>

      ## [11. Attribution](#11)

      %{company_name} reserves the right to display attribution links such as ‘Powered by %{company_domain},’ theme author, and font attribution in your content footer or toolbar. Footer credits and the %{company_domain} toolbar may not be removed regardless of upgrades purchased.

      <a name="12"></a>

      ## [12. Changes](#12)

      %{company_name} reserves the right, at its sole discretion, to modify or replace any part of this Agreement. It is your responsibility to check this Agreement periodically for changes. Your continued use of or access to the Website following the posting of any changes to this Agreement constitutes acceptance of those changes. %{company_name} may also, in the future, offer new services and/or features through the Website (including, the release of new tools and resources). Such new features and/or services shall be subject to the terms and conditions of this Agreement.

      <a name="13"></a>

      ## [13. Termination](#13)

      %{company_name} may terminate your access to all or any part of the Website at any time, with or without cause, with or without notice, effective immediately. If you wish to terminate this Agreement or your %{company_domain} account (if you have one), you may simply discontinue using the Website. All provisions of this Agreement which by their nature should survive termination shall survive termination, including, without limitation, ownership provisions, warranty disclaimers, indemnity and limitations of liability.

      <a name="14"></a>

      ## [14. Disclaimer of Warranties](#14)

      The Website is provided "as is". %{company_name} and its suppliers and licensors hereby disclaim all warranties of any kind, express or implied, including, without limitation, the warranties of merchantability, fitness for a particular purpose and non-infringement. Neither %{company_name} nor its suppliers and licensors, makes any warranty that the Website will be error free or that cess thereto will be continuous or uninterrupted. If you’re actually reading this, here’s [a treat](http://www.newyorker.com/online/blogs/shouts/2012/12/the-hundred-best-lists-of-all-time.html). You understand that you download from, or otherwise obtain content or services through, the Website at your own discretion and risk.

      <a name="15"></a>

      ## [15. Limitation of Liability](#15)

      In no event will %{company_name}, or its suppliers or licensors, be liable with respect to any subject matter of this agreement under any contract, negligence, strict liability or other legal or equitable theory for: (i) any special, incidental or consequential damages; (ii) the cost of procurement for substitute products or services; (iii) for interruption of use or loss or corruption of data; or (iv) for any amounts that exceed the fees paid by you to %{company_name} under this agreement during the twelve (12) month period prior to the cause of action. %{company_name} shall have no liability for any failure or delay due to matters beyond their reasonable control. The foregoing shall not apply to the extent prohibited by applicable law.

      <a name="16"></a>

      ## [16. General Representation and Warranty](#16)

      You represent and warrant that (i) your use of the Website will be in strict accordance with the %{company_name} [Privacy Policy](/privacy), [Community Guidelines](/guidelines), with this Agreement and with all applicable laws and regulations (including without limitation any local laws or regulations in your country, state, city, or other governmental area, regarding online conduct and acceptable content, and including all applicable laws regarding the transmission of technical data exported from the country in which this website resides or the country in which you reside) and (ii) your use of the Website will not infringe or misappropriate the intellectual property rights of any third party.

      <a name="17"></a>

      ## [17. Indemnification](#17)

      You agree to indemnify and hold harmless %{company_name}, its contractors, and its licensors, and their respective directors, officers, employees and agents from and against any and all claims and expenses, including attorneys’ fees, arising out of your use of the Website, including but not limited to your violation of this Agreement.

      <a name="18"></a>

      ## [18. Miscellaneous](#18)

      This Agreement constitutes the entire agreement between %{company_name} and you concerning the subject matter hereof, and they may only be modified by a written amendment signed by an authorized executive of %{company_name}, or by the posting by %{company_name} of a revised version. Except to the extent applicable law, if any, provides otherwise, this Agreement, any access to or use of the Website will be governed by the laws of the state of California, U.S.A., excluding its conflict of law provisions, and the proper venue for any disputes arising out of or relating to any of the same will be the state and federal courts located in San Francisco County, California. Except for claims for injunctive or equitable relief or claims regarding intellectual property rights (which may be brought in any competent court without the posting of a bond), any dispute arising under this Agreement shall be finally settled in accordance with the Comprehensive Arbitration Rules of the Judicial Arbitration and Mediation Service, Inc. (“JAMS”) by three arbitrators appointed in accordance with such Rules. The arbitration shall take place in San Francisco, California, in the English language and the arbitral decision may be enforced in any court. The prevailing party in any action or proceeding to enforce this Agreement shall be entitled to costs and attorneys’ fees. If any part of this Agreement is held invalid or unenforceable, that part will be construed to reflect the parties’ original intent, and the remaining portions will remain in full force and effect. A waiver by either party of any term or condition of this Agreement or any breach thereof, in any one instance, will not waive such term or condition or any subsequent breach thereof. You may assign your rights under this Agreement to any party that consents to, and agrees to be bound by, its terms and conditions; %{company_name} may assign its rights under this Agreement without condition. This Agreement will be binding upon and will inure to the benefit of the parties, their successors and permitted assigns.

      This document is CC-BY-SA. It was last updated May 31, 2013.

      Originally adapted from the [WordPress Terms of Service](http://en.wordpress.com/tos/).

  privacy_topic:
    title: "Privacy Policy"
    body: |
      <a name="collect"></a>

      ## [What information do we collect?](#collect)

      We collect information from you when you register on our site and gather data when you participate in the forum by reading, writing, and evaluating the content shared here.

      When registering on our site, you may be asked to enter your name and e-mail address. You may, however, visit our site without registering. Your e-mail address will be verified by an email containing a unique link. If that link is visited, we know that you control the e-mail address.

      When registered and posting, we record the IP address that the post originated from. We also may retain server logs which include the IP address of every request to our server.

      <a name="use"></a>

      ## [What do we use your information for?](#use)

      Any of the information we collect from you may be used in one of the following ways:

      *   To personalize your experience &mdash; your information helps us to better respond to your individual needs.
      *   To improve our site &mdash; we continually strive to improve our site offerings based on the information and feedback we receive from you.
      *   To improve customer service &mdash; your information helps us to more effectively respond to your customer service requests and support needs.
      *   To send periodic emails &mdash; The email address you provide may be used to send you information, notifications that you request about changes to topics or in response to your user name, respond to inquiries, and/or other requests or questions.

      <a name="protect"></a>

      ## [How do we protect your information?](#protect)

      We implement a variety of security measures to maintain the safety of your personal information when you enter, submit, or access your personal information.

      <a name="data-retention"></a>

      ## [What is your data retention policy?](#data-retention)

      We will make a good faith effort to:

      *   Retain server logs containing the IP address of all requests to this server no more than 90 days.
      *   Retain the IP addresses associated with registered users and their posts no more than 5 years.

      <a name="cookies"></a>

      ## [Do we use cookies?](#cookies)

      Yes. Cookies are small files that a site or its service provider transfers to your computer's hard drive through your Web browser (if you allow). These cookies enable the site to recognize your browser and, if you have a registered account, associate it with your registered account.

      We use cookies to understand and save your preferences for future visits and compile aggregate data about site traffic and site interaction so that we can offer better site experiences and tools in the future. We may contract with third-party service providers to assist us in better understanding our site visitors. These service providers are not permitted to use the information collected on our behalf except to help us conduct and improve our business.

      <a name="disclose"></a>

      ## [Do we disclose any information to outside parties?](#disclose)

      We do not sell, trade, or otherwise transfer to outside parties your personally identifiable information. This does not include trusted third parties who assist us in operating our site, conducting our business, or servicing you, so long as those parties agree to keep this information confidential. We may also release your information when we believe release is appropriate to comply with the law, enforce our site policies, or protect ours or others rights, property, or safety. However, non-personally identifiable visitor information may be provided to other parties for marketing, advertising, or other uses.

      <a name="third-party"></a>

      ## [Third party links](#third-party)

      Occasionally, at our discretion, we may include or offer third party products or services on our site. These third party sites have separate and independent privacy policies. We therefore have no responsibility or liability for the content and activities of these linked sites. Nonetheless, we seek to protect the integrity of our site and welcome any feedback about these sites.

      <a name="coppa"></a>

      ## [Children's Online Privacy Protection Act Compliance](#coppa)

      Our site, products and services are all directed to people who are at least 13 years old or older. If this server is in the USA, and you are under the age of 13, per the requirements of COPPA ([Children's Online Privacy Protection Act](http://en.wikipedia.org/wiki/Children)), do not use this site.

      <a name="online"></a>

      ## [Online Privacy Policy Only](#online)

      This online privacy policy applies only to information collected through our site and not to information collected offline.

      <a name="consent"></a>

      ## [Your Consent](#consent)

      By using our site, you consent to our web site privacy policy.

      <a name="changes"></a>

      ## [Changes to our Privacy Policy](#changes)

      If we decide to change our privacy policy, we will post those changes on this page.

      This document is CC-BY-SA. It was last updated May 31, 2013.

  static:
    search_help: |
      <h2>Tips</h2>
      <p>
      <ul>
        <li>Title matches are prioritized, so when in doubt, search for titles</li>
        <li>Unique, uncommon words will always produce the best results</li>
        <li>Whenever possible, scope your search to a particular category, user, or topic</li>
      </ul>
      </p>
      <h2>Options</h2>
      <p>
        <table>
        <tr><td><code>order:views</code></td><td><code>order:latest</code></td><td colspan=3></td></tr>
        <tr><td><code>status:open</code></td><td><code>status:closed</code></td><td><code>status:archived</code></td><td><code>status:noreplies</code></td><td><code>status:single_user</code></td></tr>
        <tr><td><code>category:foo</code></td><td><code>user:foo</code></td><td colspan=3></td></tr>
        <tr><td><code>in:likes</code></td><td><code>in:posted</code></td><td><code>in:watching</code></td><td><code>in:tracking</code></td><td><code>in:private</code></td></tr>
        <tr><td><code>in:bookmarks</code></td><td><code>in:first</code></td><td colspan=3></td></tr>
        <tr><td><code>posts_count:num</code></td><td><code>min_age:days</code></td><td><code>max_age:days</code></td> <td colspan=2></td></tr>
        </table>
      </p>
      <p>
        <code>rainbows category:parks status:open order:latest</code> will search for topics containing the word "rainbows" in the category "parks" that are not closed or archived, ordered by date of last post.
      </p>

  badges:
    long_descriptions:
      autobiographer: |
        This badge is granted for filling out <a href="/my/preferences">your user profile</a> and selecting a profile picture. Letting the community know more about who you are and what you're interested in makes for a better, more connected community.
      first_like: |
        This badge is granted the first time you like a post using the :heart: button. Liking posts is a great way to let your fellow community members know that what they posted was interesting, useful, cool, or fun. Share the love!
      first_link: |
        This badge is granted the first time you place a link to another topic in a reply. Linking topics helps fellow readers find interesting related conversations, by showing connections between topics in both directions.
      first_quote: |
        This badge is granted the first time you quote a post in your reply. Quoting relevant sections of earlier posts in your reply helps keep discussions focused and on topic.
      first_share: |
        This badge is granted the first time you share a link to a reply or topic using the share button. Sharing links is a great way to show off interesting discussions with the rest of the world and grow your community.
      read_guidelines: |
        This badge is granted for <a href="/guidelines">reading the community guidelines</a>. Following and sharing these simple guidelines helps build a safe, fun, and sustainable community.
      reader: |
        This badge is granted for reading a long topic. Reading is fundamental. Reading closely helps you follow the conversation and leads to better, more complete replies.
      editor: |
        This badge is granted for editing your post. Don't hesitate to edit your posts any time to improve them, fix small mistakes, or add anything you forgot.
      first_flag: |
        This badge is granted for flagging a post. Flagging is critical to the health of your community. If you notice any posts that require moderator attention please
        do not hesitate to flag. You may also use the flagging dialog to send <b>messages</b> to fellow users.
      nice_share: |
        This badge is granted for sharing a link to a post that's visited by 25 outside visitors. Nice job! Sharing links to interesting discussions with friends is an excellent way to grow our community.
      welcome: |
        This badge is granted when you receive your first like on a post. Congratulations, you've posted something that your fellow community members found interesting, cool, or useful!
      anniversary: |
        This badge is granted when you've been a member for a year with at least one post in that year. Thanks for sticking around and contributing to our community!
      good_share: |
        This badge is granted for sharing a link to a post that's visited by 300 outside visitors. Good work! You've shown off an interesting discussion to a <i>lot</i> of new people and helped us grow.
      great_share: |
        This badge is granted for sharing a link to a post that's visited by 100 outside visitors. Wow! You've promoted an interesting discussion to a huge new audience for this community, and helped us grow in a big way.
      nice_post: |
        This badge is granted for creating a reply that gets 10 likes. Nice job!
      nice_topic: |
        This badge is granted for creating a topic that gets 10 likes. Nice job!
      good_post: |
        This badge is granted for creating a reply that gets 25 likes. Good work!
      good_topic: |
        This badge is granted for creating a topic that gets 25 likes. Good work!
      great_post: |
        This badge is granted for creating a post that gets 50 likes. Wow!
      great_topic: |
        This badge is granted for creating a reply that gets 50 likes. Wow!
      basic: |
        This badge is granted when you reach trust level 1. Thanks for sticking around a little while and reading a few topics to learn what our community is about. Your new user restrictions have been lifted, and you've been granted all essential community abilities, such as personal messaging, flagging, wiki editing, and the ability to post images and multiple links.
      member: |
        This badge is granted when you reach trust level 2. Thanks for participating over a period of weeks to more join our community. You can now send personal invitations from your user page or individual topics, create group messages, and a few more likes per day.
      regular: |
        This badge is granted when you reach trust level 3. Thanks for being a regular part of our community over a period of months, one of the most active readers and a reliable contributor to what makes this community great. You can now recategorize and rename topics, access a private lounge area, more powerful spam flags, and lots more likes per day.
      leader: |
        This badge is granted when you reach trust level 4. You're a leader in this community as selected by staff, and set a positive example for the community in your deeds and words. You have the ability to edit all posts, take topic moderator actions such as pin, close, unlist, archive, split, and merge, and tons of likes per day.

  admin_login:
    success: "Email Sent"
    error: "Error!"
    email_input: "Admin Email"
    submit_button: "Send Email"

  discourse_hub:
    access_token_problem: "Tell an admin: Please update the site settings to include the correct discourse_org_access_key."

  performance_report:
    initial_post_raw: This topic includes daily performance reports for your site.
    initial_topic_title: Website performance reports<|MERGE_RESOLUTION|>--- conflicted
+++ resolved
@@ -1306,10 +1306,7 @@
     new_registrations_disabled: "New account registrations are not allowed at this time."
     password_too_long: "Passwords are limited to 200 characters."
     email_too_long: "The email you provided is too long. Mailbox names must be no more than 254 characters, and domain names must be no more than 253 characters."
-<<<<<<< HEAD
-=======
     reserved_username: "That username is not allowed."
->>>>>>> 5e38512b
     missing_user_field: "You have not completed all the user fields"
     close_window: "Authentication is complete. Close this window to continue."
 
