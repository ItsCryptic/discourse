--- conflicted
+++ resolved
@@ -174,16 +174,11 @@
     top: "Principais tópicos"
     posts: "Últimos tópicos"
     private_posts: "Últimas mensagens privadas"
-<<<<<<< HEAD
-    user_posts: "Últimos posts por @%{username}"
-    user_topics: "Últimos tópicos por @%{username}"
-=======
     group_posts: "Últimos posts de %{group_name}"
     group_mentions: "Últimas citações de %{group_name}"
     user_posts: "Últimos posts por @%{username}"
     user_topics: "Últimos tópicos por @%{username}"
     tag: "Tópicos marcados"
->>>>>>> f1bfc74e
   too_late_to_edit: "Essa mensagem foi criada há muito tempo. Ela não pode mais ser editada ou apagada."
   excerpt_image: "imagem"
   queue:
@@ -194,11 +189,8 @@
       member_already_exist: "'%{username}' já é um membro deste grupo."
       invalid_domain: "'%{domain}' não é um domínio válido."
       invalid_incoming_email: "'%{email}' não é um endereço de e-mail válido."
-<<<<<<< HEAD
-=======
       email_already_used_in_group: "'%{email}' já é utilizado pelo grupo '%{group_name}'."
       email_already_used_in_category: "'%{email}' já é utilizado pela categoria '%{category_name}'."
->>>>>>> f1bfc74e
     default_names:
       everyone: "todos"
       admins: "admins"
@@ -340,11 +332,8 @@
       self_parent: "A subcategoria mãe não pode ser ela mesma"
       depth: "Você não pode aninhar uma subcategoria sob outra"
       invalid_email_in: "'%{email}' não é um endereço de e-mail válido."
-<<<<<<< HEAD
-=======
       email_already_used_in_group: "'%{email}' já é utilizado pelo grupo '%{group_name}'."
       email_already_used_in_category: "'%{email}' já é utilizado pela categoria '%{category_name}'."
->>>>>>> f1bfc74e
     cannot_delete:
       uncategorized: "Não é possível excluir Sem categoria"
       has_subcategories: "Não é possível excluir essa categoria porque tem subcategorias."
@@ -1443,15 +1432,12 @@
       name: Aniversário
     champion:
       name: Campeão
-<<<<<<< HEAD
-=======
     first_link:
       name: Primeiro Link
       description: Adicionou um link para outro tópico
     first_quote:
       name: Primeira Citação
       description: Citou um post
->>>>>>> f1bfc74e
     reader:
       name: Leitor
       description: Leu todas as respostas em um tópico com mais de 100 respostas
@@ -1464,12 +1450,6 @@
     famous_link:
       name: Link Famoso
       description: Postou um link externo com 1000 clicks
-<<<<<<< HEAD
-    out_of_love:
-      name: Por Amor
-    crazy_in_love:
-      name: Apaixonado
-=======
     admired:
       name: Admirado
     out_of_love:
@@ -1495,7 +1475,6 @@
     first_reply_by_email:
       name: Primeira Resposta por email
       description: Respondeu um post por email
->>>>>>> f1bfc74e
   admin_login:
     success: "Email Enviado"
     error: "Erro!"
