# encoding: utf-8
#
# Never edit this file. It will be overwritten when translations are pulled from Transifex.
#
# To work with us on translations, join this project:
# https://www.transifex.com/projects/p/discourse-org/

fi:
  js:
    number:
      format:
        separator: ","
        delimiter: " "
      human:
        storage_units:
          format: '%n %u'
          units:
            byte:
              one: Tavu
              other: Tavua
            gb: Gt
            kb: Kt
            mb: Mt
            tb: Tt
      short:
        thousands: "{{number}}k"
        millions: "{{number}}M"
    dates:
      time: "H:mm"
      timeline_date: "MMM YYYY"
      long_no_year: "D. MMMM[ta] H:mm"
      long_no_year_no_time: "D. MMMM[ta]"
      full_no_year_no_time: "Do MMMM[ta]"
      long_with_year: "D. MMMM[ta] YYYY H:mm"
      long_with_year_no_time: "D. MMMM[ta] YYYY"
      full_with_year_no_time: "Do MMMM[ta] YYYY"
      long_date_with_year: "D. MMMM[ta] YYYY LT"
      long_date_without_year: "D. MMMM[ta] LT"
      long_date_with_year_without_time: "D. MMMM[ta] YYYY"
      long_date_without_year_with_linebreak: "D. MMMM[ta] <br/>LT"
      long_date_with_year_with_linebreak: "D. MMMM[ta] YYYY <br/>LT"
      wrap_ago: "%{date} sitten"
      tiny:
        half_a_minute: "< 1 min"
        less_than_x_seconds:
          one: "< 1 s"
          other: "< %{count} s"
        x_seconds:
          one: "1 s"
          other: "%{count} s"
        x_minutes:
          one: "1 min"
          other: "%{count} min"
        about_x_hours:
          one: "1 t"
          other: "%{count} t"
        x_days:
          one: "1 pv"
          other: "%{count} pv"
        about_x_years:
          one: "1 v"
          other: "%{count} v"
        over_x_years:
          one: "> 1 v"
          other: "> %{count} v"
        almost_x_years:
          one: "1 v"
          other: "%{count} v"
        date_month: "D. MMM"
        date_year: "MMM -YY"
      medium:
        x_minutes:
          one: "1 minuutti"
          other: "%{count} minuuttia"
        x_hours:
          one: "tunti"
          other: "%{count} tuntia"
        x_days:
          one: "1 päivä"
          other: "%{count} päivää"
        date_year: "MMMM YYYY"
      medium_with_ago:
        x_minutes:
          one: "minuutti sitten"
          other: "%{count} minuuttia sitten"
        x_hours:
          one: "tunti sitten"
          other: "%{count} tuntia sitten"
        x_days:
          one: "1 päivä sitten"
          other: "%{count} päivää sitten"
      later:
        x_days:
          one: "1 päivä myöhemmin"
          other: "%{count} päivää myöhemmin"
        x_months:
          one: "1 kuukausi myöhemmin"
          other: "%{count} kuukautta myöhemmin"
        x_years:
          one: "1 vuosi myöhemmin"
          other: "%{count} vuotta myöhemmin"
      previous_month: 'Edellinen kuukausi'
      next_month: 'Seuraava kuukausi'
      placeholder: Valitse päivämäärä
    share:
      topic: 'jaa linkki tähän ketjuun'
      post: '%{postNumber}. viesti'
      close: 'sulje'
      twitter: 'jaa tämä linkki Twitterissä'
      facebook: 'jaa tämä linkki Facebookissa'
      google+: 'jaa tämä linkki Google+:ssa'
      email: 'lähetä tämä linkki sähköpostissa'
    action_codes:
      public_topic: "teki ketjusta julkisen %{when}"
      private_topic: "teki ketjusta yksityisen %{when}"
      split_topic: "pilkkoi tämän ketjun %{when}"
      invited_user: "kutsui käyttäjän %{who} %{when}"
      invited_group: "kutsui käyttäjän %{who} %{when}"
      removed_user: "poisti käyttäjän %{who} %{when}"
      removed_group: "poisti käyttäjän %{who} %{when}"
      autoclosed:
        enabled: 'sulki %{when}'
        disabled: 'avasi %{when}'
      closed:
        enabled: 'sulki %{when}'
        disabled: 'avasi %{when}'
      archived:
        enabled: 'arkistoi %{when}'
        disabled: 'palautti %{when}'
      pinned:
        enabled: 'kiinnitti %{when}'
        disabled: 'poisti kiinnityksen %{when}'
      pinned_globally:
        enabled: 'kiinnitti koko palstalle %{when}'
        disabled: 'poisti kiinnityksen %{when}'
      visible:
        enabled: 'listasi %{when}'
        disabled: 'poisti listauksista %{when}'
      banner:
        enabled: 'teki tästä bannerin %{when}. Se näytetään jokaisen sivun ylälaidassa, kunnes käyttäjä kuittaa sen nähdyksi.'
        disabled: 'poisti tämän bannerin %{when}. Sitä ei enää näytetä jokaisen sivun ylälaidassa.'
    topic_admin_menu: "ketjun ylläpitotoimet"
    wizard_required: "Tervetuloa uuteen Discourseesi! Aloitetaan <a href='%{url}' data-auto-route='true'>ohjattu asennus</a> ✨"
    emails_are_disabled: "Ylläpitäjä on estänyt kaiken lähtevän sähköpostiliikenteen. Mitään sähköposti-ilmoituksia ei lähetetä."
    bootstrap_mode_enabled: "Jotta uuden palsta käynnistäminen olisi helpompaa, on sivusto asetettu aloitustilaan. Kaikki uudet käyttäjät siirretään automaattisesti luottamustasolle 1 ja heille lähetetään sähköpostitiivistelmät päivittäin. Tämä tila poistetaan automaattisesti, kun käyttäjien määrä ylittää %{min_users}."
    bootstrap_mode_disabled: "Aloitustila poistetaan seuraavan 24 tunnin aikana."
    themes:
      default_description: "Oletus"
    s3:
      regions:
        us_east_1: "itäinen USA (Pohjois-Virginia)"
        us_west_1: "Läntinen USA (Pohjois-Kalifornia)"
        us_west_2: "Läntinen USA (Oregon)"
        us_gov_west_1: "AWS GovCloud (USA)"
        eu_west_1: "EU (Irlanti)"
        eu_west_2: "EU (Lontoo)"
        eu_central_1: "EU (Frankfurt)"
        ap_southeast_1: "Aasia ja Tyynimeri (Singapore)"
        ap_southeast_2: "Aasia ja Tyynimeri (Sydney)"
        ap_south_1: "Aasia ja Tyynimeri (Mumbai)"
        ap_northeast_1: "Aasia ja Tyynimeri (Tokio)"
        ap_northeast_2: "Aasia ja Tyynimeri (Soul)"
        sa_east_1: "Etelä-Amerikka (Sao Paulo)"
        cn_north_1: "Kiina (Peking)"
    edit: 'muokkaa ketjun otsikkoa ja aluetta'
    not_implemented: "Tätä toimintoa ei ole vielä toteutettu, pahoittelut!"
    no_value: "Ei"
    yes_value: "Kyllä"
    generic_error: "On tapahtunut virhe."
    generic_error_with_reason: "Tapahtui virhe: %{error}"
    sign_up: "Luo tili"
    log_in: "Kirjaudu"
    age: "Ikä"
    joined: "Liittynyt"
    admin_title: "Ylläpito"
    flags_title: "Liput"
    show_more: "näytä lisää"
    show_help: "valinnat"
    links: "Linkit"
    links_lowercase:
      one: "linkki"
      other: "linkit"
    faq: "UKK"
    guidelines: "Ohjeet"
    privacy_policy: "Rekisteriseloste"
    privacy: "Yksityisyys"
    terms_of_service: "Käyttöehdot"
    mobile_view: "Mobiilinäkymä"
    desktop_view: "Työpöytänäkymä"
    you: "Sinä"
    or: "tai"
    now: "juuri äsken"
    read_more: 'lue lisää'
    more: "Lisää"
    less: "Vähemmän"
    never: "ei koskaan"
    every_30_minutes: "puolen tunnin välein"
    every_hour: "tunnin välein"
    daily: "päivittäin"
    weekly: "viikottain"
    every_two_weeks: "kahden viikon välein"
    every_three_days: "joka kolmas päivä"
    max_of_count: "korkeintaan {{count}}"
    alternation: "tai"
    character_count:
      one: "{{count}} merkki"
      other: "{{count}} merkkiä"
    suggested_topics:
      title: "Ehdotetut ketjut"
      pm_title: "Ehdotetut viestit"
    about:
      simple_title: "Tietoja"
      title: "Tietoja sivustosta %{title}"
      stats: "Sivuston tilastot"
      our_admins: "Ylläpitäjät"
      our_moderators: "Valvojat"
      stat:
        all_time: "Yhteensä"
        last_7_days: "7 päivän aikana"
        last_30_days: "30 päivän aikana"
      like_count: "Tykkäyksiä"
      topic_count: "Ketjuja"
      post_count: "Viestejä"
      user_count: "Käyttäjät"
      active_user_count: "Aktiivisia käyttäjiä"
      contact: "Yhteystiedot"
      contact_info: "Sivustoon liittyvissä kiireellisissä asioissa, ota yhteyttä osoitteeseen %{contact_info}."
    bookmarked:
      title: "Kirjanmerkki"
      clear_bookmarks: "Tyhjennä kirjanmerkit"
      help:
        bookmark: "Klikkaa lisätäksesi ketjun ensimmäisen viestin kirjanmerkkeihin"
        unbookmark: "Klikkaa poistaaksesi kaikki tämän ketjun kirjanmerkit"
    bookmarks:
      not_logged_in: "pahoittelut, sinun täytyy kirjautua sisään voidaksesi lisätä viestin kirjanmerkin"
      created: "olet lisännyt tämän viestin kirjanmerkkeihisi"
      not_bookmarked: "olet lukenut tämän viestin, klikkaa lisätäksesi sen kirjanmerkkeihisi"
      last_read: "tämä on viimeisin viesti jonka olet lukenut, klikkaa lisätäksesi sen kirjanmerkkeihisi"
      remove: "Poista kirjanmerkki"
      confirm_clear: "Oletko varma, että haluat poistaa kaikki kirjanmerkit tässä ketjussa?"
    topic_count_latest:
      one: "{{count}} uusi tai päivittynyt ketju."
      other: "{{count}} uutta tai päivittynyttä ketjua."
    topic_count_unread:
      one: "{{count}} ketju lukematta."
      other: "{{count}} ketjua lukematta."
    topic_count_new:
      one: "{{count}} uusi ketju."
      other: "{{count}} uutta ketjua."
    click_to_show: "Klikkaa nähdäksesi."
    preview: "esikatselu"
    cancel: "peruuta"
    save: "Tallenna muutokset"
    saving: "Tallennetaan..."
    saved: "Tallennettu!"
    upload: "Liitä"
    uploading: "Lähettää..."
    uploading_filename: "Lähettää {{filename}}..."
    uploaded: "Lähetetty!"
    enable: "Ota käyttöön"
    disable: "Poista käytöstä"
    undo: "Peru"
    revert: "Palauta"
    failed: "Epäonnistui"
    switch_to_anon: "Siirry anonyymitilaan"
    switch_from_anon: "Poistu anonyymitilasta"
    banner:
      close: "Sulje tämä banneri."
      edit: "Muokkaa banneria >>"
    choose_topic:
      none_found: "Yhtään ketjua ei löydetty."
      title:
        search: "Etsi ketjua nimen, url:n tai id:n perusteella"
        placeholder: "kirjoita ketjun otsikko tähän"
    queue:
      topic: "Ketju:"
      approve: 'Hyväksy'
      reject: 'Hylkää'
      delete_user: 'Poista käyttäjä'
      title: "Odottaa hyväksyntää"
      none: "Tarkastettavia viestejä ei ole"
      edit: "Muokkaa"
      cancel: "Peruuta"
      view_pending: "Tarkastele odottavia viestejä"
      has_pending_posts:
        one: "<b>1</b> viesti ketjussa odottaa hyväksyntää"
        other: "<b>{{count}}</b> viestiä ketjussa odottaa hyväksyntää"
      confirm: "Tallenna muutokset"
      delete_prompt: "Haluatko todella poistaa käyttäjän <b>%{username}</b>? Kaikki hänen kirjoittamansa viestit poistetaan. Lisäksi hänen sähköposti- ja IP-osoitteillensa laitetaan esto."
      approval:
        title: "Viesti odottaa hyväksyntää"
        description: "Viestisi saapui perille, mutta valvojan on vielä hyväksyttävä se, jotta se näkyy sivustolla. Ole kärsivällinen."
        pending_posts:
          one: "Sinulla on <strong>1</strong> odottava viesti."
          other: "Sinulla on <strong>{{count}}</strong> odottavaa viestiä."
        ok: "OK"
    user_action:
      user_posted_topic: "<a href='{{userUrl}}'>{{user}}</a> kirjoitti <a href='{{topicUrl}}'>ketjuun</a>"
      you_posted_topic: "<a href='{{userUrl}}'>Sinä</a> kirjoitit <a href='{{topicUrl}}'>ketjuun</a>"
      user_replied_to_post: "<a href='{{userUrl}}'>{{user}}</a> vastasi <a href='{{postUrl}}'>{{post_number}}</a>"
      you_replied_to_post: "<a href='{{userUrl}}'>Sinä</a> vastasit <a href='{{postUrl}}'>{{post_number}}</a>"
      user_replied_to_topic: "<a href='{{userUrl}}'>{{user}}</a> vastasi <a href='{{topicUrl}}'>ketjuun</a>"
      you_replied_to_topic: "<a href='{{userUrl}}'>Sinä</a> vastasit <a href='{{topicUrl}}'>ketjuun</a>"
      user_mentioned_user: "<a href='{{user1Url}}'>{{user}}</a> mainitsi käyttäjän <a href='{{user2Url}}'>{{another_user}}</a>"
      user_mentioned_you: "<a href='{{user1Url}}'>{{user}}</a> mainitsi <a href='{{user2Url}}'>sinut</a>"
      you_mentioned_user: "<a href='{{user1Url}}'>Sinä</a> mainitsit käyttäjän <a href='{{user2Url}}'>{{another_user}}</a>"
      posted_by_user: "Kirjoittaja <a href='{{userUrl}}'>{{user}}</a>"
      posted_by_you: "Kirjoittaja <a href='{{userUrl}}'>sinä</a>"
      sent_by_user: "Lähettäjä <a href='{{userUrl}}'>{{user}}</a>"
      sent_by_you: "Lähettäjä <a href='{{userUrl}}'>sinä</a>"
    directory:
      filter_name: "suodata tunnuksen perusteella"
      title: "Käyttäjät"
      likes_given: "Annetut"
      likes_received: "Saadut"
      topics_entered: "Katsellut"
      topics_entered_long: "Katseltuja ketjuja"
      time_read: "Lukuaika"
      topic_count: "Ketjut"
      topic_count_long: "Luotuja ketjuja"
      post_count: "Vastauksia"
      post_count_long: "Kirjoitettuja vastauksia"
      no_results: "Ei tuloksia."
      days_visited: "Vierailut"
      days_visited_long: "Päiviä vierailtu"
      posts_read: "Luetut"
      posts_read_long: "Luettuja viestejä"
      total_rows:
        one: "1 käyttäjä"
        other: "%{count} käyttäjää"
    group_histories:
      actions:
        change_group_setting: "Muuta ryhmän asetusta"
        add_user_to_group: "Lisää käyttäjä"
        remove_user_from_group: "Poista käyttäjä"
        make_user_group_owner: "Myönnä isännyys"
        remove_user_as_group_owner: "Peru isännyys"
    groups:
      logs:
        title: "Lokit"
        when: "Milloin"
        action: "Toiminta"
        acting_user: "Toimiva käyttäjä"
        target_user: "Kohdekäyttäjä"
        subject: "Aihe"
        details: "Yksityiskohdat"
        from: "Lähettäjä"
        to: "Vastaanottaja"
      edit:
        title: 'Muuta ryhmää'
        full_name: 'Täysimittainen nimi'
        add_members: "Lisää jäseniä"
        delete_member_confirm: "Poista '%{username}' ryhmästä '%{group}'?"
      request_membership_pm:
        title: "Jäsenhakemus"
        body: "Haluaisin ryhmään @%{groupName}."
      name_placeholder: "Ryhmän nimi. Ei välilyöntejä, samat säännöt kuin käyttäjänimillä"
      public: "Salli jäsenten liittyä/poistua ryhmästä vapaasti (ryhmän tulee olla näkyvillä)"
      empty:
        posts: "Ryhmän jäsenet eivät ole lähettäneet viestejä."
        members: "Ryhmässä ei ole jäseniä."
        mentions: "Ryhmää ei ole mainittu."
        messages: "Ryhmälle ei ole yksityisviestejä."
        topics: "Ryhmän jäsenet eivät ole luoneet ketjuja."
        logs: "Ryhmälle ei ole lokitietoja."
      add: "Lisää"
      join: "Liity ryhmään"
      leave: "Poistu ryhmästä"
      request: "Hae ryhmään"
      automatic_group: Automaattinen ryhmä
      closed_group: Suljettu ryhmä
      is_group_user: "Olet tämän ryhmän jäsen"
      allow_membership_requests: "Salli käyttäjän lähettää jäsenhakemuksia ryhmien isännille"
      membership: "Jäsenyys"
      name: "Nimi"
      user_count: "Jäsenmäärä"
      bio: "Tietoa ryhmästä"
      selector_placeholder: "Lisää jäseniä"
      owner: "omistaja"
      visible: "Ryhmä näkyy kaikille käyttäjille"
      index:
        title: "Ryhmät"
        empty: "Näkyvillä olevia ryhmiä ei ole."
      title:
        one: "ryhmä"
        other: "ryhmät"
      activity: "Toiminta"
      members: "Jäsenet"
      topics: "Ketjut"
      posts: "Viestit"
      mentions: "Maininnat"
      messages: "Viestit"
      notification_level: "Ryhmäviestien oletusilmoitusasetus"
      alias_levels:
        title: "Ketkä voivat lähettää viestejä tälle ryhmälle tai @mainita sen?"
        nobody: "Ei kukaan"
        only_admins: "Vain ylläpitäjät"
        mods_and_admins: "Vain ylläpitäjät ja valvojat"
        members_mods_and_admins: "Vain ryhmän jäsenet, valvojat ja ylläpitäjät"
        everyone: "Kaikki"
      trust_levels:
        title: "Luottamustaso, joka annetaan automaattisesti lisättäessä tähän ryhmään:"
        none: "Ei mitään"
      notifications:
        watching:
          title: "Tarkkailussa"
          description: "Saat ilmoituksen uusista viesteistä jokaisessa viestiketjussa, ja uusien vastausten lukumäärä näytetään."
        watching_first_post:
          title: "Uudet ketjut tarkkailussa"
          description: "Saat ilmoituksen vain ketjujen ensimmäisistä viesteistä tässä ryhmässä."
        tracking:
          title: "Seurannassa"
          description: "Saat ilmoituksen, jos joku mainitsee @nimesi tai vastaa sinulle, ja uusien vastausten lukumäärä näytetään."
        regular:
          title: "Tavallinen"
          description: "Saat ilmoituksen, jos joku mainitsee @nimesi tai vastaa sinulle."
        muted:
          title: "Vaimennettu"
          description: "Et saa ilmoituksia uusista ketjuista tässä ryhmässä."
      flair_url: "Avatarpinssin kuva"
      flair_url_placeholder: "(Valinnainen) kuvan URL tai Font Awesome -luokka"
      flair_bg_color: "Avatar-pinssin taustaväri"
      flair_bg_color_placeholder: "(Valinnainen) värin Hex-arvo"
      flair_color: "Avatarpinssin väri"
      flair_color_placeholder: "(Valinnainen) värin Hex-arvo"
      flair_preview_icon: "Ikonin esikatselu"
      flair_preview_image: "Kuvan esikatselu"
      flair_note: "Huom. Käyttäjän ensisijainen ryhmä määrää pinssin."
    user_action_groups:
      '1': "Annetut tykkäykset"
      '2': "Saadut tykkäykset"
      '3': "Kirjanmerkit"
      '4': "Ketjut"
      '5': "Vastaukset"
      '6': "Vastaukset"
      '7': "Maininnat"
      '9': "Lainaukset"
      '11': "Muokkaukset"
      '12': "Lähetetyt"
      '13': "Postilaatikko"
      '14': "Odottaa"
    categories:
      all: "kaikki alueet"
      all_subcategories: "kaikki"
      no_subcategory: "vain pääalue"
      category: "Alue"
      category_list: "Näytä alueet"
      reorder:
        title: "Järjestä alueet uudelleen"
        title_long: "Järjestä alueiden lista uudelleen"
        fix_order: "Kiinteä järjestys"
        fix_order_tooltip: "Kaikilla alueilla ei ole uniikkia järjestysnumeroa, joka voi aiheuttaa odottamattomia seurauksia."
        save: "Tallenna järjestys"
        apply_all: "Aseta"
        position: "Paikka"
      posts: "Viestit"
      topics: "Ketjut"
      latest: "Tuoreimmat"
      latest_by: "tuorein"
      toggle_ordering: "vaihda järjestystä"
      subcategories: "Tytäralueet"
      topic_sentence:
        one: "1 ketju"
        other: "%{count} ketjua"
      topic_stat_sentence:
        one: "%{count} uusi ketju viimeisen %{unit} aikana."
        other: "%{count} uutta ketjua viimeisen %{unit} aikana."
    ip_lookup:
      title: IP-osoitteen haku
      hostname: Isäntänimi
      location: Sijainti
      location_not_found: (tuntematon)
      organisation: Yritys
      phone: Puhelin
      other_accounts: "Muut tilit samasta IP-osoitteesta:"
      delete_other_accounts: "Poista %{count}"
      username: "käyttäjätunnus"
      trust_level: "LT"
      read_time: "lukuaika"
      topics_entered: "katseltuja ketjuja"
      post_count: "# viestiä"
      confirm_delete_other_accounts: "Oletko varma, että haluat poistaa nämä tunnukset?"
    user_fields:
      none: "(valitse vaihtoehto)"
    user:
      said: "{{username}}:"
      profile: "Profiili"
      mute: "Vaimenna"
      edit: "Muokkaa asetuksia"
      download_archive:
        button_text: "Lataa viestini"
        confirm: "Haluatko varmasti ladata viestisi?"
        success: "Lataus aloitettu. Saat ilmoituksen yksityisviestinä, kun prosessi on valmis."
        rate_limit_error: "Viestit voi ladata kerran vuorokaudessa. Yritä huomenna uudelleen."
      new_private_message: "Uusi viesti"
      private_message: "Viesti"
      private_messages: "Viestit"
      activity_stream: "Toiminta"
      preferences: "Asetukset"
      expand_profile: "Laajenna"
      bookmarks: "Kirjanmerkit"
      bio: "Tietoa minusta"
      invited_by: "Kutsuja"
      trust_level: "Luottamustaso"
      notifications: "Ilmoitukset"
      statistics: "Tilastot"
      desktop_notifications:
        label: "Työpöytäilmoitukset"
        not_supported: "Tämä selain ei tue ilmoituksia, pahoittelut."
        perm_default: "Näytä ilmoituksia"
        perm_denied_btn: "Ei oikeuksia"
        perm_denied_expl: "Olet kieltänyt ilmoitukset. Salli ilmoitukset selaimesi asetuksista."
        disable: "Poista ilmoitukset käytöstä"
        enable: "Näytä ilmoituksia"
        each_browser_note: "Huom: Asetus on säädettävä erikseen jokaisessa selaimessa, jota käytät."
      dismiss_notifications: "Unohda kaikki"
      dismiss_notifications_tooltip: "Merkitse kaikki lukemattomat ilmoitukset luetuiksi"
      first_notification: "Ensimmäinen ilmoitus sinulle! Valitse se niin aloitetaan."
      disable_jump_reply: "Älä siirry uuteen viestiini lähetettyäni sen"
      dynamic_favicon: "Näytä uusien / päivittyneiden ketjujen määrä selaimen ikonissa"
      theme_default_on_all_devices: "Tee tästä oletusteema kaikille laitteilleni"
      external_links_in_new_tab: "Avaa sivuston ulkopuoliset linkit uudessa välilehdessä"
      enable_quoting: "Ota käyttöön viestin lainaaminen tekstiä valitsemalla"
      change: "vaihda"
      moderator: "{{user}} on valvoja"
      admin: "{{user}} on ylläpitäjä"
      moderator_tooltip: "Tämä käyttäjä on valvoja"
      admin_tooltip: "Tämä käyttäjä on ylläpitäjä"
      blocked_tooltip: "Tämä käyttäjä on estetty"
      suspended_notice: "Tämä käyttäjätili on hyllytetty {{date}} asti."
      suspended_reason: "Syy:"
      github_profile: "GitHub"
      email_activity_summary: "Kooste tapahtumista"
      mailing_list_mode:
        label: "Postituslistatila"
        enabled: "Ota käyttöön postituslistatila"
        instructions: |+
          Asetus syrjäyttää koosteet tapahtumista.<br />
          Vaimennettujen ketjujen ja alueiden viestejä ei sisällytetä sähköposteihin.
<<<<<<< HEAD
        daily: "Lähetä päivittäin"
=======

>>>>>>> e66fa82f
        individual: "Lähetä sähköpostia jokaisesta uudesta viestistä"
        individual_no_echo: "Lähetä sähköposti jokaisesta uudesta viestistä lukuun ottamatta omiani"
        many_per_day: "Lähetä minulle sähköpostia jokaisesta uudesta viestistä (noin {{dailyEmailEstimate}} päivässä)"
        few_per_day: "Lähetä minulle sähköpostia jokaisesta uudesta viestistä (noin 2 päivässä)"
      tag_settings: "Tunnisteet"
      watched_tags: "Tarkkailtavat"
      watched_tags_instructions: "Ketjut joilla on joku näistä tunnisteista asetetaan automaattisesti tarkkailuun. Saat ilmoituksen kaikista uusista viesteistä ja ketjuista, ja uusien viestien lukumäärä näytetään ketjun otsikon vieressä. "
      tracked_tags: "Seurattavat"
      tracked_tags_instructions: "Ketjut, joilla on joku näistä tunnisteista, asetetaan automaattisesti seurantaan. Uusien viestien lukumäärä näytetään ketjun otsikon vieressä. "
      muted_tags: "Vaimennettavat"
      muted_tags_instructions: "Et saa ilmoituksia ketjuista, joilla on joku näistä tunnisteista, eivätkä ne näy tuoreimmissa."
      watched_categories: "Tarkkaillut"
      watched_categories_instructions: "Näiden alueiden kaikki uudet ketjut asetetaan automaattisesti tarkkailuun. Saat ilmoituksen kaikista uusista viesteistä ja ketjuista, ja uusien viestien lukumäärä näytetään ketjun otsikon vieressä. "
      tracked_categories: "Seuratut"
      tracked_categories_instructions: "Näiden alueiden ketjut asetetaan automaattisesti seurantaan. Uusien viestien lukumäärä näytetään ketjun yhteydessä."
      watched_first_post_categories: "Tarkkaillaan uusia ketjuja"
      watched_first_post_categories_instructions: "Saat ilmoituksen näiden alueiden ketjujen ensimmäisistä viesteistä."
      watched_first_post_tags: "Tarkkaillaan uusia ketjuja"
      watched_first_post_tags_instructions: "Saat ilmoituksen uusista ketjuista, joilla on joku näistä tunnisteista."
      muted_categories: "Vaimennetut"
      muted_categories_instructions: "Et saa ilmoituksia uusista viesteistä näillä alueilla, eivätkä ne näy tuoreimmissa."
      delete_account: "Poista tilini"
      delete_account_confirm: "Oletko varma, että haluat lopullisesti poistaa käyttäjätilisi? Tätä toimintoa ei voi perua!"
      deleted_yourself: "Käyttäjätilisi on poistettu."
      delete_yourself_not_allowed: "Et voi poistaa käyttäjätiliäsi juuti nyt. Sinun tulee pyytää ylläpitäjää poistamaan tilisi."
      unread_message_count: "Viestit"
      admin_delete: "Poista"
      users: "Käyttäjät"
      muted_users: "Vaimennetut"
      muted_users_instructions: "Älä näytä ilmoituksia näiltä käyttäjiltä"
      muted_topics_link: "Näytä vaimennetut ketjut"
      watched_topics_link: "Näytä tarkkailtavat ketjut"
      tracked_topics_link: "Näytä seurattavat ketjut"
      automatically_unpin_topics: "Poista kiinnitetyn ketjun kiinnitys automaattisesti, kun olen selannut sen loppuun."
      apps: "Sovellukset"
      revoke_access: "Peru käyttöoikeus"
      undo_revoke_access: "Peru käyttöoikeuden peruminen"
      api_approved: "Sallittu:"
      theme: "Teema"
      staff_counters:
        flags_given: "hyödyllistä liputusta"
        flagged_posts: "liputettua viestiä"
        deleted_posts: "poistettua viestiä"
        suspensions: "hyllytyksiä"
        warnings_received: "varoituksia"
      messages:
        all: "Kaikki"
        inbox: "Saapuneet"
        sent: "Lähetetyt"
        archive: "Arkisto"
        groups: "Omat ryhmäni"
        bulk_select: "Valitse viestejä"
        move_to_inbox: "Siirrä saapuneisiin"
        move_to_archive: "Arkisto"
        failed_to_move: "Viestien siirto epäonnistui (vika saattaa olla internetyhteydessäsi)"
        select_all: "Valitse kaikki"
      preferences_nav:
        account: "Tili"
        profile: "Profiili"
        emails: "Sähköpostit"
        notifications: "Ilmoitukset"
        categories: "Alueet"
        tags: "Tunnisteet"
        interface: "Käyttöliittymä"
        apps: "Sovellukset"
      change_password:
        success: "(sähköposti lähetetty)"
        in_progress: "(lähettää sähköpostia)"
        error: "(virhe)"
        action: "Lähetä sähköposti salasanan uusimista varten"
        set_password: "Aseta salasana"
        choose_new: "Valitse uusi salasana"
        choose: "Valitse salasana"
      change_about:
        title: "Muokkaa kuvaustasi"
        error: "Arvon muuttamisessa tapahtui virhe."
      change_username:
        title: "Vaihda käyttäjätunnus"
        confirm: "Jos vaihdat käyttäjätunnustasi, kaikki aiemmat lainaukset viesteistäsi ja @nimen maininnat menevät rikki. Oletko ehdottoman varma, että haluat tehdä näin?"
        taken: "Pahoittelut, tuo nimi on jo käytössä."
        error: "Käyttäjätunnuksen vaihdossa tapahtui virhe."
        invalid: "Käyttäjätunnus ei kelpaa. Siinä saa olla ainoastaan numeroita ja kirjaimia."
      change_email:
        title: "Vaihda sähköposti"
        taken: "Pahoittelut, tämä sähköpostiosoite ei ole saatavilla."
        error: "Sähköpostiosoitteen vaihdossa tapahtui virhe. Ehkäpä sama sähköpostiosoite on jo käytössä?"
        success: "Annettuun osoitteeseen on lähetetty viesti. Seuraa sen ohjeita sähköpostiosoitteen varmentamiseksi."
      change_avatar:
        title: "Vaihda profiilikuvasi"
        gravatar: "<a href='//gravatar.com/emails' target='_blank'>Gravatar</a>, osoitteesta"
        gravatar_title: "Vaihda profiilikuvasi Gravatar-sivustolla"
        refresh_gravatar_title: "Päivitä Gravatar"
        letter_based: "Sivuston luoma profiilikuva"
        uploaded_avatar: "Oma kuva"
        uploaded_avatar_empty: "Lisää oma kuva"
        upload_title: "Lataa oma kuva"
        upload_picture: "Valitse kuva"
        image_is_not_a_square: "Varoitus: olemme rajanneet kuvaasti; korkeus ja leveys eivät olleet samoja"
        cache_notice: "Olet onnistuneesti vaihtanut profiilikuvasi, mutta saattaa kestää jonkin aikaa, kunnes se tulee näkyviin"
      change_profile_background:
        title: "Profiilin taustakuva"
        instructions: "Profiilin taustakuvan leveys on 850 pikseliä."
      change_card_background:
        title: "Käyttäjäkortin taustakuva"
        instructions: "Taustakuvan leveys on 590 pikseliä."
      email:
        title: "Sähköposti"
        instructions: "ei näytetä julkisesti missään"
        ok: "Lähetämme sinulle sähköpostin varmistukseksi."
        invalid: "Sähköpostiosoite ei kelpaa."
        authenticated: "{{provider}} on todentanut sähköpostiosoitteesi"
        frequency_immediately: "Saat sähköpostia välittömästi, jollet ole jo lukenut asiaa, jota sähköpostiviesti koskee."
        frequency:
          one: "Lähetämme sähköpostia vain, jos emme ole nähneet sinua edellisen  minuutin aikana."
          other: "Lähetämme sähköpostia vain, jos emme ole nähneet sinua edellisen {{count}} minuutin aikana."
      name:
        title: "Nimi"
        instructions: "koko nimesi (valinnainen)"
        instructions_required: "Koko nimesi"
        too_short: "Nimesi on liian lyhyt"
        ok: "Nimesi vaikuttaa hyvältä"
      username:
        title: "Käyttäjätunnus"
        instructions: "uniikki, ei välilyöntejä, lyhyt"
        short_instructions: "Muut käyttäjät voivat viitata sinuun nimellä @{{username}}"
        available: "Käyttäjätunnus on vapaana"
        not_available: "Ei saatavilla. Kokeile {{suggestion}}?"
        not_available_no_suggestion: "Ei saatavilla"
        too_short: "Käyttäjätunnus on liian lyhyt"
        too_long: "Käyttäjätunnus on liian pitkä"
        checking: "Tarkistetaan käyttäjätunnusta..."
        prefilled: "Sähköposti vastaa tätä käyttäjänimeä"
      locale:
        title: "Käyttöliittymän kieli"
        instructions: "Käyttöliittymän kieli. Kieli vaihtuu sivun uudelleen lataamisen yhteydessä."
        default: "(oletus)"
        any: "mikä tahansa"
      password_confirmation:
        title: "Salasana uudelleen"
      last_posted: "Viimeisin viesti"
      last_emailed: "Viimeksi lähetetty sähköpostitse"
      last_seen: "Nähty"
      created: "Liittynyt"
      log_out: "Kirjaudu ulos"
      location: "Sijainti"
      card_badge:
        title: "Ansiomerkki käyttäjäkortissa"
      website: "Nettisivu"
      email_settings: "Sähköposti"
      like_notification_frequency:
        title: "Ilmoita, kun viestistäni tykätään"
        always: "Aina"
        first_time_and_daily: "Ensimmäistä kertaa ja päivittäin"
        first_time: "Ensimmäistä kertaa"
        never: "Ei koskaan"
      email_previous_replies:
        title: "Liitä aiemmat vastaukset mukaan sähköpostin alaosaan"
        unless_emailed: "ellei aiemmin lähetetty"
        always: "aina"
        never: "ei koskaan"
      email_digests:
        title: "Jos en käy sivustolla, lähetä minulle kooste suosituista ketjuista ja vastauksista"
        every_30_minutes: "puolen tunnin välein"
        every_hour: "tunneittain"
        daily: "päivittäin"
        every_three_days: "joka kolmas päivä"
        weekly: "viikottain"
        every_two_weeks: "joka toinen viikko"
      include_tl0_in_digests: "Sisällytä uusien käyttäjien viestit sähköpostikoosteisiin"
      email_in_reply_to: "Liitä sähköpostiin lyhennelmä viestistä, johon vastataan"
      email_direct: "Lähetä minulle sähköposti, jos joku lainaa viestiäni, vastaa viestiini, maintsee @nimeni tai kutsuu minut viestiketjuun"
      email_private_messages: "Lähetä minulle sähköposti, kun joku lähettää minulle viestin"
      email_always: "Lähetä sähköposti-ilmoitukset, vaikka olen aktiivinen palstalla."
      other_settings: "Muut"
      categories_settings: "Keskustelualueet"
      new_topic_duration:
        label: "Tulkitse ketju uudeksi, jos"
        not_viewed: "en ole avannut sitä vielä"
        last_here: "se on luotu edellisen käyntini jälkeen"
        after_1_day: "se on luotu päivän aikana"
        after_2_days: "se on luotu 2 päivän aikana"
        after_1_week: "se on luotu viikon aikana"
        after_2_weeks: "se on luotu 2 viikon aikana"
      auto_track_topics: "Seuraa automaattisesti ketjuja, jotka avaan"
      auto_track_options:
        never: "ei koskaan"
        immediately: "heti"
        after_30_seconds: "30 sekunnin jälkeen"
        after_1_minute: "1 minuutin jälkeen"
        after_2_minutes: "2 minuutin jälkeen"
        after_3_minutes: "3 minuutin jälkeen"
        after_4_minutes: "4 minuutin jälkeen"
        after_5_minutes: "5 minuutin jälkeen"
        after_10_minutes: "10 minuutin jälkeen"
      notification_level_when_replying: "Kun kirjoitan ketjuun, aseta se "
      invited:
        search: "kirjoita etsiäksesi kutsuja..."
        title: "Kutsut"
        user: "Kutsuttu käyttäjä"
        sent: "Lähetetty"
        none: "Avoimia kutsuja ei ole."
        truncated:
          one: "Näytetään ensimmäinen kutsu."
          other: "Näytetään ensimmäiset {{count}} kutsua."
        redeemed: "Hyväksytyt kutsut"
        redeemed_tab: "Hyväksytyt"
        redeemed_tab_with_count: "Hyväksytyt ({{count}})"
        redeemed_at: "Hyväksytty"
        pending: "Odottavat kutsut"
        pending_tab: "Odottavat"
        pending_tab_with_count: "Avoimet ({{count}})"
        topics_entered: "Avatut ketjut"
        posts_read_count: "Luetut viestit"
        expired: "Tämä kutsu on rauennut."
        rescind: "Poista"
        rescinded: "Kutsu poistettu"
        reinvite: "Lähetä kutsu uudestaan"
        reinvite_all: "Lähetä kaikki kutsut uudestaan"
        reinvite_all_confirm: "Haluatko varmasti lähettää kaikki kutsut uudelleen?"
        reinvited: "Kutsu lähetetty uudestaan"
        reinvited_all: "Kaikki kutsut lähetettiin uudestaan"
        time_read: "Lukuaika"
        days_visited: "Päiviä vierailtu"
        account_age_days: "Tilin ikä päivissä"
        create: "Lähetä kutsu"
        generate_link: "Kopioi kutsulinkki"
        link_generated: "Kutsulinkki luotiin onnistuneesti!"
        valid_for: "Kutsulinkki on käypä tälle sähköpostiosoitteelle: %{email}"
        bulk_invite:
          none: "Et ole kutsunut vielä ketään tänne. Voit lähettää yksittäisiä kutsuja tai kutsua joukon ihmisiä kerralla <a href='https://meta.discourse.org/t/send-bulk-invites/16468'>lataamalla CSV-tiedoston</a>."
          text: "Lähetä massakutsu tiedostosta"
          success: "Tiedoston lähettäminen onnistui. Saat viestin, kun prosessi on valmis."
          error: "Pahoittelut, tiedoston tulee olla CSV-muodossa."
      password:
        title: "Salasana"
        too_short: "Salasanasi on liian lyhyt."
        common: "Annettu salasana on liian yleinen."
        same_as_username: "Salasanasi on sama kuin käyttäjätunnuksesi."
        same_as_email: "Salasanasi on sama kuin sähköpostisi."
        ok: "Salasana vaikuttaa hyvältä."
        instructions: "vähintään %{count} merkkiä."
      summary:
        title: "Yhteenveto"
        stats: "Tilastot"
        time_read: "lukenut palstaa"
        topic_count:
          one: "avattu ketju"
          other: "luotua ketjua"
        post_count:
          one: "kirjoitettu viesti"
          other: "kirjoitettua viestiä"
        likes_given:
          one: "<i class='fa fa-heart'></i> annettu"
          other: "<i class='fa fa-heart'></i> annettu"
        likes_received:
          one: "<i class='fa fa-heart'></i> saatu"
          other: "<i class='fa fa-heart'></i> saatu"
        days_visited:
          one: "päivänä vieraillut"
          other: "päivänä vieraillut"
        posts_read:
          one: "luettu viesti"
          other: "luettua viestiä"
        bookmark_count:
          one: "kirjanmerkki"
          other: "kirjanmerkkiä"
        top_replies: "Parhaat viestit"
        no_replies: "Ei vastauksia toistaiseksi."
        more_replies: "Lisää viestejä"
        top_topics: "Parhaat ketjut"
        no_topics: "Ei avattuja ketjuja toistaiseksi."
        more_topics: "Lisää ketjuja"
        top_badges: "Parhaat ansiomerkit"
        no_badges: "Ei ansiomerkkejä toistaiseksi."
        more_badges: "Lisää ansiomerkkejä"
        top_links: "Suosituimmat linkit"
        no_links: "Ei linkkejä toistaiseksi."
        most_liked_by: "Eniten tykkäyksiä saatu"
        most_liked_users: "Eniten tykkäyksiä annettu"
        most_replied_to_users: "Useimmin vastannut"
        no_likes: "Ei tykkäyksiä toistaiseksi."
      associated_accounts: "Kirjautumiset"
      ip_address:
        title: "Viimeinen IP-osoite"
      registration_ip_address:
        title: "IP-osoite rekisteröityessä"
      avatar:
        title: "Profiilikuva"
        header_title: "profiili, viestit, kirjanmerkit ja asetukset"
      title:
        title: "Titteli"
      filters:
        all: "Kaikki"
      stream:
        posted_by: "Viestin kirjoittaja"
        sent_by: "Lähettänyt"
        private_message: "viesti"
        the_topic: "ketju"
    loading: "Lataa..."
    errors:
      prev_page: "yrittäessä ladata"
      reasons:
        network: "Verkkovirhe"
        server: "Palvelinvirhe"
        forbidden: "Pääsy estetty"
        unknown: "Virhe"
        not_found: "Sivua ei löytynyt"
      desc:
        network: "Tarkasta internetyhteytesi."
        network_fixed: "Näyttäisi palanneen takaisin."
        server: "Virhekoodi: {{status}}"
        forbidden: "Sinulla ei ole oikeutta katsoa tätä."
        not_found: "Hups, ohjelma yritti ladata osoitteen, jota ei ole olemassa"
        unknown: "Jotain meni pieleen."
      buttons:
        back: "Mene takaisin"
        again: "Yritä uudestaan"
        fixed: "Lataa sivu"
    close: "Sulje"
    assets_changed_confirm: "Sivustolla on tehty päivityksiä. Ladataanko uudelleen?"
    logout: "Sinut kirjattiin ulos."
    refresh: "Lataa sivu uudelleen"
    read_only_mode:
      enabled: "Sivusto on vain luku -tilassa. Voit jatkaa selailua, mutta vastaaminen, tykkääminen ja muita toimintoja on toistaiseksi poissa käytöstä."
      login_disabled: "Et voi kirjautua sisään, kun sivusto on vain luku -tilassa."
      logout_disabled: "Et voi kirjautua ulos, kun sivusto on vain luku -tilassa."
    too_few_topics_and_posts_notice: "Laitetaanpa <a href='http://blog.discourse.org/2014/08/building-a-discourse-community/'>keskustelu alulle!</a> Tällä hetkellä palstalla on <strong>%{currentTopics} / %{requiredTopics}</strong> ketjua ja <strong>%{currentPosts} / %{requiredPosts}</strong> viestiä. Uusia kävijöitä varten tarvitaan keskusteluita, joita voivat lukea ja joihin vastata."
    too_few_topics_notice: "Laitetaanpa <a href='http://blog.discourse.org/2014/08/building-a-discourse-community/'>keskustelu alulle!</a> Tällä hetkellä palstalla on <strong>%{currentTopics} / %{requiredTopics}</strong> ketjua. Uusia kävijöitä varten tarvitaan keskusteluita, joita voivat lukea ja joihin vastata."
    too_few_posts_notice: "Laitetaanpa <a href='http://blog.discourse.org/2014/08/building-a-discourse-community/'>keskustelu alulle!</a> Tällä hetkellä palstalla on <strong>%{currentPosts} / %{requiredPosts}</strong> viestiä. Uusia kävijöitä varten tarvitaan keskusteluita, joita voivat lukea ja joihin vastata."
    logs_error_rate_notice:
      reached: "<b>%{relativeAge}</b> – <a href='%{url}' target='_blank'>%{rate}</a> saavutti sivuston asetuksissa määritellyn rajan %{siteSettingRate}."
      exceeded: "<b>%{relativeAge}</b> – <a href='%{url}' target='_blank'>%{rate}</a> ylittää sivuston asetuksissa määritellyn rajan %{siteSettingRate}."
      rate:
        one: "1 virhe/%{duration}"
        other: "%{count} virhettä/%{duration}"
    learn_more: "opi lisää..."
    all_time: 'yhteensä'
    all_time_desc: 'ketjuja luotu yhteensä'
    year: 'vuosi'
    year_desc: 'viimeisen 365 päivän aikana luodut ketjut'
    month: 'kuukausi'
    month_desc: 'viimeisen 30 päivän aikana luodut ketjut'
    week: 'viikko'
    week_desc: 'viimeisen 7 päivän aikana luodut ketjut'
    day: 'päivä'
    first_post: Ensimmäinen viesti
    mute: Vaienna
    unmute: Poista vaimennus
    last_post: Viimeisin viesti
    last_reply_lowercase: edellinen vastaus
    replies_lowercase:
      one: vastaus
      other: vastauksia
    signup_cta:
      sign_up: "Luo tili"
      hide_session: "Muistuta huomenna"
      hide_forever: "ei kiitos"
      hidden_for_session: "OK, kysyn huomenna uudestaan. Voit aina myös käyttää 'Kirjaudu sisään' -linkkiä luodaksesi tilin."
      intro: "Hei siellä! :heart_eyes: Vaikuttaa siltä, että olet pitänyt keskusteluista, mutta et ole luonut omaa tiliä."
      value_prop: "Kun luot tilin, muistamme mitä olet lukenut, jotta voit aina palata keskusteluissa takaisin oikeaan kohtaan. Saat myös ilmoituksia, täällä tai sähköpostilla, kun uusia viestejä kirjoitetaan. Voit myös tykätä viesteistä. :heartbeat:"
    summary:
      enabled_description: "Tarkastelet tiivistelmää tästä ketjusta, sen mielenkiintoisimpia viestejä käyttäjien toiminnan perusteella."
      description: "Vastauksia on <b>{{replyCount}}</b> kpl."
      description_time: "Vastauksia on <b>{{replyCount}}</b>. Niiden lukemiseen menee arviolta <b>{{readingTime}} minuuttia</b>."
      enable: 'Näytä ketjun tiivistelmä'
      disable: 'Näytä kaikki viestit'
    deleted_filter:
      enabled_description: "Tämä ketju sisältää poistettuja viestejä, jotka on piilotettu."
      disabled_description: "Näytetään myös poistetut viestit."
      enable: "Piilota poistetut viestit"
      disable: "Näytä poistetut viestit"
    private_message_info:
      title: "Viesti"
      invite: "Kutsu muita..."
      remove_allowed_user: "Haluatko varmasti poistaa käyttäjän {{name}} tästä keskustelusta?"
      remove_allowed_group: "Haluatko varmasti poistaa käyttäjän {{name}} tästä viestiketjusta?"
    email: 'Sähköposti'
    username: 'Käyttäjätunnus'
    last_seen: 'Nähty'
    created: 'Luotu'
    created_lowercase: 'luotu'
    trust_level: 'Luottamustaso'
    search_hint: 'käyttäjätunnus, sähköposti tai IP-osoite'
    create_account:
      disclaimer: "Rekisteröitymällä hyväksyt sivuston <a href='{{privacy_link}}'>rekisteriselosteen</a> ja <a href='{{tos_link}}'>käyttöehdot</a>."
      title: "Luo uusi tunnus"
      failed: "Jotain meni pieleen. Ehkäpä tämä sähköpostiosoite on jo rekisteröity, kokeile salasana unohtui -linkkiä."
    forgot_password:
      title: "Salasanan uusiminen"
      action: "Unohdin salasanani"
      invite: "Syötä käyttäjätunnuksesi tai sähköpostiosoitteesi, niin lähetämme sinulle salasanan uusimisviestin."
      reset: "Uusi salasana"
      complete_username: "Jos käyttäjätunnusta <b>%{username}</b> vastaava tili löytyy, saat kohta sähköpostin, jossa on lisäohjeet salasanan uusimiseen."
      complete_email: "Jos sähköpostiosoitetta <b>%{email}</b> vastaava tili löytyy, saat kohta sähköpostin, jossa on lisäohjeet salasanan uusimiseen."
      complete_username_found: "Käyttäjätunnusta <b>%{username}</b> vastaava tili löytyi. Saat kohta sähköpostin, jossa on lisäohjeet salasanan uusimiseen."
      complete_email_found: "Sähköpostiosoitetta <b>%{email}</b> vastaava tili löytyi. Saat kohta sähköpostin, jossa on lisäohjeet salasanan uusimiseen."
      complete_username_not_found: "Käyttäjänimeä <b>%{username}</b> ei ole rekisteröity"
      complete_email_not_found: "Sähköpostiosoitetta <b>%{email}</b> vastaavaa tiliä ei ole"
    login:
      title: "Kirjaudu"
      username: "Käyttäjä"
      password: "Salasana"
      email_placeholder: "sähköposti tai käyttäjätunnus"
      caps_lock_warning: "Caps Lock on päällä"
      error: "Tuntematon virhe"
      rate_limit: "Odota hetki ennen kuin yrität kirjautua uudelleen."
      blank_username_or_password: "Kirjoita sähköpostiosoite tai käyttäjänimi ja salasana."
      reset_password: 'Uusi salasana'
      logging_in: "Kirjaudutaan..."
      or: "Tai"
      authenticating: "Autentikoidaan..."
      awaiting_activation: "Tilisi odottaa aktivointia; unohdin salasanani -linkin kautta voit pyytää uuden aktivointisähköpostin."
      awaiting_approval: "Henkilökunta ei ole vielä hyväksynyt käyttäjätiliäsi. Saat sähköpostiviestin, kun tunnuksesi on hyväksytty."
      requires_invite: "Pahoittelut, tämä palsta on vain kutsutuille käyttäjille."
      not_activated: "Et voi vielä kirjautua sisään. Lähetimme aiemmin vahvistusviestin osoitteeseen <b>{{sentTo}}</b>. Seuraa viestin ohjeita ottaaksesi tunnuksen käyttöön."
      not_allowed_from_ip_address: "Kirjautuminen estetty tästä IP-osoitteesta."
      admin_not_allowed_from_ip_address: "Et voi kirjautua ylläpitäjänä tästä IP-osoitteesta."
      resend_activation_email: "Klikkaa tästä lähettääksesi vahvistusviestin uudelleen."
      resend_title: "Lähetä aktivointisähköposti uudelleen"
      change_email: "Vaihda sähköpostiosoitetta"
      provide_new_email: "Anna uusi osoite niin lähetämme sinulle vahvistamissähköpostin."
      submit_new_email: "Päivitä sähköpostiosoite"
      sent_activation_email_again: "Lähetimme uuden vahvistusviestin sinulle osoitteeseen <b>{{currentEmail}}</b>. Viestin saapumisessa voi kestää muutama minuutti; muista tarkastaa myös roskapostikansio."
      to_continue: "Ole hyvä ja kirjaudu sisään"
      preferences: "Sinun täytyy olla kirjautuneena sisään muokataksesi tilisi asetuksia"
      forgot: "En muista käyttäjätilini tietoja"
      not_approved: "Tiliäsi ei ole vielä hyväksytty. Saat ilmoituksen sähköpostilla, kun voit kirjautua sisään."
      google:
        title: "Googlella"
        message: "Todennetaan Googlen kautta (varmista, että ponnahdusikkunoiden esto ei ole päällä)"
      google_oauth2:
        title: "Googlella"
        message: "Todennetaan Googlen kautta (varmista, että ponnahdusikkunoiden esto ei ole päällä)"
      twitter:
        title: "Twitterillä"
        message: "Todennetaan Twitterin kautta (varmista, että ponnahdusikkunoiden esto ei ole päällä)"
      instagram:
        title: "Instagramilla"
        message: "Todennetaan Instagramin kautta (varmista, että ponnahdusikkunoiden esto ei ole päällä)"
      facebook:
        title: "Facebookilla"
        message: "Todennetaan Facebookin kautta (varmista, että ponnahdusikkunoiden esto ei ole päällä)"
      yahoo:
        title: "Yahoolla"
        message: "Todennetaan Yahoon kautta (varmista, että ponnahdusikkunoiden esto ei ole päällä)"
      github:
        title: "GitHubilla"
        message: "Todennetaan Githubin kautta (varmista, että ponnahdusikkunoiden esto ei ole päällä)"
    invites:
      accept_title: "Kutsu"
      welcome_to: "Tervetuloa sivustolle %{site_name}!"
      invited_by: "Sinut kutsui"
      social_login_available: "Voit myös kirjautua some-tilin avulla, joka on saman sähköpostiosoitteen alainen."
      your_email: "Tilisi sähköpostiosoite on <b>%{email}</b>."
      accept_invite: "Hyväksy kutsu"
      success: "Tili luotiin, ja olet nyt kirjautunut sisään."
      name_label: "Nimi"
      name_label_optional: "Nimi (valinnainen)"
      password_label: "Aseta salasana (valinnainen)"
    password_reset:
      continue: "Jatka sivustolle %{site_name}"
    emoji_set:
      apple_international: "Apple/Kansainvälinen"
      google: "Google"
      twitter: "Twitter"
      emoji_one: "Emoji One"
      win10: "Win10"
    category_page_style:
      categories_only: "Vain alueet"
      categories_with_featured_topics: "Alueet, joiden yhteydessä ketjuja"
      categories_and_latest_topics: "Alueet ja tuoreimmat ketjut"
    shortcut_modifier_key:
      shift: 'Shift'
      ctrl: 'Ctrl'
      alt: 'Alt'
    composer:
      emoji: "Emoji :)"
      more_emoji: "lisää..."
      options: "Asetukset"
      whisper: "kuiskaus"
      unlist: "listaamaton"
      add_warning: "Tämä on virallinen varoitus."
      toggle_whisper: "Vaihda kuiskaus"
      toggle_unlisted: "Listauksissa näkyminen"
      posting_not_on_topic: "Mihin ketjuun haluat vastata?"
      saving_draft_tip: "tallennetaan..."
      saved_draft_tip: "tallennettu"
      saved_local_draft_tip: "tallennettu omalla koneella"
      similar_topics: "Tämä ketju vaikuttaa samalta kuin.."
      drafts_offline: "offline luonnokset"
      group_mentioned:
        one: "Jos mainitset ryhmän {{group}},  <a href='{{group_link}}'>1 käyttäjä</a> saa ilmoituksen – oletko varma?"
        other: "Jos mainitset ryhmän {{group}}, <a href='{{group_link}}'>{{count}} käyttäjää</a> saa ilmoituksen – oletko varma?"
      cannot_see_mention:
        category: "Mainitsit käyttäjän {{username}} mutta hän ei saa ilmoitusta, koska hänellä ei ole pääsyä tälle alueelle. Hänet tulee lisätä ryhmään, jolla on pääsy alueelle."
        private: "Mainitsit käyttäjän {{username}} mutta hän ei saa ilmoitusta, koska hän ei näe tätä yksityiskeskustelua. Hänet tulee kutsua tähän yksityiskeskusteluun."
      duplicate_link: "Näyttää siltä, että <b>@{{username}}</b> linkitti jo samaan kohteeseen <b>{{domain}}</b> ketjun <a href='{{post_url}}'>aiemmassa viestissä {{ago}}</a> – oletko varma, että haluat lähettää sen uudestaan?"
      error:
        title_missing: "Otsikko on pakollinen"
        title_too_short: "Otsikon täytyy olla vähintään {{min}} merkkiä pitkä"
        title_too_long: "Otsikko voi olla korkeintaan {{max}} merkkiä pitkä"
        post_missing: "Viesti ei voi olla tyhjä"
        post_length: "Viestissä täytyy olla vähintään {{min}} merkkiä"
        try_like: 'Oletko jo kokeillut <i class="fa fa-heart"></i>-nappia?'
        category_missing: "Sinun täytyy valita viestille alue"
      save_edit: "Tallenna muokkaus"
      reply_original: "Vastaa alkuperäiseen ketjuun"
      reply_here: "Vastaa tänne"
      reply: "Vastaa"
      cancel: "Peruuta"
      create_topic: "Luo ketju"
      create_pm: "Viesti"
      title: "Tai paina Ctrl+Enter"
      users_placeholder: "Lisää käyttäjä"
      title_placeholder: "Kuvaile lyhyesti mistä tässä ketjussa on kyse?"
      title_or_link_placeholder: "Kirjoita otsikko tai liitä linkki tähän"
      edit_reason_placeholder: "miksi muokkaat viestiä?"
      show_edit_reason: "(lisää syy muokkaukselle)"
      topic_featured_link_placeholder: "Tähän linkki, joka näytetään otsikon yhteydessä."
      reply_placeholder: "Kirjoita tähän. Käytä Markdownia, BBCodea tai HTML:ää muotoiluun. Raahaa tai liitä kuvia."
      view_new_post: "Katsele uutta viestiäsi."
      saving: "Tallennetaan"
      saved: "Tallennettu!"
      saved_draft: "Viestiluonnos kesken. Jatka klikkaamalla tästä."
      uploading: "Lähettää..."
      show_preview: 'näytä esikatselu &raquo;'
      hide_preview: '&laquo; piilota esikatselu'
      quote_post_title: "Lainaa koko viesti"
      bold_label: "B"
      bold_title: "Lihavoitu"
      bold_text: "lihavoitu teksti"
      italic_label: "I"
      italic_title: "Kursiivi"
      italic_text: "kursivoitu teksti"
      link_title: "Hyperlinkki"
      link_description: "kirjoita linkin kuvaus tähän"
      link_dialog_title: "Lisää linkki"
      link_optional_text: "vaihtoehtoinen kuvaus"
      link_url_placeholder: "http://example.com"
      quote_title: "Lainaus"
      quote_text: "Lainaus"
      code_title: "Teksti ilman muotoiluja"
      code_text: "Sisennä teksti neljällä välilyönnillä poistaaksesi automaattisen muotoilun"
      paste_code_text: "kirjoita tai liitä koodia tähän"
      upload_title: "Lähetä"
      upload_description: "kirjoita ladatun tiedoston kuvaus tähän"
      olist_title: "Numeroitu lista"
      ulist_title: "Luettelomerkillinen luettelo"
      list_item: "Listan alkio"
      heading_label: "H"
      heading_title: "Otsikko"
      heading_text: "Otsikko"
      hr_title: "Vaakaviiva"
      help: "Markdown apu"
      toggler: "näytä tai piilota kirjoitusalue"
      modal_ok: "OK"
      modal_cancel: "Peruuta"
      cant_send_pm: "Et voi lähettää viestiä käyttäjälle  %{username}."
      yourself_confirm:
        title: "Unohditko lisätä vastaanottajia?"
        body: "Olet lähettämässä viestiä vain itsellesi!"
      admin_options_title: "Tämän ketjun vain henkilökunnalle näytettävät asetukset"
    notifications:
      title: "ilmoitukset @nimeen viittauksista, vastauksista omiin viesteihin ja ketjuihin, viesteistä ym."
      none: "Ilmoitusten lataaminen ei onnistunut."
      empty: "Ilmoituksia ei löydetty."
      more: "vanhat ilmoitukset"
      total_flagged: "yhteensä liputettuja viestejä"
      mentioned: "<i title='viittasi' class='fa fa-at'></i><p><span>{{username}}</span> {{description}}</p>"
      group_mentioned: "<i title='group mentioned' class='fa fa-at'></i><p><span>{{username}}</span> {{description}}</p>"
      quoted: "<i title='lainasi' class='fa fa-quote-right'></i><p><span>{{username}}</span> {{description}}</p>"
      replied: "<i title='vastasi' class='fa fa-reply'></i><p><span>{{username}}</span> {{description}}</p>"
      posted: "<i title='kirjoitti' class='fa fa-reply'></i><p><span>{{username}}</span> {{description}}</p>"
      edited: "<i title='muokkasi' class='fa fa-pencil'></i><p><span>{{username}}</span> {{description}}</p>"
      liked: "<i title='tykkäsi' class='fa fa-heart'></i><p><span>{{username}}</span> {{description}}</p>"
      liked_2: "<i title='tykkäsi' class='fa fa-heart'></i><p><span>{{username}}, {{username2}}</span> {{description}}</p>"
      liked_many:
        one: "<i title='tykkäsi' class='fa fa-heart'></i><p><span>{{username}}, {{username2}} ja 1 muu</span> {{description}}</p>"
        other: "<i title='tykkäsi' class='fa fa-heart'></i><p><span>{{username}}, {{username2}} ja {{count}} muuta</span> {{description}}</p>"
      private_message: "<i title='yksityisviesti' class='fa fa-envelope-o'></i><p><span>{{username}}</span> {{description}}</p>"
      invited_to_private_message: "<i title='yksityisviesti' class='fa fa-envelope-o'></i><p><span>{{username}}</span> {{description}}</p>"
      invited_to_topic: "<i title='kutsui ketjuun' class='fa fa-hand-o-right'></i><p><span>{{username}}</span> {{description}}</p>"
      invitee_accepted: "<i title='hyväksyi kutsusi' class='fa fa-user'></i><p><span>{{username}}</span> hyväksyi kutsusi</p>"
      moved_post: "<i title='siirsi viestin' class='fa fa-sign-out'></i><p><span>{{username}}</span> siirsi {{description}}</p>"
      linked: "<i title='linkkasi viestiin' class='fa fa-link'></i><p><span>{{username}}</span> {{description}}</p>"
      granted_badge: "<i title='ansiomerkki myönnetty' class='fa fa-certificate'></i><p>Ansaitsit '{{description}}'</p>"
      topic_reminder: "<i title='topic reminder' class='fa fa-hand-o-right'></i><p><span>{{username}}</span> {{description}}</p>"
      watching_first_post: "<i title='new topic' class='fa fa-dot-circle-o'></i><p><span>Uusi ketju</span> {{description}}</p>"
      group_message_summary:
        one: "<i title='messages in group inbox' class='fa fa-group'></i><p> {{count}} viesti ryhmän {{group_name}} saapuneissa</p>"
        other: "<i title='messages in group inbox' class='fa fa-group'></i><p> {{count}} viestiä ryhmän {{group_name}} saapuneissa</p>"
      alt:
        mentioned: "Mainitsija"
        quoted: "Lainaaja"
        replied: "Vastasi"
        posted: "Kirjoittaja"
        edited: "Viestieäsi muokkasi"
        liked: "Viestistäsi tykkäsi"
        private_message: "Yksityisviesti lähettäjältä"
        invited_to_private_message: "Kutsu yksityisviestiin käyttäjältä"
        invited_to_topic: "Kutsu ketjuun käyttäjältä"
        invitee_accepted: "Kutsun hyväksyi"
        moved_post: "Viestisi siirsi"
        linked: "Linkki viestiisi"
        granted_badge: "Ansiomerkki myönnetty"
        group_message_summary: "Viestejä ryhmän saapuneissa viesteissä."
      popup:
        mentioned: '{{username}} mainitsi sinut ketjussa "{{topic}}" - {{site_title}}'
        group_mentioned: '{{username}} mainitsi sinut ketjussa "{{topic}}" - {{site_title}}'
        quoted: '{{username}} lainasi sinua ketjussa "{{topic}}" - {{site_title}}'
        replied: '{{username}} vastasi sinulle ketjussa "{{topic}}" - {{site_title}}'
        posted: '{{username}} vastasi ketjuun "{{topic}}" - {{site_title}}'
        private_message: '{{username}} lähetti sinulle yksityisviestin ketjussa "{{topic}}" - {{site_title}}'
        linked: '{{username}} linkitti viestiisi ketjusta "{{topic}}" - {{site_title}}'
    upload_selector:
      title: "Lisää kuva"
      title_with_attachments: "Lisää kuva tai tiedosto"
      from_my_computer: "Tästä laitteesta"
      from_the_web: "Netistä"
      remote_tip: "linkki kuvaan"
      remote_tip_with_attachments: "linkki kuvaan tai tiedostoon {{authorized_extensions}}"
      local_tip: "valitse kuvia laitteeltasi"
      local_tip_with_attachments: "valitse kuvia tai tiedostoja laitteeltasi {{authorized_extensions}}"
      hint: "(voit myös raahata ne editoriin ladataksesi ne sivustolle)"
      hint_for_supported_browsers: "voit myös raahata tai liittää kuvia editoriin"
      uploading: "Lähettää"
      select_file: "Valitse tiedosto"
      image_link: "linkki, johon kuvasi osoittaa"
    search:
      sort_by: "Järjestä"
      relevance: "Osuvuus"
      latest_post: "Uusin viesti"
      latest_topic: "Uusin ketju"
      most_viewed: "Katselluin"
      most_liked: "Tykätyin"
      select_all: "Valitse kaikki"
      clear_all: "Tyhjennä kaikki"
      too_short: "Hakusana on liian lyhyt."
      result_count:
        one: "1 tulos haulle <span class='term'>\"{{term}}\"</span>"
        other: "{{count}} tulosta haulle <span class='term'>\"{{term}}\"</span>"
      title: "etsi ketjuja, viestejä, käyttäjiä tai alueita"
      no_results: "Ei tuloksia."
      no_more_results: "Enempää tuloksia ei löytynyt."
      searching: "Etsitään ..."
      post_format: "#{{post_number}} käyttäjältä {{username}}"
      results_page: "Hakutulokset"
      context:
        user: "Etsi @{{username}} viestejä"
        category: "Etsi alueelta #{{category}}"
        topic: "Etsi tästä ketjusta"
        private_messages: "Etsi viesteistä"
      advanced:
        title: Tarkennettu haku
        posted_by:
          label: Kirjoittaja
        in_category:
          label: Alue
        in_group:
          label: Kirjoittajan ryhmä
        with_badge:
          label: Kirjoittajalla ansiomerkki
        with_tags:
          label: Tunniste
        filters:
          label: Tuloksiin vain ketjuja/viestejä, ...
          likes: joista olen tykännyt
          posted: joihin olen kirjoittanut
          watching: joita tarkkailen
          tracking: joita seuraan
          private: jotka ovat yksityisviesteistäni
          bookmarks: jotka olen lisännyt kirjanmerkkeihini
          first: jotka ovat ketjun avausviestejä
          pinned: jotka on kiinnitettyjä
          unpinned: jotka eivät ole kiinnitettyjä
          seen: jotka olen lukenut
          unseen: joita en ole lukenut
          wiki: ovat wiki-viestejä
        statuses:
          label: Ketju/Ketjuun
          open: on avoin
          closed: on suljettu
          archived: on arkistoitu
          noreplies: ei ole vastattu
          single_user: on kirjoittanut vain yksi käyttäjä
        post:
          count:
            label: Viestejä vähintään
          time:
            label: Kirjoitettu
            before: ennen
            after: jälkeen
    hamburger_menu: "vaihda ketjulistausta tai siirry toiselle alueelle"
    new_item: "uusi"
    go_back: 'mene takaisin'
    not_logged_in_user: 'käyttäjäsivu, jossa on tiivistelmä käyttäjän viimeaikaisesta toiminnasta sekä käyttäjäasetukset'
    current_user: 'siirry omalle käyttäjäsivullesi'
    topics:
      new_messages_marker: "edellinen vierailu"
      bulk:
        select_all: "Valitse kaikki"
        clear_all: "Tyhjennä kaikki"
        unlist_topics: "Poista ketjuja listauksista"
        relist_topics: "Palauta ketjuja listauksiin"
        reset_read: "Palauta lukutila"
        delete: "Poista ketjut"
        dismiss: "Unohda"
        dismiss_read: "Unohda lukemattomat"
        dismiss_button: "Unohda..."
        dismiss_tooltip: "Unohda uudet viestit tai lopeta ketjujen seuraaminen"
        also_dismiss_topics: "Älä seuraa näitä ketjuja enää - ne eivät jatkossa näy Lukematta-välilehdellä"
        dismiss_new: "Unohda uudet"
        toggle: "Vaihda useamman ketjun valintaa"
        actions: "Massatoiminnot"
        change_category: "Määritä alue"
        close_topics: "Sulje ketjut"
        archive_topics: "Arkistoi ketjut"
        notification_level: "Ilmoitukset"
        choose_new_category: "Valitse uusi alue ketjuille:"
        selected:
          one: "Olet valinnut <b>yhden</b> ketjun."
          other: "Olet valinnut <b>{{count}}</b> ketjua."
        change_tags: "Korvaa tunnisteet"
        append_tags: "Lisää tunnisteita"
        choose_new_tags: "Valitse tunnisteet näille ketjuille:"
        choose_append_tags: "Valitse ketjuille lisättävät uudet tunnisteet:"
        changed_tags: "Ketjujen tunnisteet muutettiin."
      none:
        unread: "Sinulla ei ole ketjuja lukematta."
        new: "Sinulla ei ole uusia ketjuja."
        read: "Et ole lukenut vielä yhtään yhtään ketjua."
        posted: "Et ole kirjoittanut vielä yhteenkään ketjuun."
        latest: "Tuoreimpia ketjuja ei ole. Onpa harmi."
        hot: "Kuumia ketjuja ei ole."
        bookmarks: "Et ole vielä merkinnyt kirjanmerkkejä."
        category: "Alueella {{category}} ei ole ketjua."
        top: "Huippuketjuja ei ole."
        search: "Hakutuloksia ei löytynyt."
        educate:
          new: '<p>Sinulle uudet ketjut näytetään tässä.</p><p>Ketjut tulkitaan uusiksi ja niiden yhteydessä näytetään <span class="badge new-topic badge-notification" style="vertical-align:middle;line-height:inherit;">uusi</span>-merkintä, jos ne on luotu edellisten kahden päivän aikana.</p><p>Aikarajaa voit muuttaa <a href="%{userPrefsUrl}">käyttäjäasetuksissasi</a>.</p>'
          unread: '<p>Lukemattomia viestejä sisältävät ketjut näytetään tässä.</p><p>Ketjun yhteydessä näytetään lukemattomien viestien lukumäärä <span class="badge new-posts badge-notification">1</span> jos olet:</p><ul><li>luonut ketjun</li><li>vastannut ketjuun</li><li>lukenut ketjua pidempään, kuin 4 minuuttia</li></ul><p>tai, jos olet erikseen merkannut ketjun seurattavaksi tai tarkkailtavaksi ketjun lopusta löytyvästä painikkeesta.</p><p>Voit muuttaa tätä <a href="%{userPrefsUrl}">käyttäjäasetuksistasi</a>.</p>'
      bottom:
        latest: "Tuoreimpia ketjuja ei ole enempää."
        hot: "Kuumia ketjuja ei ole enempää."
        posted: "Ketjuja, joihin olet kirjoittanut ei ole enempää."
        read: "Luettuja ketjuja ei ole enempää."
        new: "Uusia ketjuja ei ole enempää."
        unread: "Ketjuja ei ole enempää lukematta."
        category: "Alueen {{category}} ketjuja ei ole enempää."
        top: "Huippuketjuja ei ole enempää."
        bookmarks: "Merkattuja ketjuja ei ole enempää."
        search: "Hakutuloksia ei ole enempää."
    topic:
      unsubscribe:
        stop_notifications: "Saat tästä lähtien vähemmän ilmoituksia aiheesta <strong>{{title}}</strong>"
        change_notification_state: "Nykyinen ilmoitusasetuksesti on"
      filter_to:
        one: "1 viesti ketjussa"
        other: "{{count}} viestiä ketjussa"
      create: 'Uusi ketju'
      create_long: 'Luo uusi ketju'
      private_message: 'Luo viesti'
      archive_message:
        help: 'Siirrä viesti arkistoosi'
        title: 'Arkistoi'
      move_to_inbox:
        title: 'Siirrä saapuneisiin'
        help: 'Siirrä takaisin saapuneisiin.'
      list: 'Ketjut'
      new: 'uusi ketju'
      unread: 'lukematta'
      new_topics:
        one: '1 uusi ketju'
        other: '{{count}} uutta ketjua'
      unread_topics:
        one: '1 ketju lukematta'
        other: '{{count}} ketjua lukematta'
      title: 'Aihe'
      invalid_access:
        title: "Tämä ketju on yksityinen"
        description: "Pahoittelut, sinulla ei ole pääsyä tähän ketjuun!"
        login_required: "Sinun täytyy kirjautua sisään nähdäksesi tämän ketjun."
      server_error:
        title: "Ketjun lataaminen epäonnistui"
        description: "Pahoittelut, ketjun lataaminen epäonnistui. Kyse saattaa olla yhteysongelmasta. Kokeile sivun lataamista uudestaan ja jos ongelma jatkuu, ota yhteyttä."
      not_found:
        title: "Ketjua ei löytynyt"
        description: "Pahoittelut, ketjua ei löytynyt. Ehkäpä valvoja on siirtänyt sen muualle?"
      total_unread_posts:
        one: "sinulla on 1 lukematon viesti tässä ketjussa"
        other: "sinulla on {{count}} lukematonta viestiä tässä ketjussa"
      unread_posts:
        one: "yksi vanha viesti on lukematta tässä ketjussa"
        other: "{{count}} vanhaa viestiä on lukematta tässä ketjussa"
      new_posts:
        one: "tähän ketjuun on tullut yksi uusi viesti sen jälkeen, kun edellisen kerran luit sen"
        other: "tähän ketjuun on tullut {{count}} uutta viestiä sen jälkeen, kun edellisen kerran luit sen"
      likes:
        one: "tässä ketjussa on yksi tykkäys"
        other: "tässä ketjussa on {{count}} tykkäystä"
      back_to_list: "Takaisin ketjulistaan"
      options: "Ketjun asetukset"
      show_links: "näytä tämän ketjun linkit"
      toggle_information: "näytä/kätke ketjun tiedot"
      read_more_in_category: "Haluatko lukea lisää? Selaile muita alueen {{catLink}} ketjuja tai {{latestLink}}."
      read_more: "Haluatko lukea lisää? Selaa aluetta {{catLink}} tai katsele {{latestLink}}."
      read_more_MF: "Sinulla on { UNREAD, plural, =0 {} one { <a href='/unread'>1 ketju</a>, jossa on viestejä } other { <a href='/unread'># ketjua</a>, joissa on viestejä }} { NEW, plural, =0 {} one { {BOTH, select, true{ja } false { } other{}} <a href='/new'>1 uusi</a> ketju} other { {BOTH, select, true{ja } false { } other{}} <a href='/new'># uutta ketjua</a>} } lukematta. Tai {CATEGORY, select, true {selaile aluetta {catLink}} false {katsele {latestLink}.} other {}}"
      browse_all_categories: Selaa keskustelualueita
      view_latest_topics: tuoreimpia ketjuja
      suggest_create_topic: Jospa aloittaisit uuden ketjun?
      jump_reply_up: hyppää aiempaan vastaukseen
      jump_reply_down: hyppää myöhempään vastaukseen
      deleted: "Tämä ketju on poistettu"
      topic_status_update:
        title: "Aseta ajastin ketjulle"
        save: "Aseta ajastin"
        num_of_hours: "Kuinka monta tuntia:"
        remove: "Poista ajastin"
        publish_to: "Mihin julkaistaan:"
        when: "Milloin:"
      auto_update_input:
        later_today: "Myöhemmin tänään"
        tomorrow: "Huomenna"
        later_this_week: "Myöhemmin tällä viikolla"
        this_weekend: "Viikonloppuna"
        next_week: "Ensi viikolla"
        next_month: "Ensi kuussa"
        pick_date_and_time: "Valitse päivämäärä ja kellonaika"
        set_based_on_last_post: "Sulje viimeisimmän viestin mukaan"
      publish_to_category:
        title: "Julkaise määrättynä ajankohtana"
      temp_open:
        title: "Avaa väliaikaisesti"
      auto_reopen:
        title: "Avaa ketju automaattisesti"
      temp_close:
        title: "Sulje väliaikaisesti"
      auto_close:
        title: "Sulje ketju automaattisesti"
        label: "Tunteja automaattiseen sulkeutumiseen:"
        error: "Arvo ei kelpaa."
        based_on_last_post: "Älä sulje ennen kuin viimeisin viesti ketjussa on ainakin näin vanha."
      auto_delete:
        title: "Poista ketju ajastetusti"
      reminder:
        title: "Muistuta minua"
      status_update_notice:
        auto_open: "Ketju avautuu automaattisesti %{timeLeft}."
        auto_close: "Ketju suljetaan ajastetusti %{timeLeft}."
        auto_publish_to_category: "Ketju julkaistaan alueella <a href=%{categoryUrl}>#%{categoryName}</a> %{timeLeft}."
        auto_close_based_on_last_post: "Ketju sulkeutuu %{duration} viimeisimmästä viestistä."
        auto_delete: "Ketju poistetaan ajastetusti %{timeLeft} kuluttua."
        auto_reminder: "Sinua muistutetaan tästä ketjusta %{timeLeft}."
      auto_close_title: 'Automaattisen sulkemisen asetukset'
      auto_close_immediate:
        one: "Ketjun viimeisin viesti on jo tunnin vanha, joten ketju suljetaan heti."
        other: "Ketjun viimeisin viesti on jo %{hours} tuntia vanha, joten ketju suljetaan heti."
      timeline:
        back: "Takaisin"
        back_description: "Siirry takaisin ensimmäiseen lukemattomaan viestiin"
        replies_short: "%{current} / %{total}"
      progress:
        title: ketjun edistyminen
        go_top: "alkuun"
        go_bottom: "loppuun"
        go: "siirry"
        jump_bottom: "hyppää viimeisimpään viestiin"
        jump_prompt: "hyppää..."
        jump_prompt_of: "%{count} viestistä"
        jump_prompt_long: "Mihin viestiin haluat siirtyä?"
        jump_bottom_with_number: "hyppää viestiin %{post_number}"
        total: yhteensä viestejä
        current: tämänhetkinen viesti
      notifications:
        title: muuta sitä, kuinka usein saat muistutuksia tästä ketjusta
        reasons:
          mailing_list_mode: "Olet postituslistatilassa, joten saat sähköpostia tähän ketjuun lähetyistä vastauksista."
          '3_10': 'Saat ilmoituksia, koska tarkkailet tähän ketjuun liittyvää tunnistetta.'
          '3_6': 'Saat ilmoituksia, koska olet asettanut tämän alueen tarkkailuun.'
          '3_5': 'Saat ilmoituksia, koska ketju on asetettu tarkkailuun automaattisesti.'
          '3_2': 'Saat ilmoituksia, koska olet asettanut ketjun tarkkailuun.'
          '3_1': 'Saat ilmoituksia, koska loit tämän ketjun.'
          '3': 'Saat ilmoituksia, koska olet asettanut ketjun tarkkailuun.'
          '2_8': 'Näet uusien vastausten määrän, koska olet asettanut tämän alueen seurantaan.'
          '2_4': 'Näet uusien vastausten määrän, koska olet kirjoittanut ketjuun.'
          '2_2': 'Näet uusien vastausten määrän, koska olet asettanut ketjun seurantaan.'
          '2': 'Näet uusien vastausten määrän, koska <a href="/u/{{username}}/preferences">luit ketjua aiemmin</a>.'
          '1_2': 'Saat ilmoituksen jos joku mainitsee @nimesi tai vastaa sinulle.'
          '1': 'Saat ilmoituksen jos joku mainitsee @nimesi tai vastaa sinulle.'
          '0_7': 'Et saa mitään ilmoituksia tältä alueelta.'
          '0_2': 'Et saa mitään ilmoituksia tästä ketjusta.'
          '0': 'Et saa mitään ilmoituksia tästä ketjusta.'
        watching_pm:
          title: "Tarkkaile"
          description: "Saat ilmoituksen kaikista uusista vastauksista tässä viestiketjussa ja uusien vastausten lukumäärä näytetään."
        watching:
          title: "Tarkkaile"
          description: "Saat ilmoituksen kaikista uusista vastauksista tässä viestiketjussa ja uusien vastausten lukumäärä näytetään."
        tracking_pm:
          title: "Seuraa"
          description: "Tälle ketjulle näytetään uusien vastausten lukumäärä. Saat ilmoituksen jos joku mainitsee @nimesi tai vastaa sinulle."
        tracking:
          title: "Seuraa"
          description: "Tälle ketjulle näytetään uusien vastausten lukumäärä. Saat ilmoituksen jos joku mainitsee @nimesi tai vastaa sinulle."
        regular:
          title: "Tavallinen"
          description: "Saat ilmoituksen jos joku mainitsee @nimesi tai vastaa sinulle."
        regular_pm:
          title: "Tavallinen"
          description: "Saat ilmoituksen jos joku mainitsee @nimesi tai vastaa sinulle."
        muted_pm:
          title: "Vaimenna"
          description: "Et saa mitään ilmoituksia tästä keskustelusta."
        muted:
          title: "Vaimenna"
          description: "Et saa ilmoituksia mistään tässä ketjussa, eikä se näy tuoreimmissa."
      actions:
        recover: "Peru ketjun poisto"
        delete: "Poista ketju"
        open: "Avaa ketju"
        close: "Sulje ketju"
        multi_select: "Valitse viestejä..."
        timed_update: "Aseta ajastin ketjulle..."
        pin: "Kiinnitä ketju..."
        unpin: "Poista ketjun kiinnitys..."
        unarchive: "Poista ketjun arkistointi"
        archive: "Arkistoi ketju"
        invisible: "Poista listauksista"
        visible: "Näytä listauksissa"
        reset_read: "Poista tieto lukemisista"
        make_public: "Tee ketjusta julkinen"
        make_private: "Tee ketjusta yksityinen"
      feature:
        pin: "Kiinnitä ketju"
        unpin: "Poista ketjun kiinnitys"
        pin_globally: "Kiinnitä ketju koko palstalle"
        make_banner: "Tee ketjusta banneri"
        remove_banner: "Poista banneri"
      reply:
        title: 'Vastaa'
        help: 'aloita kirjoittamaan vastausta tähän ketjuun'
      clear_pin:
        title: "Poista kiinnitys"
        help: "Poista kiinnitys, jotta ketju ei enää pysy listauksen ylimpänä"
      share:
        title: 'Jaa'
        help: 'jaa linkki tähän ketjuun'
      print:
        title: 'Tulosta'
        help: 'Avaa tulostettava versio tästä ketjusta'
      flag_topic:
        title: 'Liputa'
        help: 'liputa tämä ketju tai lähetä siitä yksityinen ilmoitus valvojalle'
        success_message: 'Ketjun liputus onnistui.'
      feature_topic:
        title: "Nosta tämä ketju"
        pin: "Kiinnitä tämä ketju alueen  {{categoryLink}} ylimmäiseksi kunnes"
        confirm_pin: "Olet kiinnittänyt jo {{count}} ketjua. Liian monta kiinnitettyä ketjua voi olla liian suuri taakka uusille ja kirjautumattomille käyttäjille. Oletko varma, että haluat kiinnittä vielä uuden ketjun tällä alueella?"
        unpin: "Älä enää pidä tätä ketjua {{categoryLink}}-aluen ylimmäisenä."
        unpin_until: "Poista nyt tämän ketjun kiinnitys alueen {{categoryLink}} ylimmäisenä, tai odota kunnes <strong>%{until}</strong>."
        pin_note: "Käyttäjät voivat poistaa ketjun kiinnityksen itseltään."
        pin_validation: "Päivämäärä vaaditaan kiinnittämään tämä ketju"
        not_pinned: "Alueella {{categoryLink}} ei ole kiinnitettyjä ketjuja."
        already_pinned:
          one: "Kiinnitettyjä ketjuja alueella {{categoryLink}}: <strong class='badge badge-notification unread'>1</strong>"
          other: "Alueelle {{categoryLink}} kiinnitettyjä ketjuja: <strong class='badge badge-notification unread'>{{count}}</strong>"
        pin_globally: "Kiinnitä tämä ketju kaikkien alueiden ylimmäiseksi, kunnes"
        confirm_pin_globally: "Olet kiinnittänyt jo {{count}} ketjua kaikille alueille. Liian monta kiinnitettyä ketjua voi olla liian suuri taakka uusille ja kirjautumattomille käyttäjille. Oletko varma, että haluat kiinnittä vielä uuden ketjun kaikille alueille?"
        unpin_globally: "Älä enää pidä tätä ketjua kaikkien alueiden ylimmäisenä."
        unpin_globally_until: "Poista nyt tämän ketjun kiinnitys kaikkien alueiden ylimmäisenä, tai odota kunnes <strong>%{until}</strong>."
        global_pin_note: "Käyttäjät voivat poistaa ketjun kiinnityksen itseltään."
        not_pinned_globally: "Yhtään ketjua ei ole kiinnitetty koko palstalle."
        already_pinned_globally:
          one: "Koko palstalle kiinnitettyjä ketjuja: <strong class='badge badge-notification unread'>1</strong>"
          other: "Koko palstalle kiinnitettyjä ketjuja: <strong class='badge badge-notification unread'>{{count}}</strong>"
        make_banner: "Tee tästä ketjusta banneri, joka näytetään kaikkien sivujen ylimmäisenä."
        remove_banner: "Poista banneri, joka näytetään kaikkien sivujen ylimmäisenä."
        banner_note: "Käyttäjät voivat piilottaa bannerin sulkemalla sen. Vain yksi ketju kerrallaan voi olla banneri."
        no_banner_exists: "Banneriketjua ei ole määritelty."
        banner_exists: "Banneriketju <strong class='badge badge-notification unread'>on</strong> määritelty."
      inviting: "Kutsutaan..."
      automatically_add_to_groups: "Tämä kutsu sisältää myös pääsyn näihin ryhmiin:"
      invite_private:
        title: 'Kutsu keskusteluun'
        email_or_username: "Kutsuttavan sähköpostiosoite tai käyttäjänimi"
        email_or_username_placeholder: "sähköpostiosoite tai käyttäjänimi"
        action: "Kutsu"
        success: "Käyttäjä on kutsuttu osallistumaan tähän yksityiseen keskusteluun."
        success_group: "Ryhmä on kutsuttu osallistumaan tähän yksityiseen keskusteluun."
        error: "Pahoittelut, kutsuttaessa tapahtui virhe."
        group_name: "ryhmän nimi"
      controls: "Ketjun hallinta"
      invite_reply:
        title: 'Kutsu'
        username_placeholder: "käyttäjätunnus"
        action: 'Lähetä kutsu'
        help: 'Kutsu muita tähän ketjuun sähköpostin tai palstan ilmoitusten kautta'
        to_forum: "Lähetämme lyhyen sähköpostin jonka avulla ystäväsi voi liittyä klikkaamalla linkkiä, sisäänkirjautumista ei tarvita."
        sso_enabled: "Syötä henkilön käyttäjätunnus, jonka haluaisit kutsua tähän ketjuun."
        to_topic_blank: "Syötä henkilön käyttäjätunnus tai sähköpostiosoite, jonka haluaisit kutsua tähän ketjuun."
        to_topic_email: "Syötit sähköpostiosoitteen. Lähetämme ystävällesi sähköpostin, jonka avulla hän voi heti vastata tähän ketjuun."
        to_topic_username: "Annoit käyttäjänimen. Lähetämme hänelle ilmoituksen, jossa on linkki ja kutsu tähän ketjuun."
        to_username: "Kirjoita henkilön käyttäjänimi, jonka haluat kutsua. Lähetämme hänelle ilmoituksen, jossa on linkki ja kutsu tähän ketjuun."
        email_placeholder: 'nimi@esimerkki.fi'
        success_email: "Olemme lähettäneet kutsun osoitteeseen <b>{{emailOrUsername}}</b>. Ilmoitamme, kun kutsuun on vastattu. Voit seurata käyttäjäsivusi kutsut-välilehdeltä kutsujesi tilannetta."
        success_username: "Olemme kutsuneet käyttäjän osallistumaan tähän ketjuun."
        error: "Pahoittelut, emme onnistuneet kutsumaan tätä henkilöä. Ehkäpä hänet on jo kutsuttu? (Huomaa, että kutsumistiheyttä rajoitetaan)"
      login_reply: 'Kirjaudu sisään vastataksesi'
      filters:
        n_posts:
          one: "1 viesti"
          other: "{{count}} viestiä"
        cancel: "Poista suodatin"
      split_topic:
        title: "Siirrä uuteen ketjuun"
        action: "siirrä uuteen ketjuun"
        topic_name: "Uuden ketjun otsikko"
        error: "Viestien siirtämisessä uuteen ketjuun tapahtui virhe."
        instructions:
          one: "Olet luomassa uutta ketjua valitsemastasi viestistä."
          other: "Olet luomassa uutta ketjua valitsemistasi <b>{{count}}</b> viestistä."
      merge_topic:
        title: "Siirrä olemassa olevaan ketjuun"
        action: "siirrä olemassa olevaan ketjuun"
        error: "Viestien siirtämisessä ketjuun tapahtui virhe."
        instructions:
          one: "Valitse ketju, johon haluat siirtää valitun viestin."
          other: "Valitse ketju, johon haluat siirtää valitut <b>{{count}}</b> viestiä."
      merge_posts:
        title: "Yhdistä valitut viestit"
        action: "yhdistä valitut viestit"
        error: "Valittuja viestejä yhdistettäessä tapahtui virhe."
      change_owner:
        title: "Vaihda viestin omistajaa"
        action: "muokkaa omistajuutta"
        error: "Viestin omistajan vaihdossa tapahtui virhe."
        label: "Viestin uusi omistaja"
        placeholder: "uuden omistajan käyttäjätunnus"
        instructions:
          one: "Valitse uusi omistaja viestille käyttäjältä <b>{{old_user}}</b>."
          other: "Valitse uusi omistaja {{count}} viestille käyttäjältä <b>{{old_user}}</b>."
        instructions_warn: "Huomaa, että viestin ilmoitukset eivät siirry uudelle käyttäjälle automaattisesti. <br> Varoitus: Tällä hetkellä mikään viestikohtainen data ei siirry uudelle käyttäjälle. Käytä varoen."
      change_timestamp:
        title: "Muuta aikaleimaa..."
        action: "muuta aikaleimaa"
        invalid_timestamp: "Aikaleima ei voi olla tulevaisuudessa."
        error: "Ketjun aikaleiman vaihtamisessa tapahtui virhe"
        instructions: "Ole hyvä ja valitse ketjulle uusi aikaleima. Ketjun viestit päivitetään samalla aikaerolla."
      multi_select:
        select: 'valitse'
        selected: 'valittuna ({{count}})'
        select_replies: 'valitse +vastausta'
        delete: poista valitut
        cancel: kumoa valinta
        select_all: valitse kaikki
        deselect_all: poista kaikkien valinta
        description:
          one: Olet valinnut <b>yhden</b> viestin.
          other: Olet valinnut <b>{{count}}</b> viestiä.
    post:
      reply: "<i class='fa fa-mail-forward'></i> {{replyAvatar}} {{usernameLink}}"
      reply_topic: "<i class='fa fa-mail-forward'></i> {{link}}"
      quote_reply: "Lainaa"
      edit: "Muokataan {{link}} {{replyAvatar}} {{username}}"
      edit_reason: "Syy:"
      post_number: "viesti {{number}}"
      wiki_last_edited_on: "wikiä muokattiin viimeksi"
      last_edited_on: "viestin viimeisin muokkausaika"
      reply_as_new_topic: "Vastaa aihetta sivuavassa ketjussa"
      reply_as_new_private_message: "Vastaa samoille vastaanottajille uudessa yksityisviestiketjussa"
      continue_discussion: "Jatkoa ketjulle {{postLink}}:"
      follow_quote: "siirry lainattuun viestiin"
      show_full: "Näytä koko viesti"
      show_hidden: 'Näytä piilotettu sisältö.'
      deleted_by_author:
        one: "(kirjoittaja on perunut viestin ja se poistetaan automaattisesti tunnin kuluttua, paitsi jos se liputetaan)"
        other: "(kirjoittaja on perunut viestin ja se poistetaan automaattisesti %{count} tunnin kuluttua, paitsi jos se liputetaan)"
      expand_collapse: "laajenna/pienennä"
      gap:
        one: "näytä 1 piilotettu vastaus"
        other: "näytä {{count}} piilotettua vastausta"
      unread: "Viesti on lukematta"
      has_replies:
        one: "{{count}} vastaus"
        other: "{{count}} vastausta"
      has_likes:
        one: "{{count}} tykkäys"
        other: "{{count}} tykkäystä"
      has_likes_title:
        one: "1 käyttäjä tykkäsi tästä viestistä"
        other: "{{count}} käyttäjää tykkäsi tästä viestistä"
      has_likes_title_only_you: "tykkäsit tästä viestistä"
      has_likes_title_you:
        one: "Sinä ja yksi toinen tykkäsi tästä viestistä"
        other: "Sinä ja {{count}} muuta tykkäsi tästä viestistä"
      errors:
        create: "Pahoittelut, viestin luonti ei onnistunut. Ole hyvä ja yritä uudelleen."
        edit: "Pahoittelut, viestin muokkaus ei onnistunut. Ole hyvä ja yritä uudelleen."
        upload: "Pahoittelut, tiedoston lähetys ei onnistunut. Ole hyvä ja yritä uudelleen."
        file_too_large: "Pahoittelut, tiedosto jonka latausta yritit on liian suuri (suurin tiedostokoko on {{max_size_kb}}kb). Mitäpä jos lataisit tiedoston johonkin pilvipalveluun ja jakaisit täällä siihen linkin?"
        too_many_uploads: "Pahoittelut, voit ladata vain yhden tiedoston kerrallaan."
        too_many_dragged_and_dropped_files: "Pahoittelut, voit ladata korkeintaan 10 tiedostoa kerrallaan."
        upload_not_authorized: "Pahoittelut, tiedosto jota yrität ladata ei ole sallittu (sallitut laajennukset: {{authorized_extensions}})."
        image_upload_not_allowed_for_new_user: "Pahoittelut, uudet käyttjät eivät saa ladata kuvia."
        attachment_upload_not_allowed_for_new_user: "Pahoittelut, uudet käyttäjät eivät saa ladata liitteitä."
        attachment_download_requires_login: "Pahoittelut, sinun täytyy kirjautua sisään voidaksesi ladata liitetiedostoja."
      abandon:
        confirm: "Oletko varma, että haluat hylätä viestisi?"
        no_value: "Ei, säilytä"
        yes_value: "Kyllä, hylkää"
      via_email: "tämä viesti lähetettiin sähköpostitse"
      via_auto_generated_email: "tämä viesti saapui automaattisesti generoituna sähköpostina"
      whisper: "tämä viesti on yksityinen kuiskaus valvojille"
      wiki:
        about: "tämä viesti on wiki-viesti"
      archetypes:
        save: 'Tallennusasetukset'
      few_likes_left: "Kiitos hyvän mielen levittämisestä! Sinulla on enää muutama tykkäys jäljellä tälle päivälle."
      controls:
        reply: "aloita vastaamaan tähän viestiin"
        like: "tykkää viestistä"
        has_liked: "tykkäsit tästä viestistä"
        undo_like: "peru tykkäys"
        edit: "muokkaa viestiä"
        edit_anonymous: "Pahoittelut, sinun täytyy ensin kirjautua sisään voidaksesi muokata tätä viestiä."
        flag: "liputa tämä viesti tai lähetä käyttäjälle yksityisesti siihen liittyvä huomio"
        delete: "poista tämä viesti"
        undelete: "peru viestin poistaminen"
        share: "jaa linkki tähän viestiin"
        more: "Lisää"
        delete_replies:
          confirm:
            one: "Haluatko poistaa myös yhden suoran vastauksen tähän viestiin."
            other: "Haluatko poistaa myös {{count}} suoraa vastausta tähän viestiin?"
          yes_value: "Kyllä, poista myös vastaukset"
          no_value: "En, poista vain tämä viesti"
        admin: "viestin ylläpitotoimet"
        wiki: "Tee wiki"
        unwiki: "Poista wiki"
        convert_to_moderator: "Lisää henkilökunnan taustaväri"
        revert_to_regular: "Poista henkilökunnan taustaväri"
        rebake: "Tee HTML uudelleen"
        unhide: "Poista piilotus"
        change_owner: "Vaihda omistajuutta"
      actions:
        flag: 'Liputa'
        defer_flags:
          one: "Lykkää lippua"
          other: "Lykkää lippuja"
        undo:
          off_topic: "Peru lippu"
          spam: "Peru lippu"
          inappropriate: "Peru lippu"
          bookmark: "Peru kirjanmerkki"
          like: "Peru tykkäys"
          vote: "Peru ääni"
        people:
          off_topic: "liputti tämän eksyvän aiheesta"
          spam: "liputti tämän roskapostiksi"
          inappropriate: "liputti tämän sopimattomaksi"
          notify_moderators: "ilmoitti valvojille"
          notify_user: "lähetti viestin"
          bookmark: "lisäsi tämän kirjanmerkkeihin"
          like: "tykkäsi tästä"
          vote: "äänesti tätä"
        by_you:
          off_topic: "Liputit tämän eksyvän aiheesta"
          spam: "Liputit tämän roskapostiksi"
          inappropriate: "Liputit tämän sopimattomaksi"
          notify_moderators: "Liputit tämän valvojille tiedoksi"
          notify_user: "Lähetit viestin tälle käyttäjälle"
          bookmark: "Olet lisännyt viestin kirjainmerkkeihisi"
          like: "Tykkäsit tästä"
          vote: "Olet äänestänyt tätä viestiä"
        by_you_and_others:
          off_topic:
            one: "Sinä ja toinen käyttäjä liputitte tämän eksyvän aiheesta"
            other: "Sinä ja {{count}} muuta liputitte tämän eksyvän aiheesta"
          spam:
            one: "Sinä ja toinen käyttäjä liputitte tämän roskapostiksi"
            other: "Sinä ja {{count}} muuta liputitte tämän roskapostiksi"
          inappropriate:
            one: "Sinä ja toinen käyttäjä liputitte tämän sopimattomaksi"
            other: "Sinä ja {{count}} muuta liputitte tämän sopimattomaksi"
          notify_moderators:
            one: "Sinä ja toinen käyttäjä liputitte tämän valvojille tiedoksi"
            other: "Sinä ja {{count}} muuta liputitte tämän valvojille tiedoksi"
          notify_user:
            one: "Sinä ja toinen käyttäjä lähetitte tälle käyttäjälle yksityisviestin"
            other: "Sinä ja {{count}} muuta lähetitte tälle käyttäjälle viestin"
          bookmark:
            one: "Sinä ja toinen käyttäjä lisäsitte tämän kirjanmerkkeihinne"
            other: "Sinä ja {{count}} muuta lisäsitte tämän kirjanmerkkeihinne"
          like:
            one: "Sinä ja toinen käyttäjä tykkäsitte tästä"
            other: "Sinä ja {{count}} muuta tykkäsitte tästä"
          vote:
            one: "Sinä ja toinen käyttäjä äänestitte tätä viestiä"
            other: "Sinä ja {{count}} muuta äänestitte tätä viestiä"
        by_others:
          off_topic:
            one: "Yksi liputti tämän eksyvän aiheesta"
            other: "{{count}} käyttäjää liputtivat tämän eksyvän aiheesta"
          spam:
            one: "yksi käyttäjä liputti tämän roskapostiksi"
            other: "{{count}} käyttäjää liputti tämän roskapostiksi"
          inappropriate:
            one: "yksi liputti tämän sopimattomaksi"
            other: "{{count}} käyttäjää liputti tämän sopimattomaksi"
          notify_moderators:
            one: "yksi käyttäjä liputti tämän tiedoksi valvojalle"
            other: "{{count}} käyttäjää liputti tämän tiedoksi valvojalle"
          notify_user:
            one: "1 henkilö lähetti tälle käyttäjälle yksityisviestin"
            other: "{{count}} henkilöä on lähettänyt tälle käyttäjälle yksityisviestin"
          bookmark:
            one: "yksi käyttäjä lisäsi tämän viestin kirjanmerkkeihinsä"
            other: "{{count}} käyttäjää lisäsi tämän veistin kirjanmerkkeihinsä"
          like:
            one: "yksi käyttäjä tykkäsi tästä"
            other: "{{count}} käyttäjää tykkäsi tästä"
          vote:
            one: "yksi käyttäjä äänesti tätä viestiä"
            other: "{{count}} käyttäjää äänesti tätä viestiä"
      delete:
        confirm:
          one: "Oletko varma, että haluat poistaa tämän viestin?"
          other: "Oletko varma, että haluat poistaa kaikki nämä viestit?"
      merge:
        confirm:
          one: "Oletko varma, että haluat yhdistää viestit?"
          other: "Oletko varma, että haluat yhdistää {{count}} viestiä?"
      revisions:
        controls:
          first: "Ensimmäinen revisio"
          previous: "Edellinen revisio"
          next: "Seuraava revisio"
          last: "Viimeinen revisio"
          hide: "Piilota revisio"
          show: "Näytä revisio"
          revert: "Palaa tähän revisioon"
          edit_wiki: "Muokkaa wikiä"
          edit_post: "Muokkaa viestiä"
          comparing_previous_to_current_out_of_total: "<strong>{{previous}}</strong> <i class='fa fa-arrows-h'></i> <strong>{{current}}</strong> / {{total}}"
        displays:
          inline:
            title: "Näytä lisäykset ja poistot tekstin osana"
            button: 'HTML'
          side_by_side:
            title: "Näytä muokkauksen versiot vierekkäin"
            button: 'HTML'
          side_by_side_markdown:
            title: "Näytä viestien lähdekoodit vierekkäin"
            button: 'Raaka'
      raw_email:
        displays:
          raw:
            title: "Näytä raaka sähköposti"
            button: 'Raaka'
          text_part:
            title: "Näytä sähköpostin tekstiosa"
            button: 'Teksti'
          html_part:
            title: "Näytä sähköpostin HTML-osa"
            button: 'HTML'
    category:
      can: 'voivat&hellip; '
      none: '(ei aluetta)'
      all: 'Kaikki alueet'
      choose: 'Valitse alue&hellip;'
      edit: 'muokkaa'
      edit_long: "Muokkaa"
      view: 'Katsele alueen ketjuja'
      general: 'Yleistä'
      settings: 'Asetukset'
      topic_template: "Ketjun sapluuna"
      tags: "Tunnisteet"
      tags_allowed_tags: "Tällä alueella sallitut tunnisteet:"
      tags_allowed_tag_groups: "Tällä alueella sallitut tunnisteryhmät:"
      tags_placeholder: "(Valinnainen) lista sallituista tunnisteista"
      tag_groups_placeholder: "(Valinnainen) lista sallituista tunnisteryhmistä"
      topic_featured_link_allowed: "Salli ketjulinkit tällä alueella"
      delete: 'Poista alue'
      create: 'Uusi alue'
      create_long: 'Luo uusi alue'
      save: 'Tallenna'
      slug: 'Alueen lyhenne'
      slug_placeholder: '(Valinnainen) url-lyhenne'
      creation_error: Alueen luonnissa tapahtui virhe.
      save_error: Alueen tallennuksessa tapahtui virhe.
      name: "Alueen nimi"
      description: "Kuvaus"
      topic: "alueen kuvausketju"
      logo: "Alueen logo"
      background_image: "Alueen taustakuva"
      badge_colors: "Alueen tunnusvärit"
      background_color: "Taustaväri"
      foreground_color: "Edustan väri"
      name_placeholder: "Yksi tai kaksi sanaa enimmillään"
      color_placeholder: "Web-väri"
      delete_confirm: "Oletko varma, että haluat poistaa tämän alueen?"
      delete_error: "Alueen poistossa tapahtui virhe."
      list: "Listaa alueet"
      no_description: "Lisää alueelle kuvaus."
      change_in_category_topic: "Muokkaa kuvausta"
      already_used: 'Tämä väri on jo käytössä toisella alueella'
      security: "Turvallisuus"
      special_warning: "Varoitus: Tämä on valmiiksi luotu alue, ja sen turvallisuusasetuksia ei voi muuttaa. Jos et näe käyttöä alueelle, älä muuta sen tarkoitusta vaan poista se."
      images: "Kuvat"
      email_in: "Saapuvan postin sähköpostiosoite:"
      email_in_allow_strangers: "Hyväksy viestejä anonyymeiltä käyttäjiltä joilla ei ole tiliä"
      email_in_disabled: "Uusien ketjujen luominen sähköpostitse on otettu pois käytöstä sivuston asetuksissa. Salliaksesi uusien ketjujen luomisen sähköpostilla, "
      email_in_disabled_click: 'ota käyttöön "email in" asetus.'
      suppress_from_homepage: "Vaimenna alue kotisivulta."
      show_subcategory_list: "Näytä lista tytäralueista ketjujen yläpuolella tällä alueella."
      num_featured_topics: "Kuinka monta ketjua näytetään Keskustelualueet-sivulla:"
      subcategory_num_featured_topics: "Kuinka monta ketjua näytetään emoalueen sivulla:"
      all_topics_wiki: "Tee uusista ketjuista wiki-viestejä oletuksena."
      subcategory_list_style: "Tytäraluelistan tyyli:"
      sort_order: "Ketjulistaus järjestetään:"
      default_view: "Oletuslistaus:"
      default_top_period: "Huiput-listauksen oletusajanjakso:"
      allow_badges_label: "Salli ansiomerkkien myöntäminen tältä alueelta"
      edit_permissions: "Muokkaa oikeuksia"
      add_permission: "Lisää oikeus"
      this_year: "tänä vuonna"
      position: "sijainti"
      default_position: "Oletuspaikka"
      position_disabled: "Alueet näytetään aktiivisuusjärjestyksessä. Muokataksesi järjestystä,"
      position_disabled_click: 'ota käyttöön "pysyvä aluejärjestys" asetuksista.'
      parent: "Emoalue"
      notifications:
        watching:
          title: "Tarkkaile"
          description: "Tarkkailet kaikkia ketjuja näillä alueilla. Saat ilmoituksen jokaisesta uudesta viestistä missä tahansa ketjussa, ja uusien vastausten määrä näytetään."
        watching_first_post:
          title: "Tarkkaile uusia ketjuja"
          description: "Saat ilmoituksen näille alueille luoduista ketjuista."
        tracking:
          title: "Seuraa"
          description: "Seuraat kaikkia ketjuja näillä alueilla. Saat ilmoituksen jos joku mainitsee @nimesi tai vastaa sinulle, ja uusien vastausten määrä näytetään."
        regular:
          title: "Tavallinen"
          description: "Saat ilmoituksen jos joku mainitsee @nimesi tai vastaa sinulle."
        muted:
          title: "Vaimennettu"
          description: "Et saa ilmoituksia uusista ketjuista näillä alueilla, eivätkä ne näy tuoreimmissa."
      sort_options:
        default: "oletus"
        likes: "Tykkäykset"
        op_likes: "Avausviestin tykkäykset"
        views: "Katselut"
        posts: "Viestit"
        activity: "Toiminta"
        posters: "Kirjoittajat"
        category: "Alue"
        created: "Luomisaika"
      sort_ascending: 'Nouseva'
      sort_descending: 'Laskeva'
      subcategory_list_styles:
        rows: "Rivit"
        rows_with_featured_topics: "Rivit ja ketjuja"
        boxes: "Laatikot"
        boxes_with_featured_topics: "Laatikot ja ketjuja"
    flagging:
      title: 'Kiitos avustasi yhteisön hyväksi!'
      action: 'Liputa viesti'
      take_action: "Ryhdy toimiin"
      notify_action: 'Viesti'
      official_warning: 'Virallinen varoitus'
      delete_spammer: "Poista roskapostittaja"
      delete_confirm_MF: "Olet poistamassa {POSTS, plural, one {<b>1</b> viestin} other {<b>#</b> viestiä}} ja {TOPICS, plural, one {<b>1</b> ketjun} other {<b>#</b> ketjua}} tältä käyttäjältä, poistamassa käyttäjätilin, estämässä uusien tunnusten luonnin IP-osoitteestaan <b>{ip_address}</b> ja lisäämässä sähköpostiosoitteensa <b>{email}</b> pysyvälle estolistalle. Oletko varma, että käyttäjä todella on roskapostittaja?"
      yes_delete_spammer: "Kyllä, poista roskapostittaja"
      ip_address_missing: "-"
      hidden_email_address: "(piilotettu)"
      submit_tooltip: "Toimita lippu"
      take_action_tooltip: "Saavuta liputusraja välittömästi; ei tarvetta odottaa muiden käyttäjien liputuksia."
      cant: "Pahoittelut, et pysty liputtamaan tätä viestiä tällä hetkellä."
      notify_staff: 'Ilmoita ylläpidolle yksityisesti'
      formatted_name:
        off_topic: "Se eksyy aiheesta"
        inappropriate: "Se on sopimaton"
        spam: "Se on roskapostia"
      custom_placeholder_notify_user: "Esitä asiasi ymmärrettäväsi, ole rakentava ja kohtelias."
      custom_placeholder_notify_moderators: "Kerro ymmärrettävästi ja selvästi, mistä olet huolestunut ja lisää viestiin oleelliset esimerkit ja linkit, jos mahdollista."
      custom_message:
        at_least:
          one: "syötä vähintään 1 merkki"
          other: "syötä vähintään {{count}} merkkiä"
        more:
          one: "Vielä 1..."
          other: "Vielä {{count}}..."
        left:
          one: "1 jäljellä"
          other: "{{count}} jäljellä"
    flagging_topic:
      title: "Kiitos avustasi yhteisön hyväksi!"
      action: "Liputa ketju"
      notify_action: "Viesti"
    topic_map:
      title: "Ketjun tiivistelmä"
      participants_title: "Useimmin kirjoittaneet"
      links_title: "Suositut linkit"
      links_shown: "näytä enemmän linkkejä..."
      clicks:
        one: "1 klikkaus"
        other: "%{count} klikkausta"
    post_links:
      about: "laajenna lisää linkkejä tähän viestiin"
      title:
        one: "1 lisää"
        other: "%{count} lisää"
    topic_statuses:
      warning:
        help: "Tämä on virallinen varoitus."
      bookmarked:
        help: "Olet lisännyt ketjun kirjanmerkkeihisi"
      locked:
        help: "Tämä ketju on suljettu; siihen ei voi enää vastata."
      archived:
        help: "Tämä ketju on arkistoitu; se on jäädytetty eikä sitä voi muuttaa"
      locked_and_archived:
        help: "Tämä ketju on suljettu ja arkistoitu, sihen ei voi enää vastata eikä sitä muuttaa"
      unpinned:
        title: "Kiinnitys poistettu"
        help: "Ketjun kiinnitys on poistettu sinulta; se näytetään tavallisessa järjestyksessä."
      pinned_globally:
        title: "Kiinnitetty koko palstalle"
        help: "Tämä ketju on kiinnitetty koko palstalle; se näytetään tuoreimpien ja oman alueensa ylimpänä"
      pinned:
        title: "Kiinnitetty"
        help: "Tämä ketju on kiinnitetty sinulle; se näytetään alueensa ensimmäisenä"
      invisible:
        help: "Tämä ketju on poistettu listauksista; sitä ei näytetä ketjujen listauksissa ja siihen pääsee vain suoralla linkillä"
    posts: "Viestejä"
    posts_long: "tässä ketjussa on {{number}} viestiä"
    posts_likes_MF: |
      Tässä ketjussa on {count, plural, one {1 vastaus} other {# vastausta}} {ratio, select,
      low {, joilla on suuri määrä tykkäyksiä suhteessa viestien määrään}
      med {, joilla on erittäin suuri määrä tykkäyksiä suhteessa viestien määrään}
      high {, joilla on äärimmäisen suuri määrä tykkäyksiä suhteessa viestien määrään}
      other {}}
    original_post: "Aloitusviesti"
    views: "Katseluita"
    views_lowercase:
      one: "katselu"
      other: "katselut"
    replies: "Vastauksia"
    views_long:
      one: "ketjua on katseltu yhden kerran"
      other: "ketjua on katseltu {{number}} kertaa"
    activity: "Toiminta"
    likes: "Tykkäykset"
    likes_lowercase:
      one: "tykkäys"
      other: "tykkäykset"
    likes_long: "tässä ketjussa on {{number}} tykkäystä"
    users: "Käyttäjät"
    users_lowercase:
      one: "käyttäjä"
      other: "käyttäjät"
    category_title: "Alue"
    history: "Historia"
    changed_by: "käyttäjältä {{author}}"
    raw_email:
      title: "Saapuva sähköposti"
      not_available: "Ei käytettävissä!"
    categories_list: "Lista alueista"
    filters:
      with_topics: "%{filter} ketjut"
      with_category: "%{filter} %{category} ketjut"
      latest:
        title: "Tuoreimmat"
        title_with_count:
          one: "Tuoreimmat (1)"
          other: "Tuoreimmat ({{count}})"
        help: "ketjut, joissa on viimeaikaisia viestejä"
      hot:
        title: "Kuuma"
        help: "valikoima kuumimpia ketjuja"
      read:
        title: "Luetut"
        help: "lukemasi ketjut, lukemisjärjestyksessä"
      search:
        title: "Etsi"
        help: "etsi kaikista ketjuista"
      categories:
        title: "Keskustelualueet"
        title_in: "Alue - {{categoryName}}"
        help: "kaikki ketjut alueen mukaan järjestettynä"
      unread:
        title: "Lukematta"
        title_with_count:
          one: "Lukematta (1)"
          other: "Lukematta ({{count}})"
        help: "ketjut, joita seuraat tai tarkkailet tällä hetkellä ja joissa on lukemattomia viestejä"
        lower_title_with_count:
          one: "1 lukematta"
          other: "{{count}} lukematta"
      new:
        lower_title_with_count:
          one: "1 uusi"
          other: "{{count}} uutta"
        lower_title: "uusi"
        title: "Uudet"
        title_with_count:
          one: "Uudet (1)"
          other: "Uudet ({{count}})"
        help: "viime päivinä luodut ketjut"
      posted:
        title: "Viestini"
        help: "ketjut, joihin olet kirjoittanut"
      bookmarks:
        title: "Kirjanmerkit"
        help: "ketjut, jotka olet merkinnyt kirjanmerkillä"
      category:
        title: "{{categoryName}}"
        title_with_count:
          one: "{{categoryName}} (1)"
          other: "{{categoryName}} ({{count}})"
        help: "Tuoreimmat alueella {{categoryName}}"
      top:
        title: "Huiput"
        help: "Aktiivisimmat ketjut viimeisen vuoden, kuukauden ja päivän ajalta"
        all:
          title: "Kaikkina aikoina"
        yearly:
          title: "Vuosittain"
        quarterly:
          title: "Vuosineljännettäin"
        monthly:
          title: "Kuukausittain"
        weekly:
          title: "Viikoittain"
        daily:
          title: "Päivittäin"
        all_time: "Kaikkina aikoina"
        this_year: "Vuosi"
        this_quarter: "Vuosineljännes"
        this_month: "Kuukausi"
        this_week: "Viikko"
        today: "Tänään"
        other_periods: "katso huiput"
    browser_update: 'Valitettavasti tätä sivustoa ei voi käyttää <a href="http://www.discourse.org/faq/#browser">näin vanhalla selaimella</a>. Ole hyvä ja <a href="http://browsehappy.com">päivitä selaimesi</a>.'
    permission_types:
      full: "Luoda / Vastata / Nähdä"
      create_post: "Vastata / Nähdä"
      readonly: "Nähdä"
    lightbox:
      download: "lataa"
    keyboard_shortcuts_help:
      title: 'Näppäinoikotiet'
      jump_to:
        title: 'Siirry'
        home: '<b>g</b>, <b>h</b> Aloitussivulle'
        latest: '<b>g</b>, <b>l</b> Tuoreimmat'
        new: '<b>g</b>, <b>n</b> Uudet'
        unread: '<b>g</b>, <b>u</b> Lukemattomat'
        categories: '<b>g</b>, <b>c</b> Alueet'
        top: '<b>g</b>, <b>t</b> Huiput'
        bookmarks: '<b>g</b>, <b>b</b> Kirjanmerkit'
        profile: '<b>g</b>, <b>p</b> Käyttäjäprofiili'
        messages: '<b>g</b>, <b>m</b> Viestit'
      navigation:
        title: 'Navigointi'
        jump: '<b>#</b> Siirry viestiin #'
        back: '<b>u</b> Takaisin'
        up_down: '<b>k</b>/<b>j</b> Siirrä valintaa &uarr; &darr;'
        open: '<b>o</b> tai <b>Enter</b> Avaa valittu ketju'
        next_prev: '<b>shift</b>+<b>j</b>/<b>shift</b>+<b>k</b> Seuraava/edellinen valinta'
      application:
        title: 'Ohjelma'
        create: '<b>c</b> Luo uusi ketju'
        notifications: '<b>n</b> Avaa ilmoitukset'
        hamburger_menu: '<b>=</b> Avaa hampurilaisvalikko'
        user_profile_menu: '<b>p</b> Avaa käyttäjävalikko'
        show_incoming_updated_topics: '<b>.</b> Näytä päivttyneet ketjut'
        search: '<b>/</b> Haku'
        help: '<b>?</b> Näytä näppäimistöoikotiet'
        dismiss_new_posts: '<b>x</b>, <b>r</b> Unohda Uudet/Viestit'
        dismiss_topics: '<b>x</b>, <b>t</b> Unohda ketjut'
        log_out: '<b>shift</b>+<b>z</b> <b>shift</b>+<b>z</b> Kirjaudu ulos'
      actions:
        title: 'Toiminnot'
        bookmark_topic: '<b>f</b> Aseta kirjanmerkkeihin/poista'
        pin_unpin_topic: '<b>shift</b>+<b>p</b> Kiinnitä/Poista ketjun kiinnitys'
        share_topic: '<b>shift</b>+<b>s</b> Jaa ketju'
        share_post: '<b>s</b> Jaa viesti'
        reply_as_new_topic: '<b>t</b> Vastaa aihetta sivuavassa ketjussa'
        reply_topic: '<b>shift</b>+<b>r</b> Vastaa ketjuun'
        reply_post: '<b>r</b> Vastaa viestiin'
        quote_post: '<b>q</b> Lainaa viesti'
        like: '<b>l</b> Tykkää viestistä'
        flag: '<b>!</b> Liputa viesti'
        bookmark: '<b>b</b> Lisää viesti kirjanmerkkeihin'
        edit: '<b>e</b> Muokkaa viestiä'
        delete: '<b>d</b> Poista viesti'
        mark_muted: '<b>m</b>, <b>m</b> Vaimenna ketju'
        mark_regular: '<b>m</b>, <b>r</b> Tavallinen (oletus) ketju'
        mark_tracking: '<b>m</b>, <b>t</b> Seuraa ketjua'
        mark_watching: '<b>m</b>, <b>w</b> Tarkkaile ketjua'
        print: '<b>ctrl</b>+<b>p</b> Tulosta ketju'
    badges:
      earned_n_times:
        one: "Ansaitsi tämän ansiomerkin yhden kerran"
        other: "Ansaitsi tämän ansiomerkin %{count} kertaa"
      granted_on: "Myönnetty %{date}"
      others_count: "Muita, joilla on tämä ansiomerkki (%{count})"
      title: Ansiomerkit
      allow_title: "Voit käyttää tätä ansiomerkkiä tittelinä"
      multiple_grant: "Voit ansaita tämän useasti"
      badge_count:
        one: "1 ansiomerkki"
        other: "%{count} ansiomerkkiä"
      more_badges:
        one: "+1 Lisää"
        other: "+%{count} Lisää"
      granted:
        one: "1 myönnetty"
        other: "%{count} myönnettyä"
      select_badge_for_title: Valitse tittelisi ansiomerkeistä
      none: "<ei mitään>"
      badge_grouping:
        getting_started:
          name: Ensiaskeleet
        community:
          name: Yhteisö
        trust_level:
          name: Luottamustaso
        other:
          name: Muut
        posting:
          name: Kirjoittaminen
    google_search: |
      <h3>Etsi Googlella</h3>
      <p>
      <form action='//google.com/search' id='google-search' onsubmit="document.getElementById('google-query').value = 'site:' + window.location.host + ' ' + document.getElementById('user-query').value; return true;">
      <input type="text" id='user-query' value="">
      <input type='hidden' id='google-query' name="q">
      <button class="btn btn-primary">Google</button>
      </form>
      </p>
    tagging:
      all_tags: "Kaikki tunnisteet"
      selector_all_tags: "kaikki tunnisteet"
      selector_no_tags: "ei tunnisteita"
      changed: "muutetut tunnisteet"
      tags: "Tunnisteet"
      choose_for_topic: "valitse valinnaiset tunnisteet tälle ketjulle"
      delete_tag: "Poista tunniste"
      delete_confirm: "Oletko varma, että haluat poistaa tunnisteen?"
      rename_tag: "Uudelleennimeä tunniste"
      rename_instructions: "Valitse uusi nimi tälle tunnisteelle:"
      sort_by: "Järjestä:"
      sort_by_count: "lukumäärä"
      sort_by_name: "nimi"
      manage_groups: "Hallinnoi tunnisteryhmiä"
      manage_groups_description: "Määrittele ryhmiä tunnisteiden järjestämiseksi"
      filters:
        without_category: "%{filter} %{tag} ketjut"
        with_category: "%{filter} %{tag} ketjut alueella %{category}"
        untagged_without_category: "%{filter} ketjut joilla ei tunnisteita"
        untagged_with_category: "%{filter} ketjut joilla ei tunnisteita alueella %{category}"
      notifications:
        watching:
          title: "Tarkkaile"
          description: "Ketjut, joilla on tämä tunniste, asetetaan automaattisesti tarkkailuun. Saat ilmoituksen kaikista uusista viesteistä ja ketjuista, ja uusien ja lukemattomien viestien lukumäärä näytetään ketjujen yhteydessä. "
        watching_first_post:
          title: "Tarkkaile uusia ketjuja"
          description: "Saat ilmoituksen luoduista ketjuista, joilla on joku näistä tunnisteista."
        tracking:
          title: "Seuraa"
          description: "Seuraat kaikkia ketjuja, joilla on tämä tunniste. Lukemattomien ja uusien viestien lukumäärä näytetään ketjun yhteydessä."
        regular:
          title: "Tavallinen"
          description: "Saat ilmoituksen jos joku mainitsee @nimesi tai vastaa viestiisi."
        muted:
          title: "Vaimennettu"
          description: "Et saa ilmoituksia uusista viesteistä tällä tunnisteella, eivätkä ne näy Lukematta-välilehdellä"
      groups:
        title: "Tunnisteryhmät"
        about: "Lisää tunnisteita ryhmiin, jotta niitä on helpompi hallita"
        new: "Uusi ryhmä"
        tags_label: "Tunnisteet tässä ryhmässä"
        parent_tag_label: "Emotunniste:"
        parent_tag_placeholder: "Valinnainen"
        parent_tag_description: "Tämän ryhmän tunnisteita voi käyttää vain, jos emotunniste on asetettu"
        one_per_topic_label: "Rajoita tästä ryhmästä yhteen tunnisteeseen per ketju"
        new_name: "Uusi ryhmä tunnisteita"
        save: "Tallenna"
        delete: "Poista"
        confirm_delete: "Oletko varma, että haluat poistaa tämän tunnisteryhmän?"
      topics:
        none:
          unread: "Sinulla ei ole lukemattomia ketjuja."
          new: "Sinulle uusia ketjuja ei ole."
          read: "Et ole lukenut vielä yhtään yhtään ketjua."
          posted: "Et ole kirjoittanut vielä yhteenkään ketjuun."
          latest: "Tuoreimpia ketjuja ei ole."
          hot: "Kuumia ketjuja ei ole."
          bookmarks: "Et ole vielä merkinnyt kirjanmerkkejä."
          top: "Huippuketjuja ei ole."
          search: "Hakutuloksia ei löytynyt."
        bottom:
          latest: "Tuoreimpia ketjuja ei ole enempää."
          hot: "Kuumia ketjuja ei ole enempää."
          posted: "Ketjuja, joihin olet kirjoittanut ei ole enempää."
          read: "Luettuja ketjuja ei ole enempää."
          new: "Uusia ketjuja ei ole enempää."
          unread: "Ketjuja ei ole enempää lukematta."
          top: "Huippuketjuja ei ole enempää."
          bookmarks: "Merkattuja ketjuja ei ole enempää."
          search: "Hakutuloksia ei ole enempää."
    invite:
      custom_message: "Tee kutsustasi hieman persoonallisempi kirjoittamalla"
      custom_message_link: "henkilökohtainen viesti"
      custom_message_placeholder: "Kirjoita henkilökohtainen viestisi"
      custom_message_template_forum: "Hei, sinun pitäisi liittyä tälle palstalle!"
      custom_message_template_topic: "Hei, ajattelin, että voisit tykätä tästä ketjusta!"
    safe_mode:
      enabled: "Vikasietotila on nyt päällä, sulje selainikkuna lopettaaksesi"
  admin_js:
    type_to_filter: "kirjoita suodattaaksesi..."
    admin:
      title: 'Discourse ylläpitäjä'
      moderator: 'Valvoja'
      dashboard:
        title: "Hallintapaneeli"
        last_updated: "Hallintapaneeli on päivitetty viimeksi:"
        version: "Versio"
        up_to_date: "Sivusto on ajan tasalla!"
        critical_available: "Kriittinen päivitys on saatavilla."
        updates_available: "Päivityksiä on saatavilla."
        please_upgrade: "Päivitä!"
        no_check_performed: "Päivityksiä ei ole tarkistettu. Varmista, että sidekiq on käynnissä."
        stale_data: "Pävityksiä ei ole tarkistettu viime aikoina. Varmista, että sidekiq on käynnissä."
        version_check_pending: "Näyttäisi, että olet päivittänyt lähiaikoina. Hienoa!"
        installed_version: "Asennettu"
        latest_version: "Uusin"
        problems_found: "Discourse asennuksesta on löytynyt ongelmia:"
        last_checked: "Viimeksi tarkistettu"
        refresh_problems: "Päivitä"
        no_problems: "Ongelmia ei löytynyt."
        moderators: 'Valvojat:'
        admins: 'Ylläpitäjät:'
        blocked: 'Estetyt:'
        suspended: 'Hyllytetyt:'
        private_messages_short: "YV:t"
        private_messages_title: "Viestit"
        mobile_title: "Mobiili"
        space_free: "{{size}} vapaata"
        uploads: "lataukset"
        backups: "varmuuskopiot"
        traffic_short: "Liikenne"
        traffic: "Sovelluksen web-pyynnöt"
        page_views: "Sivunkatselut"
        page_views_short: "Sivunkatselut"
        show_traffic_report: "Näytä yksityiskohtainen liikenneraportti"
        reports:
          today: "Tänään"
          yesterday: "Eilen"
          last_7_days: "Edellisenä 7 päivänä"
          last_30_days: "Edellisenä 30 päivänä"
          all_time: "Kaikilta ajoilta"
          7_days_ago: "7 päivää sitten"
          30_days_ago: "30 päivää sitten"
          all: "Kaikki"
          view_table: "taulukko"
          view_graph: "graafi"
          refresh_report: "Päivitä raportti"
          start_date: "Alkupäivämäärä"
          end_date: "Loppupäivämäärä"
          groups: "Kaikki ryhmät"
      commits:
        latest_changes: "Viimeisimmät muutokset: päivitä usein!"
        by: "käyttäjältä"
      flags:
        title: "Liput"
        old: "Vanhat"
        active: "Aktiiviset"
        agree: "Ole samaa mieltä"
        agree_title: "Vahvista, että lippu on annettu oikeasta syystä"
        agree_flag_modal_title: "Ole samaa mieltä ja..."
        agree_flag_hide_post: "Samaa mieltä (piilota viesti ja lähetä YV)"
        agree_flag_hide_post_title: "Piilota tämä viesti automaattisesti ja lähetä käyttäjälle muokkaamaan hoputtava viesti"
        agree_flag_restore_post: "Ole samaa mieltä (palauta viesti)"
        agree_flag_restore_post_title: "Palauta tämä viesti"
        agree_flag: "Ole samaa mieltä lipun kanssa"
        agree_flag_title: "Ole samaa mieltä lipun kanssa ja älä muokkaa viestiä"
        defer_flag: "Lykkää"
        defer_flag_title: "Poista lippu; se ei vaadi toimenpiteitä tällä hetkellä."
        delete: "Poista"
        delete_title: "Poista viesti, johon lippu viittaa."
        delete_post_defer_flag: "Poista viesti ja lykkää lipun käsittelyä"
        delete_post_defer_flag_title: "Poista viesti; jos se on aloitusviesti, niin poista koko ketju"
        delete_post_agree_flag: "Poista viesti ja ole sama mieltä lipun kanssa"
        delete_post_agree_flag_title: "Poista viesti; jos se on aloitusviesti, niin poista koko ketju"
        delete_flag_modal_title: "Poista ja..."
        delete_spammer: "Poista roskapostittaja"
        delete_spammer_title: "Poista käyttäjä ja viestit ja ketjut tältä käyttäjältä."
        disagree_flag_unhide_post: "Ole eri mieltä (poista viestin piilotus)"
        disagree_flag_unhide_post_title: "Poista kaikki liput tästä viestistä ja tee siitä taas näkyvä"
        disagree_flag: "Ole eri mieltä"
        disagree_flag_title: "Kiistä lippu, koska se on kelvoton tai väärä"
        clear_topic_flags: "Valmis"
        clear_topic_flags_title: "Tämä ketju on tutkittu ja sitä koskeneet ongelmat ratkaistu. Klikkaa Valmis poistaaksesi liput."
        more: "(lisää vastauksia...)"
        dispositions:
          agreed: "samaa mieltä"
          disagreed: "eri mieltä"
          deferred: "lykätty"
        flagged_by: "Liputtajat"
        resolved_by: "Selvittäjä"
        took_action: "Ryhtyi toimenpiteisiin"
        system: "Järjestelmä"
        error: "Jotain meni pieleen"
        reply_message: "Vastaa"
        no_results: "Lippuja ei ole."
        topic_flagged: "Tämä <strong>ketju</strong> on liputettu."
        visit_topic: "Vieraile ketjussa ryhtyäksesi toimiin"
        was_edited: "Viestiä muokattiin ensimmäisen lipun jälkeen"
        previous_flags_count: "Tämä viesti on liputettu {{count}} kertaa."
        summary:
          action_type_3:
            one: "asiaankuulumaton"
            other: "eksyy aiheesta x{{count}}"
          action_type_4:
            one: "sopimaton"
            other: "sopimaton x{{count}}"
          action_type_6:
            one: "mukautettu"
            other: "mukautettu x{{count}}"
          action_type_7:
            one: "mukautettu"
            other: "mukautettu x{{count}}"
          action_type_8:
            one: "roskaposti"
            other: "roskapostia x {{count}}"
      groups:
        primary: "Ensisijainen ryhmä"
        no_primary: "(ei ensisijaista ryhmää)"
        title: "Ryhmät"
        edit: "Muokkaa ryhmiä"
        refresh: "Lataa uudelleen"
        new: "Uusi"
        selector_placeholder: "syötä käyttäjätunnus"
        about: "Muokkaa ryhmien jäsenyyksiä ja nimiä täällä"
        group_members: "Ryhmään kuuluvat"
        delete: "Poista"
        delete_confirm: "Poista tämä ryhmä?"
        delete_failed: "Ryhmän poistaminen ei onnistu. Jos tämä on automaattinen ryhmä, sitä ei voi poistaa."
        delete_owner_confirm: "Poista omistajan etuudet käyttäjältä '%{username}'?"
        add: "Lisää"
        add_members: "Lisää jäseniä"
        custom: "Mukautetut"
        bulk_complete: "Käyttäjät on lisätty ryhmään."
        bulk_complete_users_not_added: "Näitä käyttäjiä ei lisätty (varmista, että tilit ovat olemassa):"
        bulk: "Lisää ryhmään useita"
        bulk_paste: "Liitä lista käyttäjänimistä tai sähköpostiosoitteista, yksi per rivi:"
        bulk_select: "(valitse ryhmä)"
        automatic: "Automaattiset"
        automatic_membership_email_domains: "Käyttäjät, jotka luovat tunnuksen sähköpostiosoitteella, jonka verkkotunnus on tällä listalla, lisätään tähän ryhmään:"
        automatic_membership_retroactive: "Lisää jo olemassa olevat käyttäjät käyttäen samaa sääntöä verkkotunnuksista"
        default_title: "Tämä ryhmän jäsenten oletustitteli"
        primary_group: "Aseta automaattisesti ensisijaiseksi ryhmäksi"
        group_owners: Omistajat
        add_owners: Lisää omistajia
        incoming_email: "Saapuvan sähköpostin osoite"
        incoming_email_placeholder: "aseta sähköpostiosoite"
        none_selected: "Aloita valitsemalla ryhmä"
        no_custom_groups: "Luo uusi mukautettu ryhmä"
      api:
        generate_master: "Luo rajapinnan pääavain"
        none: "Aktiivisia API avaimia ei ole määritelty."
        user: "Käyttäjä"
        title: "Rajapinta"
        key: "Rajapinnan avain"
        generate: "Luo"
        regenerate: "Tee uusi"
        revoke: "Peruuta"
        confirm_regen: "Oletko varma, että haluat korvata tämän API avaimen uudella?"
        confirm_revoke: "Oletko varma, että haluat peruuttaa tämän avaimen?"
        info_html: "API avaimen avulla voi luoda ja pävittää ketjuja käyttämällä JSON kutsuja."
        all_users: "Kaikki käyttäjät"
        note_html: "Pidä tämä avain <strong>salaisena</strong>, sen haltija voi luoda viestejä esiintyen minä hyvänsä käyttäjänä."
      web_hooks:
        title: "Webhookit"
        none: "Webhookeja ei ole nyt."
        instruction: "Webhookien kautta Discourse ilmoittaa ulkoiselle palvelulle, kun sivustollasi tapahtuu määrätty tapahtuma. Kun webhook laukeaa, POST-pyyntö lähetetään annettuihin URL:eihin."
        detailed_instruction: "POST-pyyntö lähetetään annettuun URL:ään, kun valittu tapahtuma tapahtuu."
        new: "Uusi Webhook"
        create: "Luo"
        save: "Tallenna"
        destroy: "Poista"
        description: "Kuvaus"
        controls: "Hallinta"
        go_back: "Takaisin listaan"
        payload_url: "Tietosisällön URL"
        payload_url_placeholder: "https://example.com/postreceive"
        warn_local_payload_url: "Näyttää, että yrität asettaa webhookin paikalliseen URL:ään. Paikalliseen osoitteeseen toimitetulla tapahtumalla voi olla sivuvaikutuksia tai se voi käyttäytyä odottamattomasti. Jatketaanko?"
        secret_invalid: "Salausavaimessa ei voi olla tyhjämerkkejä."
        secret_too_short: "Salausavaimessa tulee olla ainakin 12 merkkiä."
        secret_placeholder: "Valinnainen merkkijono, käytetään luotaessa allekirjoitusta"
        event_type_missing: "Ainakin yksi tapahtumatyyppi täytyy asettaa."
        content_type: "Sisällön tyyppi"
        secret: "Salausavain"
        event_chooser: "Minkä tapahtumien tulisi laukaista tämä webhook?"
        wildcard_event: "Lähetä kaikesta."
        individual_event: "Valitse tietyt tapahtumat."
        verify_certificate: "Tarkasta tietosisällön URL:in TLS-sertifikaatti"
        active: "Toiminnassa"
        active_notice: "Toimitamme tiedot tapahtumasta, kun se tapahtuu."
        categories_filter_instructions: "Webhookit laukaistaan vain, jos tapahtuma liittyy määrättyihin alueisiin. Jätä tyhjäksi, jos haluat webhookien laukeavan alueesta riippumatta."
        categories_filter: "Laukaisevat alueet"
        groups_filter_instructions: "Webhookit laukaistaan vain, jos tapahtuma liittyy määrättyihin ryhmiin. Jätä tyhjäksi, jos haluat webhookien laukeavan ryhmistä riippumatta."
        groups_filter: "Laukaisevat ryhmät"
        delete_confirm: "Poista tämä webhook?"
        topic_event:
          name: "Ketjutapahtuma"
          details: "Luodaan uusi ketju, ketju päivitetään, muutetaan tai poistetaan"
        post_event:
          name: "Viestitapahtuma"
          details: "Luodaan uusi vastaus, muokataan, poistetaan tai palautetaan."
        user_event:
          name: "Käyttäjätapahtuma"
          details: "Luodaan uusi käyttäjä, käyttäjä hyväksytään tai päivittyy."
        delivery_status:
          title: "Toimituksen tila"
          inactive: "Ei toiminnassa"
          failed: "Epäonnistui"
          successful: "Onnistui"
        events:
          none: "Liittyviä tapahtumia ei ole."
          redeliver: "Toimita uudelleen"
          incoming:
            one: "Yksi uusi tapahtuma."
            other: "{{count}} uutta tapahtumaa."
          completed_in:
            one: "Suoritettiin 1 sekunnissa."
            other: "Suoritettiin {{count}} sekunnissa."
          request: "Pyyntö"
          response: "Vastaus"
          redeliver_confirm: "Oletko varma, että haluat toimittaa uudelleen saman tietosisällön?"
          headers: "Otsikot"
          payload: "Tietosisältö"
          body: "Runko"
          go_list: "Siirry listaan"
          go_details: "Muokkaa webhookia"
          go_events: "Siirry tapahtumiin"
          ping: "Ping"
          status: "Tilan koodi"
          event_id: "ID"
          timestamp: "Luotu"
          completion: "Suorituksen kesto"
          actions: "Toiminnot"
      plugins:
        title: "Lisäosat"
        installed: "Asennetut lisäosat"
        name: "Nimi"
        none_installed: "Sinulla ei ole yhtään asennettua lisäosaa."
        version: "Versio"
        enabled: "Otettu käyttöön?"
        is_enabled: "K"
        not_enabled: "E"
        change_settings: "Asetukset"
        change_settings_short: "Asetukset"
        howto: "Kuinka asennan lisäosia?"
      backups:
        title: "Varmuuskopiot"
        menu:
          backups: "Varmuuskopiot"
          logs: "Lokit"
        none: "Ei saatavilla olevia varmuuskopioita."
        read_only:
          enable:
            title: "Käynnistä vain luku -tila."
            label: "Käynnistä vain luku -tila."
            confirm: "Oletko varma, että haluat käynnistää vain luku-tilan?"
          disable:
            title: "Poista vain luku -tila"
            label: "Poista vain luku -tila"
        logs:
          none: "Lokeja ei ole vielä..."
        columns:
          filename: "Tiedostonimi"
          size: "Koko"
        upload:
          label: "Lähetä"
          title: "Lataa varmuuskopio tälle koneelle"
          uploading: "Lähettää..."
          success: "Tiedosto '{{filename}}' on lähetetty onnistuneesti."
          error: "Tiedoston '{{filename}}' lähetyksen aikana tapahtui virhe: {{message}}"
        operations:
          is_running: "Operaatiota suoritetaan parhaillaan..."
          failed: "{{operation}} epäonnistui. Tarkista loki-tiedostot."
          cancel:
            label: "Peruuta"
            title: "Peruuta toiminto"
            confirm: "Oletko varma, että haluat peruuttaa meneillään olevan toiminnon?"
          backup:
            label: "Varmuuskopioi"
            title: "Luo varmuuskopio"
            confirm: "Haluatko luoda uuden varmuuskopion?"
            without_uploads: "Kyllä (älä sisällytä tiedostoja)"
          download:
            label: "Lataa"
            title: "Lähetä sähköposti, jossa on latauslinkki"
            alert: "Varmuuskopion latauslinkki on lähetetty sähköpostiisi."
          destroy:
            title: "Poista varmuuskopio"
            confirm: "Oletko varma, että haluat tuhota tämän varmuuskopion?"
          restore:
            is_disabled: "Palautus on estetty sivuston asetuksissa."
            label: "Palauta"
            title: "Palauta varmuuskopio"
            confirm: "Oletko varma, että haluat palauttaa tämän varmuuskopion?"
          rollback:
            label: "Palauta"
            title: "Palauta tietokanta edelliseen toimivaan tilaan"
            confirm: "Oletko varma, että haluat palauttaa tietokannan edelliseen toimivaan tilaan?"
      export_csv:
        success: "Vienti on käynnissä. Saat ilmoituksen viestillä, kun prosessi on valmis."
        failed: "Vienti epäonnistui. Tarkista loki-tiedostot."
        button_text: "Vie"
        button_title:
          user: "Vie lista käyttäjistä CSV-formaatissa."
          staff_action: "Vie lista henkilökunnan toimista CSV-formaatissa."
          screened_email: "Vie koko lista seulotuista sähköpostiosoitteista CSV-formaatissa."
          screened_ip: "Vie koko lista seulotuista IP-osoitteista CSV-formaatissa."
          screened_url: "Vie koko lista seulotuista URL-osoitteista CSV-formaatissa."
      export_json:
        button_text: "Vie"
      invite:
        button_text: "Lähetä kutsuja"
        button_title: "Lähetä kutsuja"
      customize:
        title: "Mukauta"
        long_title: "Sivuston mukautukset"
        preview: "esikatselu"
        explain_preview: "Näe miltä sivusto näyttää tällä teemalla"
        save: "Tallenna"
        new: "Uusi"
        new_style: "Uusi tyyli"
        import: "Tuo"
        delete: "Poista"
        delete_confirm: "Poista tämä teema?"
        about: "Muokkaa sivuston CSS tyylitiedostoja ja HTML headeria. Lisää mukautus aloittaaksesi."
        color: "Väri"
        opacity: "Läpinäkyvyys"
        copy: "Kopioi"
        copy_to_clipboard: "Kopioi leikepöydälle"
        copied_to_clipboard: "Kopioitiin leikepöydälle"
        copy_to_clipboard_error: "Virhe kopioimisessa leikepöydälle"
        theme_owner: "Et voi muokata, omistaja:"
        email_templates:
          title: "Sähköpostipohjat"
          subject: "Otsikko"
          multiple_subjects: "Tällä sähköpostiluonnoksella on useita vastaanottajia."
          body: "Leipäteksti"
          none_selected: "Aloita muokkaaminen valitsemalla sähköpostiluonnos."
          revert: "Peru muutokset"
          revert_confirm: "Haluatko varmasti peruuttaa muutokset?"
        theme:
          import_theme: "Tuo teema"
          customize_desc: "Mukauta:"
          title: "Teemat"
          long_title: "Muuta sivustosi värejä, CSS:ää ja HTML-sisältöä"
          edit: "Muokkaa"
          edit_confirm: "Tämä on ulkoinen teema. Jos muokkaat CSS:ää tai HTML:ää, muutokset kumoutuvat kun päivität teeman."
          common: "Yhteiset"
          desktop: "Työpöytä"
          mobile: "Mobiili"
          preview: "Esikatselu"
          is_default: "Teema on käytössä oletuksena"
          user_selectable: "Teema on tarjolla käyttäjille"
          color_scheme: "Värimalli"
          color_scheme_select: "Valitse värit, joita teema käyttä"
          custom_sections: "Mukautetut osiot:"
          theme_components: "Teeman osat"
          uploads: "Lataukset"
          no_uploads: "Voit ladata teemaasi liitteitä kuten fontteja ja kuvia"
          add_upload: "Lisää tiedosto"
          upload_file_tip: "Valitse ladattava tiedosto (png, woff2 jne.)"
          upload: "Lataa"
          child_themes_check: "Teemaan kuuluu tytärteemoja"
          css_html: "Mukautettu CSS/HTML"
          edit_css_html: "Muokkaa CSS/HTML"
          edit_css_html_help: "Et ole muokannut CSS:ää tai HTML:ää"
          delete_upload_confirm: "Poista ladattu tiedosto? (Teeman CSS voi lakata toimimasta!)"
          import_web_tip: "Tietovarasto, jossa teema on"
          import_file_tip: ".dcstyle.json-tiedosto, jossa teema on"
          about_theme: "Tietoa teemasta"
          license: "Lisenssi"
          component_of: "Teema on osa teemaa:"
          update_to_latest: "Päivitä tuoreimpaan"
          check_for_updates: "Hae päivityksiä"
          updating: "Päivitetään..."
          up_to_date: "Teema on ajan tasalla, viimeksi tarkastettu:"
          add: "Lisää"
          commits_behind:
            one: "Teema on yhden muutoksen perässä!"
            other: "Teema on {{count}} muutosta perässä!"
          scss:
            text: "CSS"
            title: "Lisää mukautettua CSS:ää, hyväksymme käyvät CSS- ja SCSS-tyylit"
          header:
            text: "Ylätunniste"
            title: "Lisää HTML:ää, joka näytetään sivuston headerin yläpuolella"
          after_header:
            text: "Headerin jälkeen"
            title: "Lisää HTML:ää, joka näytetään sivuston headerin jälkeen"
          footer:
            text: "Footer"
            title: "Lisää HTML:ää, joka näytetään sivuston footerissa"
          embedded_scss:
            text: "Upotettu CSS"
          head_tag:
            text: "</head>"
            title: "HTML, joka sijoitetaan ennen </head>-symbolia"
          body_tag:
            text: "</body>"
            title: "HTML, joka sijoitetaan ennen </body>-symbolia"
        colors:
          select_base:
            title: "Valitse perusvärimalli"
            description: "Perusvärimalli:"
          title: "Värit"
          edit: "Muokkaa värimalleja"
          long_title: "Värimallit"
          about: "Muuta teemojesi värejä. Aloita luomalla uusi värimalli."
          new_name: "Uusi värimalli"
          copy_name_prefix: "Kopio"
          delete_confirm: "Poista tämä värimalli?"
          undo: "peru"
          undo_title: "Peru muutokset tähän väriin ja palauta edellinen tallennettu tila."
          revert: "palauta"
          revert_title: "Palauta tämä väri Discourse värimallin oletusarvoihin"
          primary:
            name: 'ensisijainen väri'
            description: 'Useimmat tekstit, ikonit ja reunat.'
          secondary:
            name: 'toissijainen väri'
            description: 'Pääasiallinen taustaväri ja joidenkin painikkeiden tekstin väri.'
          tertiary:
            name: 'kolmas väri'
            description: 'Linkit, jotkin painikkeet, ilmoitukset ja tehosteväri.'
          quaternary:
            name: "neljäs väri"
            description: "Navigaatiolinkit."
          header_background:
            name: "headerin tausta"
            description: "Sivuston headerin taustaväri."
          header_primary:
            name: "headerin ensisijainen"
            description: "Headerin teksti ja ikonit."
          highlight:
            name: 'korostus'
            description: 'Korostettujen elementtien, kuten viestien ja ketjujen, taustaväri.'
          danger:
            name: 'vaara'
            description: 'Korosteväri toiminnoille, kuten viestien ja ketjujen poistaminen.'
          success:
            name: 'menestys'
            description: 'Käytetään ilmaisemaan, että toiminto onnistui.'
          love:
            name: 'tykkäys'
            description: "Tykkäyspainikkeen väri."
      email:
        title: "Sähköpostit"
        settings: "Asetukset"
        templates: "Viestipohjat"
        preview_digest: "Esikatsele tiivistelmä"
        sending_test: "Lähetetään testisähköpostia..."
        error: "<b>VIRHE</b> - %{server_error}"
        test_error: "Testisähköpostin lähettäminen ei onnistunut. Tarkista uudelleen sähköpostiasetukset, varmista, että palveluntarjoajasi ei estä sähköpostiyhteyksiä ja kokeile sitten uudestaan."
        sent: "Lähetetty"
        skipped: "Jätetty väliin"
        bounced: "Palautetut"
        received: "Vastaanotetut"
        rejected: "Hylätyt"
        sent_at: "Lähetetty"
        time: "Aika"
        user: "Käyttäjä"
        email_type: "Sähköpostin tyyppi"
        to_address: "Osoitteeseen"
        test_email_address: "sähköpostiosoite kokelua varten"
        send_test: "Lähetä testisähköposti"
        sent_test: "lähetetty!"
        delivery_method: "Lähetystapa"
        preview_digest_desc: "Esikatsele inaktiivisille käyttäjille lähetettyjen tiivistelmäsähköpostien sisältöä."
        refresh: "Päivitä"
        send_digest_label: "Lähetä tämä tulos:"
        send_digest: "Lähetä"
        sending_email: "Lähetetään sähköpostia..."
        format: "Muotoilu"
        html: "html"
        text: "teksti"
        last_seen_user: "Käyttäjän edellinen kirjautuminen:"
        no_result: "Tuloksia ei löydetty tiivistelmää varten."
        reply_key: "Vastausavain"
        skipped_reason: "Syy väliinjättämiselle"
        incoming_emails:
          from_address: "Lähettäjä"
          to_addresses: "Vastaanottaja"
          cc_addresses: "Kopio"
          subject: "Otsikko"
          error: "Virhe"
          none: "Uusia sähköpostiviestejä ei löydetty."
          modal:
            title: "Saapuvan sähköpostin tiedot"
            error: "Virhe"
            headers: "Headerit"
            subject: "Otsikko"
            body: "Leipäteksti"
            rejection_message: "Hylkäysviesti"
          filters:
            from_placeholder: "from@example.com"
            to_placeholder: "to@example.com"
            cc_placeholder: "cc@example.com"
            subject_placeholder: "Otsikko..."
            error_placeholder: "Virhe"
        logs:
          none: "Lokeja ei löytynyt."
          filters:
            title: "Suodatin"
            user_placeholder: "käyttäjätunnus"
            address_placeholder: "nimi@esimerkki.fi"
            type_placeholder: "tiivistelmä, kirjautuminen..."
            reply_key_placeholder: "vastausavain"
            skipped_reason_placeholder: "syy"
      logs:
        title: "Lokit"
        action: "Toiminto"
        created_at: "Luotu"
        last_match_at: "Osunut viimeksi"
        match_count: "Osumat"
        ip_address: "IP-osoite"
        topic_id: "Ketjun ID"
        post_id: "Viestin ID"
        category_id: "Alueen ID"
        delete: 'Poista'
        edit: 'Muokkaa'
        save: 'Tallenna'
        screened_actions:
          block: "estä"
          do_nothing: "älä tee mitään"
        staff_actions:
          title: "Henkilökunnan toimet"
          clear_filters: "Näytä kaikki"
          staff_user: "Palstan edustaja"
          target_user: "Kohteena ollut käyttäjä"
          subject: "Otsikko"
          when: "Milloin"
          context: "Konteksti"
          details: "Yksityiskohdat"
          previous_value: "Edellinen"
          new_value: "Uusi"
          diff: "Ero"
          show: "Näytä"
          modal_title: "Yksityiskohdat"
          no_previous: "Aiempaa arvoa ei ole."
          deleted: "Uutta arvoa ei ole. Tietue poistettiin."
          actions:
            delete_user: "poista käyttäjä"
            change_trust_level: "vaihda luottamustasoa"
            change_username: "vaihda käyttäjätunnus"
            change_site_setting: "muuta sivuston asetusta"
            change_theme: "muuta teemaa"
            delete_theme: "poista teema"
            change_site_text: "muutos sivuston teksteissä"
            suspend_user: "hyllytä käyttäjä"
            unsuspend_user: "poista hyllytys"
            grant_badge: "myönnä ansiomerkki"
            revoke_badge: "peru ansiomerkki"
            check_email: "tarkista sähköposti"
            delete_topic: "poista ketju"
            delete_post: "poista viesti"
            impersonate: "esiinny käyttäjänä"
            anonymize_user: "anonymisoi käyttäjä"
            roll_up: "Kääri IP estot"
            change_category_settings: "muuta alueen asetuksia"
            delete_category: "poista alue"
            create_category: "luo alue"
            block_user: "estä käyttäjä"
            unblock_user: "poista esto"
            grant_admin: "myönnä ylläpitäjän oikeudet"
            revoke_admin: "peru ylläpitäjän oikeudet"
            grant_moderation: "myönnä valvojan oikeudet"
            revoke_moderation: "peru valvojan oikeudet"
            backup_create: "luo varmuuskopio"
            deleted_tag: "poistettu tunniste"
            renamed_tag: "uudelleen nimetty tunniste"
            revoke_email: "peru sähköpostiosoite"
            lock_trust_level: "lukitse luottamustaso"
            unlock_trust_level: "vapauta luottamustaso"
            activate_user: "aktivoi käyttäjä"
            deactivate_user: "poista käyttäjätili käytöstä"
            change_readonly_mode: "muuta vain luku -tilaa"
            backup_download: "lataa varmuuskopio"
            backup_destroy: "tuhoa varmuuskopio"
        screened_emails:
          title: "Seulottavat sähköpostiosoitteet"
          description: "Uuden käyttäjätunnuksen luonnin yhteydessä annettua sähköpostiosoitetta verrataan alla olevaan listaan ja tarvittaessa tunnuksen luonti joko estetään tai suoritetaan muita toimenpiteitä."
          email: "Sähköpostiosoite"
          actions:
            allow: "Salli"
        screened_urls:
          title: "Seulottavat URL:t"
          description: "Tässä listattavat URL:t ovat olleet roskapostittajiksi tunnistettujen käyttäjien käytössä."
          url: "URL-osoite"
          domain: "Verkkotunnus"
        screened_ips:
          title: "Seulottavat IP:t"
          description: 'IP-osoitteet joita tarkkaillaan. Valitse "Salli" lisätäksesi osoitteen ohitettavien listalle.'
          delete_confirm: "Oletko varma, että haluat poistaa tämän säännön osoitteelle %{ip_address}?"
          roll_up_confirm: "Oletko varma, että haluat yhdistää seulottavat IP-osoitteet aliverkoiksi?"
          rolled_up_some_subnets: "Porttikieltojen IP-osoitteet käärittiin onnistuneesti näiksi aliverkoiksi: %{subnets}."
          rolled_up_no_subnet: "Mitään käärittävää ei ollut."
          actions:
            block: "Estä"
            do_nothing: "Salli"
            allow_admin: "Salli ylläpitäjä"
          form:
            label: "Uusi:"
            ip_address: "IP-osoite"
            add: "Lisää"
            filter: "Etsi"
          roll_up:
            text: "Kääri"
            title: "Luo uusia aliverkkojen laajuisia porttikieltoja, jos kieltoja on asetettu vähintään 'min_ban_entries_for_roll_up' asetuksen määrä."
        logster:
          title: "Virhelokit"
      impersonate:
        title: "Esiinny käyttäjänä"
        help: "Tällä työkalulla voi esiintyä toisena käyttäjänä virheiden paikantamista varten. Sinun täytyy kirjautua ulos, kun olet valmis."
        not_found: "Käyttäjää ei löydy."
        invalid: "Pahoittelut, et voi esiintyä tuona käyttäjänä."
      users:
        title: 'Käyttäjät'
        create: 'Lisää ylläpitäjä'
        last_emailed: "Viimeksi lähetetty sähköpostia"
        not_found: "Pahoittelut, tuota käyttäjänimeä ei löydy järjestelmästä."
        id_not_found: "Pahoittelut, tuota käyttäjätunnusta ei löydy järjestelmästä."
        active: "Aktiivinen"
        show_emails: "Näytä sähköpostit"
        nav:
          new: "Uudet"
          active: "Aktiiviset"
          pending: "Odottaa"
          staff: 'Henkilökunta'
          suspended: 'Hyllytetyt'
          blocked: 'Estetyt'
          suspect: 'Epäilty'
        approved: "Hyväksytty?"
        approved_selected:
          one: "hyväksy käyttäjä"
          other: "hyväksy käyttäjiä ({{count}})"
        reject_selected:
          one: "torju käyttäjä"
          other: "torju ({{count}}) käyttäjää"
        titles:
          active: 'Viimeksi aktiiviset käyttäjät'
          new: 'Uudet käyttäjät'
          pending: 'Hyväksymistä odottavat käyttäjät'
          newuser: 'Luottamustason 0 käyttäjät (Tulokas)'
          basic: 'Luottamustason 1 käyttäjät (Haastaja)'
          member: 'Luottamustason 2 käyttäjät (Konkari)'
          regular: 'Luottamustason 3 käyttäjät (Mestari)'
          leader: 'Luottamustason 4 käyttäjät (Johtaja)'
          staff: "Henkilökunta"
          admins: 'Ylläpitäjät'
          moderators: 'Valvojat'
          blocked: 'Estetyt käyttäjät'
          suspended: 'Hyllytetyt käyttäjät'
          suspect: 'Epäillyt käyttäjät'
        reject_successful:
          one: "Yksi käyttäjä torjuttiin."
          other: "({{count}}) käyttäjää torjuttiin."
        reject_failures:
          one: "Yhden käyttäjän torjuminen epäonnistui."
          other: "({{count}}) käyttäjän torjuminen epäonnistui."
        not_verified: "Todentamaton"
        check_email:
          title: "Paljasta tämän käyttäjän sähköpostiosoite"
          text: "Näytä"
      user:
        suspend_failed: "Jotain meni vikaan tätä käyttäjää hyllyttäessä: {{error}}"
        unsuspend_failed: "Jotain meni vikaan hyllytystä poistettaessa: {{error}}"
        suspend_duration: "Kuinka pitkäksi aikaa käyttäjä hyllytetään?"
        suspend_duration_units: "(päivää)"
        suspend_reason_label: "Miksi hyllytät käyttäjän? Tämä teksti <b>on näkyvillä julkisesti</b> käyttäjän profiilisivulla ja näytetään käyttäjälle kun hän kirjautuu sisään. Pidä siis viesti lyhyenä."
        suspend_reason: "Syy"
        suspended_by: "Käyttäjän hyllytti"
        delete_all_posts: "Poista kaikki viestit"
        delete_all_posts_confirm_MF: "Olet poistamassa {POSTS, plural, one {1 viestin} other {# viestiä}} ja {TOPICS, plural, one {1 ketjun} other {# ketjua}}. Oletko varma?"
        suspend: "Hyllytä"
        unsuspend: "Poista hyllytys"
        suspended: "Hyllytetty?"
        moderator: "Valvoja?"
        admin: "Ylläpitäjä?"
        blocked: "Estetty?"
        staged: "Luotu?"
        show_admin_profile: "Ylläpito"
        refresh_browsers: "Pakota sivun uudelleen lataus"
        refresh_browsers_message: "Sanoma lähetettiin kaikille päätelaitteille!"
        show_public_profile: "Näytä julkinen profiili"
        impersonate: 'Esiinny käyttäjänä'
        action_logs: "Toimintaloki"
        ip_lookup: "IP haku"
        log_out: "Kirjaa ulos"
        logged_out: "Käyttäjä on kirjautunut ulos kaikilla laitteilla"
        revoke_admin: 'Peru ylläpitäjän oikeudet'
        grant_admin: 'Myönnä ylläpitäjän oikeudet'
        grant_admin_confirm: "Vahvistaaksemme uuden ylläpitäjän lähetimme sinulle sähköpostin. Avaa se ja noudata ohjeita."
        revoke_moderation: 'Peru valvojan oikeudet'
        grant_moderation: 'Myönnä valvojan oikeudet'
        unblock: 'Poista esto'
        block: 'Estä'
        reputation: Maine
        permissions: Oikeudet
        activity: Toiminta
        like_count: Tykkäyksiä annettu / saatu
        last_100_days: 'edellisen 100 päivän aikana'
        private_topics_count: Yksityisviestit
        posts_read_count: Luettuja viestejä
        post_count: Kirjoitettuja viestejä
        topics_entered: Katseltuja ketjuja
        flags_given_count: Annettuja lippuja
        flags_received_count: Saatuja lippuja
        warnings_received_count: Saatuja varoituksia
        flags_given_received_count: 'Lippuja annettu / saatu'
        approve: 'Hyväksy'
        approved_by: "hyväksyjä"
        approve_success: "Käyttäjä on hyväksytty ja hänelle on lähetetty sähköpostilla ohjeet tilin vahvistamiseen."
        approve_bulk_success: "Kaikki valitut käyttäjät on hyväksytty ja heille on lähetetty ilmoitus."
        time_read: "Lukuaika"
        anonymize: "Anonymisoi käyttäjä"
        anonymize_confirm: "Oletko VARMA, että halua anonymisoida tämän käyttäjätilin? Tämä muuttaa käyttäjänimen ja sähköpostiosoitteen, sekä tyhjentää kaikki profiilitiedot."
        anonymize_yes: "Kyllä, anonymisoi tämä käyttäjätili"
        anonymize_failed: "Käyttäjätilin anonymisointi ei onnistunut."
        delete: "Poista käyttäjä"
        delete_forbidden_because_staff: "Ylläpitäjiä ja valvojia ei voi poistaa."
        delete_posts_forbidden_because_staff: "Ylläpitäjien ja valvojien kaikkia viestejä ei voi poistaa."
        delete_forbidden:
          one: "Käyttäjiä ei voi poistaa jos heillä on kirjoitettuja viestejä. Poista ensin viestit ennen käyttäjätilin poistamista. (Vanhempia viestejä, kuin %{count} päivä ei voi poistaa)"
          other: "Käyttäjää ei voi poistaa jos hänellä on kirjoitettuja viestejä. Poista viestit ennen käyttäjätilin poistamista. (Yli %{count} päivää vanhoja viestejä ei voi poistaa.)"
        cant_delete_all_posts:
          one: "Kaikkia viestejä ei voi poistaa. Jotkin viestit ovat enemmän kuin %{count} päivän vanhoja. (Asetus delete_user_max_post_age)"
          other: "Kaikkia viestejä ei voi poistaa. Jotkin viestit ovat enemmän kuin %{count} päivää vanhoja. (Asetus delete_user_max_post_age)"
        cant_delete_all_too_many_posts:
          one: "Kaikkia viestejä ei voi poistaa, koska käyttäjällä on enemmän kuin 1 viesti. (delete_all_posts_max)"
          other: "Kaikkia viestejä ei voi poistaa, koska käyttäjällä on enemmän kuin %{count} viestiä. (delete_all_posts_max)"
        delete_confirm: "Oletko VARMA, että haluat poistaa tämän käyttäjän? Toiminto on lopullinen!"
        delete_and_block: "Poista ja <b>estä</b> tämä sähköposti ja IP-osoite."
        delete_dont_block: "Ainoastaan poista"
        deleted: "Käyttäjä poistettiin."
        delete_failed: "Käyttäjän poistanen ei onnistunut. Varmista, että kaikki käyttäjän viestit on poistettu."
        send_activation_email: "Lähetä vahvistussähköposti."
        activation_email_sent: "Vahvistussähköposti on lähetetty."
        send_activation_email_failed: "Uuden vahvistussähköpostin lähettämisessä tapahtui virhe: %{error}"
        activate: "Vahvista käyttäjätili"
        activate_failed: "Käyttäjätilin vahvistaminen ei onnistunut."
        deactivate_account: "Poista käyttäjätili käytöstä"
        deactivate_failed: "Käyttäjätilin poistaminen käytöstä ei onnistunut."
        unblock_failed: 'Käyttäjätilin eston poistaminen ei onnistunut.'
        block_failed: 'Käyttäjätilin estäminen ei onnistunut.'
        block_confirm: 'Oletko varma, että haluat estää tämän käyttäjän? He eivät voi luoda uusia aiheita tai viestejä.'
        block_accept: 'Kyllä, estä tämä käyttäjä'
        bounce_score: "Palautuspisteet"
        reset_bounce_score:
          label: "Palauta"
          title: "Palauta palautuspisteiksi 0"
        visit_profile: "Muokkaa <a href='%{url}'>tämän käyttäjän käyttäjäasetuksia</a> hänen profiilissaan"
        deactivate_explanation: "Käytöstä poistetun käyttäjän täytyy uudelleen vahvistaa sähköpostiosoitteensa."
        suspended_explanation: "Hyllytetty käyttäjä ei voi kirjautua sisään."
        block_explanation: "Estetty käyttäjä ei voi luoda viestejä tai ketjuja."
        staged_explanation: "Automaattisesti luotu käyttäjä voi kirjoittaa vain tiettyihin ketjuihin sähköpostin välityksellä."
        bounce_score_explanation:
          none: "Tästä sähköpostiosoitteesta ei ole tullut palautuksia viime aikoina"
          some: "Tästä sähköpostiosoitteesta on tullut joitakin palautuksia viime aikoina"
          threshold_reached: "Vastaanotettiin liian monta palautusta tästä sähköpostiosoiteesta"
        trust_level_change_failed: "Käyttäjän luottamustason vaihtamisessa tapahtui virhe."
        suspend_modal_title: "Hyllytä käyttäjä"
        trust_level_2_users: "Käyttäjät luottamustasolla 2"
        trust_level_3_requirements: "Luottamustaso 3 vaatimukset"
        trust_level_locked_tip: "luottamustaso on lukittu, järjestelmä ei ylennä tai alenna käyttäjää"
        trust_level_unlocked_tip: "luottamustaso vapautettu, järjestelmä voi ylentää tai alentaa käyttäjän"
        lock_trust_level: "Lukitse luottamustaso"
        unlock_trust_level: "Vapauta luottamustaso"
        tl3_requirements:
          title: "Vaatimukset luottamustasolle 3."
          table_title:
            one: "Viimeisimmän päivän aikana"
            other: "Viimeisimpien %{count} päivän aikana:"
          value_heading: "Arvo"
          requirement_heading: "Vaatimus"
          visits: "Vierailua"
          days: "päivää"
          topics_replied_to: "Moneenko ketjuun vastannut"
          topics_viewed: "Avatut ketjut"
          topics_viewed_all_time: "Avatut ketjut (kaikkina aikoina)"
          posts_read: "Luetut viestit"
          posts_read_all_time: "Luetut viestit (kaikkina aikoina)"
          flagged_posts: "Liputettuja viestejä"
          flagged_by_users: "Liputtaneet käyttäjät"
          likes_given: "Annettuja tykkäyksiä"
          likes_received: "Saatuja tykkäyksiä"
          likes_received_days: "Saadut tykkäykset: uniikit päivät"
          likes_received_users: "Saadut tykkäykset: uniikit käyttäjät"
          qualifies: "Täyttää luottamustaso 3:n vaatimukset."
          does_not_qualify: "Ei täytä luottamustaso 3:n vaatimuksia."
          will_be_promoted: "Ylennetään piakkoin."
          will_be_demoted: "Alennetaan piakkoin."
          on_grace_period: "Tällä hetkellä siirtymäajalla, ei alenneta"
          locked_will_not_be_promoted: "Luottamsutaso lukittu. Ei koskaan ylennetä."
          locked_will_not_be_demoted: "Luottamustaso lukittu. Ei koskaan alenneta."
        sso:
          title: "Kertakirjautuminen"
          external_id: "Ulkopuolinen ID"
          external_username: "Käyttäjätunnus"
          external_name: "Nimi"
          external_email: "Sähköposti"
          external_avatar_url: "Profiilikuvan URL"
      user_fields:
        title: "Käyttäjäkentät"
        help: "Lisää kenttiä jotka käyttäjät voivat täyttää."
        create: "Luo käyttäjäkenttä"
        untitled: "Nimetön"
        name: "Kentän nimi"
        type: "Kentän tyyppi"
        description: "Kentän kuvaus"
        save: "Tallenna"
        edit: "Muokkaa"
        delete: "Poista"
        cancel: "Peruuta"
        delete_confirm: "Oletko varma, että haluat poistaa tämän käyttäjäkentän?"
        options: "Asetukset"
        required:
          title: "Pakollinen täyttää, kun luodaan uusi tili?"
          enabled: "pakollinen"
          disabled: "vapaaehtoinen"
        editable:
          title: "Muokattavissa tilin luomisen jälkeen?"
          enabled: "muokattavissa"
          disabled: "ei muokattavissa"
        show_on_profile:
          title: "Näytä julkisessa profiilissa?"
          enabled: "näytetään profiilissa"
          disabled: "ei näytetä profiilissa"
        show_on_user_card:
          title: "Näytä käyttäjäkortilla?"
          enabled: "näytä käyttäjäkortilla"
          disabled: "ei näytetä käyttäjäkortilla"
        field_types:
          text: 'Tekstikenttä'
          confirm: 'Vahvistus'
          dropdown: "Alasvetovalikko"
      site_text:
        description: "Omalla palstallasi voit muokata mitä tahansa tekstisisältöä. Käytä alla sijaitsevaa hakutoimintoa:"
        search: "Hae tekstinpätkää, jota haluaisit muokata"
        title: 'Tekstit'
        edit: 'muokkaa'
        revert: "Kumoa muutokset"
        revert_confirm: "Oletko varma, että haluat kumota tekemäsi muutokset?"
        go_back: "Takaisin hakuun"
        recommended: "On suositeltavaa muokata seuraavaa tekstiä tarpeidesi mukaan:"
        show_overriden: 'Näytä vain muokatut'
      site_settings:
        show_overriden: 'Näytä vain muokatut'
        title: 'Asetukset'
        reset: 'nollaa'
        none: 'ei mitään'
        no_results: "Ei tuloksia."
        clear_filter: "Tyhjennä"
        add_url: "Lisää URL"
        add_host: "lisää host"
        categories:
          all_results: 'Kaikki'
          required: 'Pakolliset'
          basic: 'Perusasetukset'
          users: 'Käyttäjät'
          posting: 'Kirjoittaminen'
          email: 'Sähköposti'
          files: 'Tiedostot'
          trust: 'Luottamustasot'
          security: 'Turvallisuus'
          onebox: "Onebox"
          seo: 'SEO'
          spam: 'Roskaposti'
          rate_limits: 'Rajat'
          developer: 'Kehittäjä'
          embedding: "Upottaminen"
          legal: "Säännöt"
          user_api: 'Käyttäjärajapinta'
          uncategorized: 'Muut'
          backups: "Varmuuskopiot"
          login: "Kirjautuminen"
          plugins: "Lisäosat"
          user_preferences: "Käyttäjäasetukset"
          tags: "Tunnisteet"
          search: "Haku"
          groups: "Ryhmät"
      badges:
        title: Ansiomerkit
        new_badge: Uusi ansiomerkki
        new: Uusi
        name: Nimi
        badge: Ansiomerkki
        display_name: Nimi
        description: Kuvaus
        long_description: Pitkä kuvaus
        badge_type: Ansiomerkin tyyppi
        badge_grouping: Ryhmä
        badge_groupings:
          modal_title: Ansiomerkkien ryhmitys
        granted_by: Myöntäjä
        granted_at: Myönnetty
        reason_help: (Linkki viestiin tai ketjuun)
        save: Tallenna
        delete: Poista
        delete_confirm: Oletko varma, että haluat poistaa tämän ansiomerkin?
        revoke: Peruuta
        reason: Syy
        expand: Laajenna &hellip;
        revoke_confirm: Oletko varma, että haluat peruuttaa ansiomerkin?
        edit_badges: Muokkaa ansiomerkkejä
        grant_badge: Myönnä ansiomerkki
        granted_badges: Myönnetyt ansiomerkit
        grant: Myönnä
        no_user_badges: "%{name} ei ole saanut yhtään ansiomerkkiä."
        no_badges: Myönnettäviä ansiomerkkejä ei ole.
        none_selected: "Valitse ansiomerkki aloittaaksesi"
        allow_title: Salli ansiomerkin käyttäminen tittelinä
        multiple_grant: Voidaan myöntää useita kertoja
        listable: Näytä ansiomerkki julkisella ansiomerkkisivulla
        enabled: Ota ansiomerkki käyttöön
        icon: Ikoni
        image: Kuva
        icon_help: "Käytä joko Font Awesome -luokkaa tai kuvan URL-osoitetta"
        query: Ansiomerkkien haku tietokannasta (SQL)
        target_posts: Tietokantakyselyn kohdeviestit
        auto_revoke: Aja kumoamis-ajo päivittäin
        show_posts: Näytä ansiomerkin tuonut viesti ansiomerkkisivulla
        trigger: Laukaisija
        trigger_type:
          none: "Päivitä päivittäin"
          post_action: "Kun käyttäjä toimii viestin suhteen"
          post_revision: "Kun käyttäjä muokkaa viestiä tai luo viestin"
          trust_level_change: "Kun käyttäjän luottamustaso vaihtuu"
          user_change: "Kun käyttäjä luodaan tai sitä muokataan"
          post_processed: "Sen jälkeen, kun viesti on käsitelty"
        preview:
          link_text: "Esikatsele myönnettäviä ansiomerkkejä"
          plan_text: "Esikatsele query plan"
          modal_title: "Ansiomerkin tietokantakyselyn esikatselu"
          sql_error_header: "Kyselyn käsittelyssä tapahtui virhe."
          error_help: "Apua ansiomerkkien tietokantakyselyihin saat seuraavista linkeistä."
          bad_count_warning:
            header: "VAROITUS!"
            text: "Myöntöjen näytteitä puuttuu. Tämä tapahtuu, kun ansiomerkin kysely palauttaa käyttäjä-ID:n tai viesti-ID:n, jota ei ole olemassa. Tämä voi johtaa odottamattomiin seurauksiin myöhemmin - tarkista kysely uudestaan."
          no_grant_count: "Ei ansiomerkkejä myönnettäväksi"
          grant_count:
            one: "<b>1</b> ansiomerkki odottaa myöntämistä."
            other: "<b>%{count}</b> ansiomerkkiä odottaa myöntämistä."
          sample: "Esimerkki:"
          grant:
            with: <span class="username">%{username}</span>
            with_post: <span class="username">%{username}</span> viestille ketjussa %{link}
            with_post_time: <span class="username">%{username}</span> viestille ketjussa %{link} <span class="time">%{time}</span>
            with_time: <span class="username">%{username}</span> <span class="time">%{time}</span>
      emoji:
        title: "Emoji"
        help: "Lisää uusi emoji joka on kaikkien käytettävissä. (Voit raahata useita tiedostoja kerralla)"
        add: "Lisää uusi emoji"
        name: "Nimi"
        image: "Kuva"
        delete_confirm: "Oletko varma, että haluat poistaa emojin :%{name}:?"
      embedding:
        get_started: "Jos haluat upottaa Discoursen toiselle sivustolle, aloita lisäämällä isäntä."
        confirm_delete: "Oletko varma, että haluat poistaa tämän isännän?"
        sample: "Käytä alla olevaa HTML-koodia sivustollasi luodaksesi ja upottaaksesi discourse ketjuja. Korvaa <b>REPLACE_ME</b> upotettavan sivun kanonisella URL-osoitteella."
        title: "Upottaminen"
        host: "Sallitut isännät"
        path_whitelist: "Sallitut polut"
        edit: "muokkaa"
        category: "Julkaise alueelle"
        add_host: "Lisää isäntä"
        settings: "Upotuksen asetukset"
        feed_settings: "Syötteen asetukset"
        feed_description: "Tarjoamalla RSS/ATOM syötteen sivustollesi, voit lisätä Discoursen kykyä tuoda sisältöä."
        crawling_settings: "Crawlerin asetukset"
        crawling_description: "Kun Discourse luo ketjuja kirjoituksistasi, se yrittää jäsentää kirjoitustesi sisältöä HTML:stä, jos RSS/ATOM syötettä ei ole tarjolla,  Joskus kirjoitusten sisällön poimiminen on haastavaa, joten tarjoamme mahdollisuuden määrittää CSS sääntöjä sen helpottamiseksi."
        embed_by_username: "Käyttäjänimi ketjun luomiseksi"
        embed_post_limit: "Upotettavien viestien maksimimäärä"
        embed_username_key_from_feed: "Avain, jolla erotetaan Discourse-käyttäjänimi syötteestä"
        embed_title_scrubber: "Säännöllinen lauseke, jolla riisutaan viestien otsikkoja"
        embed_truncate: "Typistä upotetut viestit"
        embed_whitelist_selector: "CSS valitsin elementeille, jotka sallitaan upotetuissa viesteissä"
        embed_blacklist_selector: "CSS valitstin elementeille, jotka poistetaan upotetuista viesteistä"
        embed_classname_whitelist: "Sallitut CSS luokat"
        feed_polling_enabled: "Tuo kirjoitukset RSS/ATOM syötteen avulla"
        feed_polling_url: "RSS/ATOM syötteen URL"
        feed_polling_frequency_mins: "Syötteen kyselyn taajuus (minuutteina)"
        save: "Tallenna upotusasetukset"
      permalink:
        title: "Ikilinkit"
        url: "URL"
        topic_id: "Ketjun ID"
        topic_title: "Ketju"
        post_id: "Viestin ID"
        post_title: "Viesti"
        category_id: "Alueen ID"
        category_title: "Alue"
        external_url: "Ulkoinen URL"
        delete_confirm: Oletko varma, että haluat poistaa tämän ikilinkin?
        form:
          label: "Uusi:"
          add: "Lisää"
          filter: "Etsi (URL tai ulkoinen URL)"
  wizard_js:
    wizard:
      done: "Valmis"
      back: "Edellinen"
      next: "Seuraava"
      step: "%{current}/%{total}"
      upload: "Lataa"
      uploading: "Ladataan..."
      quit: "Ehkä myöhemmin"
      staff_count:
        one: "Yhteisöllä on 1 henkilökuntalainen."
        other: "Yhteisöllä on %{count} henkilökuntalaista."
      invites:
        add_user: "lisää"
        none_added: "Et ole kutsunut lainkaan henkilökuntaa. Haluatko todella jatkaa?"
        roles:
          admin: "Ylläpitäjä"
          moderator: "Valvoja"
          regular: "Tavallinen käyttäjä"<|MERGE_RESOLUTION|>--- conflicted
+++ resolved
@@ -537,11 +537,7 @@
         instructions: |+
           Asetus syrjäyttää koosteet tapahtumista.<br />
           Vaimennettujen ketjujen ja alueiden viestejä ei sisällytetä sähköposteihin.
-<<<<<<< HEAD
-        daily: "Lähetä päivittäin"
-=======
 
->>>>>>> e66fa82f
         individual: "Lähetä sähköpostia jokaisesta uudesta viestistä"
         individual_no_echo: "Lähetä sähköposti jokaisesta uudesta viestistä lukuun ottamatta omiani"
         many_per_day: "Lähetä minulle sähköpostia jokaisesta uudesta viestistä (noin {{dailyEmailEstimate}} päivässä)"
