--- conflicted
+++ resolved
@@ -1141,11 +1141,7 @@
     shadowed_by_global: true
     validator: "ExternalSystemAvatarsValidator"
   external_system_avatars_url:
-<<<<<<< HEAD
-    default: "/letter_avatar_proxy/v3/letter/{first_letter}/{color}/{size}.png"
-=======
     default: "/letter_avatar_proxy/v4/letter/{first_letter}/{color}/{size}.png"
->>>>>>> 893b5003
     client: true
     regex: '^((https?:)?\/)?\/.+[^\/]'
     shadowed_by_global: true
